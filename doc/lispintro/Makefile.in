#### Makefile for the Emacs Lisp Introduction manual

# Copyright (C) 1994-1999, 2001-2012 Free Software Foundation, Inc.

# This file is part of GNU Emacs.

# GNU Emacs is free software: you can redistribute it and/or modify
# it under the terms of the GNU General Public License as published by
# the Free Software Foundation, either version 3 of the License, or
# (at your option) any later version.

# GNU Emacs is distributed in the hope that it will be useful,
# but WITHOUT ANY WARRANTY; without even the implied warranty of
# MERCHANTABILITY or FITNESS FOR A PARTICULAR PURPOSE.  See the
# GNU General Public License for more details.

# You should have received a copy of the GNU General Public License
# along with GNU Emacs.  If not, see <http://www.gnu.org/licenses/>.

SHELL = /bin/sh

srcdir = @srcdir@
version=@version@

buildinfodir = $(srcdir)/../../info
# Directory with the (customized) texinfo.tex file.
texinfodir = $(srcdir)/../misc

MKDIR_P = @MKDIR_P@

INFO_EXT=@INFO_EXT@
# Options used only when making info output.
INFO_OPTS=@INFO_OPTS@

MAKEINFO = @MAKEINFO@
MAKEINFO_OPTS = --force -I $(srcdir)
TEXI2DVI = texi2dvi
TEXI2PDF = texi2pdf
DVIPS = dvips

ENVADD = TEXINPUTS="$(srcdir):$(texinfodir):$(TEXINPUTS)" \
         MAKEINFO="$(MAKEINFO) $(MAKEINFO_OPTS)"

<<<<<<< HEAD
mkinfodir = @${MKDIR_P} ${infodir}

.PHONY: info dvi html pdf ps

info: ${infodir}/eintr$(INFO_EXT)
=======
mkinfodir = @test -d ${buildinfodir} || mkdir ${buildinfodir} || test -d ${buildinfodir}

.PHONY: info dvi html pdf ps

info: ${buildinfodir}/eintr
>>>>>>> 2fecccba

dvi: emacs-lisp-intro.dvi
html: emacs-lisp-intro.html
pdf: emacs-lisp-intro.pdf
ps: emacs-lisp-intro.ps

# The file name eintr must fit within 5 characters, to allow for
# -NN extensions to fit into DOS 8+3 limits without clashing.
# Note: "<" is not portable in ordinary make rules.
<<<<<<< HEAD
${infodir}/eintr$(INFO_EXT): ${srcdir}/emacs-lisp-intro.texi
=======
${buildinfodir}/eintr: ${srcdir}/emacs-lisp-intro.texi
>>>>>>> 2fecccba
	$(mkinfodir)
	$(MAKEINFO) $(MAKEINFO_OPTS) $(INFO_OPTS) -o $@ ${srcdir}/emacs-lisp-intro.texi

emacs-lisp-intro.dvi: ${srcdir}/emacs-lisp-intro.texi
	$(ENVADD) $(TEXI2DVI) ${srcdir}/emacs-lisp-intro.texi

emacs-lisp-intro.ps: emacs-lisp-intro.dvi
	$(DVIPS) -o $@ emacs-lisp-intro.dvi

emacs-lisp-intro.pdf: ${srcdir}/emacs-lisp-intro.texi
	$(ENVADD) $(TEXI2PDF) ${srcdir}/emacs-lisp-intro.texi

emacs-lisp-intro.html: ${srcdir}/emacs-lisp-intro.texi
	$(MAKEINFO) $(MAKEINFO_OPTS) --html -o $@ ${srcdir}/emacs-lisp-intro.texi

.PHONY: mostlyclean clean distclean maintainer-clean infoclean

mostlyclean:
	rm -f *.aux *.log *.toc *.cp *.cps *.fn *.fns *.ky *.kys \
	  *.op *.ops *.pg *.pgs *.tp *.tps *.vr *.vrs

clean: mostlyclean
	rm -f emacs-lisp-intro.dvi emacs-lisp-intro.pdf emacs-lisp-intro.ps
	rm -rf emacs-lisp-intro.html/
	rm -f emacs-lispintro-${version}.tar*

distclean: clean

infoclean:
<<<<<<< HEAD
	-cd $(infodir) && rm -f eintr$(INFO_EXT) eintr$(INFO_EXT)-[1-9]
=======
	-cd $(buildinfodir) && rm -f eintr eintr-[1-9]
>>>>>>> 2fecccba

maintainer-clean: distclean infoclean

.PHONY: dist

dist:
	rm -rf emacs-lispintro-${version}
	mkdir emacs-lispintro-${version}
	cp ${srcdir}/*.texi ${srcdir}/*.eps ${srcdir}/*.pdf \
	  ${texinfodir}/texinfo.tex \
	  ${srcdir}/ChangeLog* ${srcdir}/README emacs-lispintro-${version}/
	sed -e 's/@sr[c]dir@/./' -e 's/^\(texinfodir *=\).*/\1 ./' \
	  -e 's/^\(buildinfodir *=\).*/\1 ./' \
	  -e 's/^\(clean:.*\)/\1 infoclean/' \
	  -e "s/@ver[s]ion@/${version}/" \
	  ${srcdir}/Makefile.in > emacs-lispintro-${version}/Makefile
	tar -cf emacs-lispintro-${version}.tar emacs-lispintro-${version}
	rm -rf emacs-lispintro-${version}

### Makefile ends here<|MERGE_RESOLUTION|>--- conflicted
+++ resolved
@@ -41,19 +41,11 @@
 ENVADD = TEXINPUTS="$(srcdir):$(texinfodir):$(TEXINPUTS)" \
          MAKEINFO="$(MAKEINFO) $(MAKEINFO_OPTS)"
 
-<<<<<<< HEAD
-mkinfodir = @${MKDIR_P} ${infodir}
+mkinfodir = @${MKDIR_P} ${buildinfodir}
 
 .PHONY: info dvi html pdf ps
 
-info: ${infodir}/eintr$(INFO_EXT)
-=======
-mkinfodir = @test -d ${buildinfodir} || mkdir ${buildinfodir} || test -d ${buildinfodir}
-
-.PHONY: info dvi html pdf ps
-
-info: ${buildinfodir}/eintr
->>>>>>> 2fecccba
+info: ${buildinfodir}/eintr$(INFO_EXT)
 
 dvi: emacs-lisp-intro.dvi
 html: emacs-lisp-intro.html
@@ -63,11 +55,7 @@
 # The file name eintr must fit within 5 characters, to allow for
 # -NN extensions to fit into DOS 8+3 limits without clashing.
 # Note: "<" is not portable in ordinary make rules.
-<<<<<<< HEAD
-${infodir}/eintr$(INFO_EXT): ${srcdir}/emacs-lisp-intro.texi
-=======
-${buildinfodir}/eintr: ${srcdir}/emacs-lisp-intro.texi
->>>>>>> 2fecccba
+${buildinfodir}/eintr$(INFO_EXT): ${srcdir}/emacs-lisp-intro.texi
 	$(mkinfodir)
 	$(MAKEINFO) $(MAKEINFO_OPTS) $(INFO_OPTS) -o $@ ${srcdir}/emacs-lisp-intro.texi
 
@@ -97,11 +85,7 @@
 distclean: clean
 
 infoclean:
-<<<<<<< HEAD
-	-cd $(infodir) && rm -f eintr$(INFO_EXT) eintr$(INFO_EXT)-[1-9]
-=======
-	-cd $(buildinfodir) && rm -f eintr eintr-[1-9]
->>>>>>> 2fecccba
+	-cd $(buildinfodir) && rm -f eintr$(INFO_EXT) eintr$(INFO_EXT)-[1-9]
 
 maintainer-clean: distclean infoclean
 
