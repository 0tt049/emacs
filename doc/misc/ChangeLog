--- conflicted
+++ resolved
@@ -1,16 +1,3 @@
-<<<<<<< HEAD
-2014-06-02  Glenn Morris  <rgm@gnu.org>
-
-	* efaq.texi (Finding a package with particular functionality):
-	Update example.
-	* vip.texi: Mention this is obsolete.
-
-2014-05-27  Paul Eggert  <eggert@cs.ucla.edu>
-
-	* texinfo.tex: Update from gnulib.
-
-2014-05-26  Paul Eggert  <eggert@cs.ucla.edu>
-=======
 2014-06-08  Karl Berry  <karl@gnu.org>
 
 	* doc/info.texi (Help-^L): "mode line", "screenful",
@@ -32,8 +19,17 @@
 	* todo-mode.texi (Moving and Deleting Items):
 	* woman.texi (Navigation): Markup fixes re SPC, RET.
 
-2014-05-24  Paul Eggert  <eggert@cs.ucla.edu>
->>>>>>> 4181427f
+2014-06-02  Glenn Morris  <rgm@gnu.org>
+
+	* efaq.texi (Finding a package with particular functionality):
+	Update example.
+	* vip.texi: Mention this is obsolete.
+
+2014-05-27  Paul Eggert  <eggert@cs.ucla.edu>
+
+	* texinfo.tex: Update from gnulib.
+
+2014-05-26  Paul Eggert  <eggert@cs.ucla.edu>
 
 	Specify coding if Latin-1 Emacs would misinterpret (Bug#17575).
 	* htmlfontify.texi, org.texi: Add "coding: utf-8".
