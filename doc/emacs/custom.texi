--- conflicted
+++ resolved
@@ -1909,83 +1909,12 @@
 and mouse events:
 
 @example
-<<<<<<< HEAD
 (keymap-global-set "C-c y" 'clipboard-yank)
 (keymap-global-set "C-M-q" 'query-replace)
 (keymap-global-set "<f5>" 'flyspell-mode)
 (keymap-global-set "C-<f5>" 'display-line-numbers-mode)
 (keymap-global-set "C-<right>" 'forward-sentence)
 (keymap-global-set "<mouse-2>" 'mouse-save-then-kill)
-=======
-(global-set-key (kbd "C-c y") 'clipboard-yank)
-(global-set-key (kbd "C-M-q") 'query-replace)
-(global-set-key (kbd "<f5>") 'flyspell-mode)
-(global-set-key (kbd "C-<f5>") 'display-line-numbers-mode)
-(global-set-key (kbd "C-<right>") 'forward-sentence)
-(global-set-key (kbd "<mouse-2>") 'mouse-save-then-kill)
-@end example
-
-  Instead of using @code{kbd}, you can use a Lisp string or vector to
-specify the key sequence.  Using a string is simpler, but only works
-for @acronym{ASCII} characters and Meta-modified @acronym{ASCII}
-characters.  For example, here's how to bind @kbd{C-x M-l} to
-@code{make-symbolic-link} (@pxref{Copying and Naming}):
-
-@example
-(global-set-key "\C-x\M-l" 'make-symbolic-link)
-@end example
-
-  Similarly, a key sequence can be bound to a Lisp string or a vector
-instead of a command.  A vector is only required if the intended
-result contains non-@acronym{ASCII} characters, and @code{kbd} can
-again be used to create that vector.  For example, to bind @kbd{C-c h}
-to the string @samp{hello}:
-
-@example
-(global-set-key (kbd "C-c h") "hello")
-@end example
-
-  But to bind it to the string @samp{ol@'a} instead:
-
-@example
-(global-set-key (kbd "C-c h") (kbd "ol@'a"))
-@end example
-
-  To bind a key sequence including @key{TAB}, @key{RET}, @key{ESC}, or
-@key{DEL}, the string should contain the Emacs Lisp escape sequence
-@samp{\t}, @samp{\r}, @samp{\e}, or @samp{\d} respectively.  Here is
-an example which binds @kbd{C-x @key{TAB}} to @code{indent-rigidly}
-(@pxref{Indentation}):
-
-@example
-(global-set-key "\C-x\t" 'indent-rigidly)
-@end example
-
-  When the key sequence includes function keys or mouse button events,
-or non-@acronym{ASCII} characters such as @code{C-=} or @code{H-a},
-you can use a vector to specify the key sequence.  Each element in the
-vector stands for an input event; the elements are separated by spaces
-and surrounded by a pair of square brackets.  If a vector element is a
-character, write it as a Lisp character constant: @samp{?} followed by
-the character as it would appear in a string.  Function keys are
-represented by symbols (@pxref{Function Keys}); simply write the
-symbol's name, with no other delimiters or punctuation.  Here are some
-examples:
-
-@example
-(global-set-key [?\C-=] 'make-symbolic-link)
-(global-set-key [?\M-\C-=] 'make-symbolic-link)
-(global-set-key [?\H-a] 'make-symbolic-link)
-(global-set-key [f7] 'make-symbolic-link)
-(global-set-key [C-mouse-1] 'make-symbolic-link)
-@end example
-
-@noindent
-You can use a vector for the simple cases too:
-
-@example
-(global-set-key [?\C-z ?\M-l] 'make-symbolic-link)
->>>>>>> 0636e106
 @end example
 
   Language and coding systems may cause problems with key bindings for
