--- conflicted
+++ resolved
@@ -26,11 +26,10 @@
 * Installation Changes in Emacs 25.1
 
 +++
-<<<<<<< HEAD
+
 ** Building Emacs now requires C99 or later.
-=======
+
 ** The variable `redisplay-dont-pause' is obsolete.
->>>>>>> 0077b36e
 
 ** Building Emacs now requires GNU make, version 3.81 or later.
 
@@ -38,7 +37,6 @@
 ** `call-process-shell-command' and `process-file-shell-command'
 don't take "&rest args" any more.
 
-<<<<<<< HEAD
 ** By default, Emacs no longer works on IRIX.  We expect that Emacs
 users are not affected by this, as SGI stopped supporting IRIX in
 December 2013.  If you are affected, please send a bug report.  You
@@ -46,10 +44,10 @@
 undumping code to GCC under IRIX, or by configuring --with-wide-int,
 or by sticking with Emacs 24.4.
 
+** ERC
+
 ** 'configure' now prefers gnustep-config when configuring GNUstep.
 If gnustep-config is not available, the old heuristics are used.
-=======
-** ERC
 
 +++
 *** New option `erc-rename-buffers'.
@@ -67,7 +65,6 @@
 *** `erc-version' now follows the Emacs version.
 
 ** Obsolete packages
->>>>>>> 0077b36e
 
 ---
 *** cc-compat.el
