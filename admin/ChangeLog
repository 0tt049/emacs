<<<<<<< HEAD
2011-01-14  Paul Eggert  <eggert@cs.ucla.edu>

	Update copyright notes to match recent gnulib-related changes.
	* notes/copyright: Add aclocal.m4, m4/*.m4, lib/Makefile.in,
	arg-nonnull.h, c++defs.h, compile, depcomp, missing,
	warn-on-use.h, lib/*.[ch], lib/gnulib.mk.  Remove src/mktime.c,
	lib-src/getopt1.c, lib-src/getopt_int.h (files are now in lib and
	are subsumed by the lib/*.[ch] rule).  Remove m4/getopt.m4 (now
	subsumed by m4/*.m4 rule).  config.guess, config.sub, and
	doc/man/texinfo.tex are now copied in from gnulib.
=======
2011-01-15  Glenn Morris  <rgm@gnu.org>

	* charsets/cp51932.awk, charsets/eucjp-ms.awk: No longer print arch-tag.

	* bzrmerge.el (bzrmerge-missing): Add another skip indicator.
	(bzrmerge-resolve): Also ignore cl-loaddefs.el.
>>>>>>> 721be9cd

2011-01-14  Glenn Morris  <rgm@gnu.org>

	* admin.el (set-copyright): Also handle \year in refcards/*.tex.

2011-01-14  Glenn Morris  <rgm@gnu.org>

	* bzrmerge.el: Require cl when compiling.
	(bzrmerge-merges): Doc fix.

2011-01-07  Paul Eggert  <eggert@cs.ucla.edu>

	* notes/copyright: There's only one install-sh, not two, so fix a
	typo claiming that there's two.  Add move-if-change to the list of
	GPL files imported from gnulib.

2011-01-07  Paul Eggert  <eggert@cs.ucla.edu>

	* notes/copyright: Report status more accurately for non-GPL files.
	Report copyright status more accurately for mkinstalldirs,
	configure, m4/getopt.m4, and msdos/sed*.inp.

2011-01-02  Eli Zaretskii  <eliz@gnu.org>

	* nt/README.W32: Update the information about PNG support libraries.
	(Bug#7716)

2010-12-27  Stefan Monnier  <monnier@iro.umontreal.ca>

	* bzrmerge.el: New file to help merge branches while skipping
	some revisions (e.g. from emacs-23 to trunk).

2010-12-03  Andreas Schwab  <schwab@linux-m68k.org>

	* CPP-DEFINES (EXPLICIT_SIGN_EXTEND): Remove.

2010-10-12  Glenn Morris  <rgm@gnu.org>

	* notes/nextstep: Move here from ../nextstep/DEV-NOTES.

2010-10-09  Glenn Morris  <rgm@gnu.org>

	* admin.el (set-version): Add doc/emacs/emacsver.texi.

2010-10-09  Glenn Morris  <rgm@gnu.org>

	* admin.el (set-version): No need to act on doc/ files any more.

	* quick-install-emacs (PUBLIC_LIBSRC_BINARIES): Remove b2m.

2010-09-05  Juanma Barranquero  <lekktu@gmail.com>

	* unidata/BidiMirroring.txt: Update from
	http://www.unicode.org/Public/6.0.0/ucd/BidiMirroring-6.0.0d2.txt

	* unidata/UnicodeData.txt: Update from
	http://www.unicode.org/Public/6.0.0/ucd/UnicodeData-6.0.0d7.txt

2010-08-09  Andreas Schwab  <schwab@linux-m68k.org>

	* CPP-DEFINES (WORDS_BIG_ENDIAN): Remove.

2010-08-05  Eli Zaretskii  <eliz@gnu.org>

	* MAINTAINERS: Rename src/unexec.c => src/unexcoff.c.

2010-07-24  Christoph Scholtes  <cschol2112@gmail.com>

	* admin.el: Write version number to nt/makefile.w32-in.
	* nt/makedist.bat: Remove; replaced with `zipdist.bat'
	in the nt/ directory.
	* nt/README.W32: Relocate to nt/ directory.

2010-07-11  Andreas Schwab  <schwab@linux-m68k.org>

	* CPP-DEFINES (HAVE_INDEX, HAVE_RINDEX): Remove.

2010-07-08  Eli Zaretskii  <eliz@gnu.org>

	* MAINTAINERS: Update my responsibilities.

2010-07-07  Andreas Schwab  <schwab@linux-m68k.org>

	* CPP-DEFINES (BCOPY_DOWNWARD_SAFE, BCOPY_UPWARD_SAFE)
	(GAP_USE_BCOPY, HAVE_BCMP, HAVE_BCOPY, bcmp, bcopy, bzero):
	Remove.

2010-06-12  Eli Zaretskii  <eliz@gnu.org>

	* unidata/bidimirror.awk: New file.

	* unidata/BidiMirroring.txt: New file from
	http://www.unicode.org/Public/6.0.0/ucd/BidiMirroring-6.0.0d1.txt.

	* unidata/Makefile.in: (../../src/bidimirror.h): New target.
	(all): Depend on ../../src/biditype.h and ../../src/bidimirror.h.

	* unidata/makefile.w32-in (../../src/bidimirror.h): New target.
	(all): Depend on ../../src/biditype.h and ../../src/bidimirror.h.

	* unidata/biditype.awk: New file.

	* unidata/Makefile.in (../../src/biditype.h): New target.

	* unidata/makefile.w32-in (../../src/biditype.h): New target.

2010-06-09  Juanma Barranquero  <lekktu@gmail.com>

	* unidata/UnicodeData.txt: Update from
	http://www.unicode.org/Public/6.0.0/ucd/UnicodeData-6.0.0d5.txt

2010-05-27  Glenn Morris  <rgm@gnu.org>

	* quick-install-emacs (AVOID): No more Makefile.c files.

	* notes/cpp: Remove file.

2010-05-15  Ken Raeburn  <raeburn@raeburn.org>

	* admin.el (set-version, set-copyright): Update emacs.c instead of
	version.el.

	* make-tarball.txt: Update filename list in step 6.

	* quick-install-emacs: Scan emacs.c instead of version.el for
	version string.

2010-05-07  Chong Yidong  <cyd@stupidchicken.com>

	* Version 23.2 released.

2010-04-01  Eli Zaretskii  <eliz@gnu.org>

	* CPP-DEFINES (__DJGPP__, __GO32__): Remove, no longer used.

2010-03-10  Chong Yidong  <cyd@stupidchicken.com>

	* Branch for 23.2.

2010-03-10  Miles Bader  <miles@gnu.org>

	* quick-install-emacs: Use more portable shell syntax.

	* quick-install-emacs: (AVOID): Be more picky about files we avoid
	installing.

2010-02-14  Juanma Barranquero  <lekktu@gmail.com>

	* quick-install-emacs (PRUNED): Fix typo in message.

2010-01-20  Glenn Morris  <rgm@gnu.org>

	* revdiff: Remove file that only works with CVS, and isn't really
	needed with Bazaar (given the in-built revision options of bzr diff).

2010-01-12  Glenn Morris  <rgm@gnu.org>

	* emacs-pretesters, make-announcement: Use bug-gnu-emacs rather
	than emacs-pretest-bug for bug reports for development versions.

2009-11-06  Kenichi Handa  <handa@m17n.org>

	* unidata/unidata-gen.el (unidata-gen-table): Fix for the case
	that the block data and the following per-char data fall into the
	same char-table leaf.

2009-10-01  Juanma Barranquero  <lekktu@gmail.com>

	* unidata/UnicodeData.txt: Update to Unicode 5.2.0.

2009-09-07  Juanma Barranquero  <lekktu@gmail.com>

	* unidata/.gitignore: New file.

2009-08-22  Eli Zaretskii  <eliz@gnu.org>

	* notes/bugtracker: How to reassign a bug to a list of packages.

	* notes/newfile: Details of how to check for problems with DOS 8+3
	file-name restrictions.

2009-08-18  Glenn Morris  <rgm@gnu.org>

	* notes/newfile: New file.

2009-07-11  Eli Zaretskii  <eliz@gnu.org>

	* make-tarball.txt: Add a note about bumping the value of
	customize-changed-options-previous-release.

2009-06-24  Kenichi Handa  <handa@m17n.org>

	* charsets/mapconv: For the UNICODE format files, do reverse sort
	and don't compact the map.  This is to prefer the first one in the
	duplicated mappings (e.g. 0x20->U+0020, 0x20->U+00A0).

2009-06-12  Kenichi Handa  <handa@m17n.org>

	* charsets/Makefile (JISX213A.map): Make it depend on
	mapfiles/JISX213A.map.gz.
	(BIG5-1.map, BIG5-2.map): Prepend "# " to the first comment line.

	* charsets/mapfiles/JISX213A.map.gz: New file.

	* charsets/mapfiles/README: Describe JISX213A.map.gz.

2009-06-12  Kenichi Handa  <handa@m17n.org>

	* charsets/mapfiles/*: New files.

	* charsets/mule-charsets.el: Mostly re-written to generate all
	MULE-*.map files.

	* charsets/mapconv: Mostly re-written to handle "gzip"ed input
	files.

	* charsets/eucjp-ms.awk: Mostly re-written to handle glibc's
	EUC-JP-MS.

	* charsets/cp51932.awk (END): Print arch-tag at the tail.

	* charsets/Makefile: Maps depend on files under mapfiles or
	${GLIBC_CHARMAPS}.

2009-04-21  Kenichi Handa  <handa@m17n.org>

	* unidata/unidata-gen.el (unidata-get-decomposition): Fix previous
	change.

2009-04-17  Kenichi Handa  <handa@m17n.org>

	* unidata/unidata-gen.el (unidata-get-decomposition): Adjust
	Hangle decomposition rule to Unicode.

2009-04-09  Kenichi Handa  <handa@m17n.org>

	* unidata/unidata-gen.el (unidata-describe-decomposition): Return
	a string with a composition property to disable combining
	characters being composed.

2009-03-11  Miles Bader  <miles@gnu.org>

	* quick-install-emacs: Be more clever about locating info directory.

2009-02-24  Juanma Barranquero  <lekktu@gmail.com>

	* nt/README.W32: Fix typos.

2009-02-23  Jason Rumney  <jasonr@gnu.org>

	* nt/README-ftp-server: Update for 23.0.91

	* nt/README.W32: Remove ever expanding versions of Windows.
	Shorten FAQ URL.  Remove mention of obsolete lock directory.
	Windows distribution now bin and barebin only.  Add note about
	SVG support.  Remove old tar and gzip problem workarounds.
	Use new (22.x) -Q option.  Report all bugs through bug tracker.

	* nt/README-UNDUMP.W32: Modify for barebin distribution, as
	undumped distribution no longer exists.

2009-02-05  Yu-ji Hosokawa  <yu-ji@hoso.net>  (tiny change)

	* nt/README.W32: Fix typo.  (Bug#2207)

2009-02-01  Chong Yidong  <cyd@stupidchicken.com>

	* admin.el (set-version): Remove deleted file ns-emacs.texi.

2008-12-02  Kenichi Handa  <handa@m17n.org>

	* unidata/unidata-gen.el (unidata-prop-alist): Docstring for
	`decomposition' property adjusted.
	(unidata-split-decomposition): Don't include surrounding "<" and
	">" in a symbol name.

2008-12-01  Kenichi Handa  <handa@m17n.org>

	* unidata/unidata-gen.el (unidata-prop-alist): Set `numeric-value'
	property generator to unidata-gen-table-numeric.  Docstring adjusted.
	(unidata-get-numeric, unidata-put-numeric)
	(unidata-gen-table-numeric): New functions.
	(unidata-encode-val): Use assoc to get a slot in VAL-LIST.

2008-11-29  Eli Zaretskii  <eliz@gnu.org>

	* notes/documentation: Add notes about Antinews.

2008-10-23  Glenn Morris  <rgm@gnu.org>

	* admin.el (set-version): Add doc/misc/ns-emacs.texi.
	Add/tweak some nextstep/ entries.

2008-09-19  Kenichi Handa  <handa@m17n.org>

	* FOR-RELEASE: Add an item for using EMACS_INT for buffer/string
	positions.

2008-08-23  Eli Zaretskii  <eliz@gnu.org>

	* CPP-DEFINES: Add USER_FULL_NAME.

2008-08-16  Jason Rumney  <jasonr@gnu.org>

	* admin.el (set-version): Set version in nt/emacsclient.rc.

2008-08-06  Juanma Barranquero  <lekktu@gmail.com>

	* nt/dump.bat: Fix mixed EOLs.

2008-08-04  Adrian Robert  <Adrian.B.Robert@gmail.com>

	* CPP-DEFINES: Add DARWIN_OS.  Move USE_LISP_UNION_TYPE away from OS's.

2008-08-02  Eli Zaretskii  <eliz@gnu.org>

	* CPP-DEFINES: Add defines for accessing system processes.

2008-07-27  Dan Nicolaescu  <dann@ics.uci.edu>

	* make-tarball.txt:
	* admin.el:
	* FOR-RELEASE:
	* CPP-DEFINES: Remove mentions of Mac Carbon.

2008-07-16  Glenn Morris  <rgm@gnu.org>

	* admin.el (set-version, set-copyright): Add nextstep/ files.

2008-07-15  Adrian Robert  <Adrian.B.Robert@gmail.com>

	* CPP-DEFINES: Add NS port related defines.

2008-06-16  Glenn Morris  <rgm@gnu.org>

	* admin.el (set-version): Add doc/lispref/vol1.texi,vol2.texi,
	doc/lispref/book-spine.texinfo.

2008-06-15  Glenn Morris  <rgm@gnu.org>

	* admin.el (set-version): Add doc/misc/faq.texi.

2008-05-22  Juanma Barranquero  <lekktu@gmail.com>

	* FOR-RELEASE: Remove Windows problem about the XPM image library
	being loaded too soon (fixed by Stefan Monnier on 2008-05-07).

2008-04-15  Juanma Barranquero  <lekktu@gmail.com>

	* unidata/UnicodeData.txt: Update to Unicode 5.1.

2008-04-14  Juanma Barranquero  <lekktu@gmail.com>

	* unidata/unidata-gen.el (unidata-prop-alist):
	Fix typo in description of `numeric-value'.
	(unidata-put-character): Fix typo in error message.

2008-02-21  Glenn Morris  <rgm@gnu.org>

	* notes/unicode, notes/font-backend: New files, split off from
	README.unicode.

2008-02-20  Kenichi Handa  <handa@ni.aist.go.jp>

	* FOR-RELEASE: Remove the problem of ucs-mule-8859-to-mule-unicode
	being used in latin1-disp.el.  Remove the problem of
	cp-supported-codepages.  Remove the problem of lost changelog for
	ps-prin1.ps.

2008-02-16  Eli Zaretskii  <eliz@gnu.org>

	* unidata/makefile.w32-in (unidata.txt): Don't use $<, it's
	non-portable in this context.

	* unidata/Makefile.in (unidata.txt): Don't use $<, it's
	non-portable in this context.

2008-02-09  Eli Zaretskii  <eliz@gnu.org>

	* unidata/makefile.w32-in (lisp): New variable.
	(EMACSLOADPATH): Use $(lisp).  Add lisp/international and
	lisp/emacs-lisp.

2008-02-04  Jason Rumney  <jasonr@gnu.org>

	* unidata/makefile.w32-in (unidata.txt): Use ARGQUOTE and DQUOTE macros.

2008-02-02  Juanma Barranquero  <lekktu@gmail.com>

	* unidata/.cvsignore: Ignore also "Makefile.unix" and "makefile".

2008-02-02  Eli Zaretskii  <eliz@gnu.org>

	* unidata/makefile.w32-in (charprop-CMD): Fix last change.

	* unidata/Makefile.in: Rename from Makefile.

	* unidata/makefile.w32-in: New file.

2008-02-02  Jason Rumney  <jasonr@gnu.org>

	* unidata/unidata-gen.el (unidata-gen-files): Force unix line ends.

2008-02-01  Kenichi Handa  <handa@m17n.org>

	* unidata/copyright.html: New file.

2008-02-01  Kenichi Handa  <handa@m17n.org>

	* unidata/unidata-gen.el (unidata-get-decomposition): For Hangul
	decomposition, if T is the same as TBase, don't include it in the
	returned list.

2008-02-01  Kenichi Handa  <handa@m17n.org>

	* unidata/unidata-gen.el (unidata-text-file): Delete it.
	(unidata-list): Initialize to nil.
	(unidata-setup-list): New function.
	(unidata-gen-files): New optional arg unidata-text-file.
	If it's nil, set unidata-text-file to the left command line arg.
	Call unidate-setup-list at first.

	* unidata/Makefile (all): Depends on ${DSTDIR}/charprop.el.
	(${DSTDIR}/charprop.el): Run emacs after cd to DISDIR.

2008-02-01  Kenichi Handa  <handa@m17n.org>

	* unidata/unidata-gen.el: Fix comment typo.
	Change string-to-int to string-to-number.
	(unidata-text-file): Define to .../unidata.txt.
	(unidata-list): Just insert unidata-text-file.
	(unidata-get-decomposition): Handle Hangul decomposition.
	(unidata-gen-files): Don't use \040, instead at ^L near the end of file.

	* unidata/Makefile (unidata.txt): New target.
	(charprop.el): Depends on unidata.txt.
	(clean): Remove unidata.txt.

2008-02-01  Kenichi Handa  <handa@m17n.org>

	* unidata/unidata-gen.el (unidata-get-name): Handle "CJK IDEOGRAPH".
	(unidata-get-name): Handle U+110B.

2008-02-01  Kenichi Handa  <handa@m17n.org>

	Sub-directory `unidata' is for codes to generate charprop.el and
	many other uni-*.el files from `UnicodeData.txt'.

	* Unidata/README: New file.

	* unidata/Makefile: New file.

	* unidata/unidata-gen.el: New file.

	* unidata/UnicodeData.txt: New file.  Copied from
	http://www.unicode.org on 2006-05-23.

	* unidata/.cvsignore: New file.

2008-02-01  Kenichi Handa  <handa@m17n.org>

	* charsets/.cvsignore: New file.

	* charsets/mapconv: Add code for handling KANJI-DATABASE format.

	* charsets/Makefile (all): Rename target from charsets.
	Depend on ${TRANS_TABLE}.
	(CNS-2.map, CNS-3.map, CNS-4.map, CNS-5.map, CNS-6.map, CNS-7.map):
	Generate from cns2ucsdkw.txt.
	(install): Copy updated files only.

2008-02-02  Kenichi Handa  <handa@m17n.org>

	* charsets/cp932.awk: Append user-defined area of CP932.

2008-02-02  Kenichi Handa  <handa@m17n.org>

	* charsets/Makefile (JISX2131.map): Convert 0x2015 to 0x2014,
	0x2299 to 0x29BF.

2008-02-01  Kenichi Handa  <handa@m17n.org>

	* charsets/Makefile (TRANS_TABLE): New macro.
	(JISX0208.map): Convert 0x2015 to 0x2014.
	(cp51932.el): New target.
	(eucjp-ms.el): New target.
	(install): Include ${TRANS_TABLE}.
	(CJK): Include JISX213A.map.
	(JISX213A.map): New target.

	* charsets/eucjp-ms.awk: New file.

	* charsets/cp51932.awk: New file.

2008-02-01  Kenichi Handa  <handa@m17n.org>

	* charsets/cp932.awk: New file.

	* charsets/Makefile (CP932-2BYTE.map): Call mapconv with cp932.awk.

	* charsets/mapconv: In UNICODE2 case, sort by 4th field after
	running an awk program.

2008-02-01  Kenichi Handa  <handa@m17n.org>

	* charsets/mapconv: Handle UNICODE2.

	* charsets/Makefile (CJK): Include CP932-2BYTE.map.
	(CP932-2BYTE.map): New target.

2008-02-01  Kenichi Handa  <handa@m17n.org>

	* charsets: New directory for scripts to generate charset map
	files in ../etc/charsets/.

	* charsets/Makefile, charsets/mapconv, charsets/compact.awk:
	* charsets/big5.awk, charsets/gb180302.awk, charsets/gb180304.awk:
	* charsets/kuten.awk: New files.

2008-01-08  Glenn Morris  <rgm@gnu.org>

	* admin.el (set-version): Add doc/man/emacs.1.

2008-01-06  Dan Nicolaescu  <dann@ics.uci.edu>

	* notes/copyright:
	* MAINTAINERS: Remove references to files that have been removed.

2008-01-04  Glenn Morris  <rgm@gnu.org>

	* admin.el (set-copyright): Add lib-src/ebrowse.c.

2007-12-10  Stefan Monnier  <monnier@iro.umontreal.ca>

	* CPP-DEFINES: New file.

2007-12-08  Reiner Steib  <Reiner.Steib@gmx.de>

	* FOR-RELEASE: Remove "window-system in face definition" [of
	gnus-treat-emphasize].  Remove "Gnus archive groups".  Add comment
	on gnus-dired.el.

2007-12-05  Glenn Morris  <rgm@gnu.org>

	* admin.el (set-version): Handle configure.in.  Adapt for doc/
	directory layout for manuals.

2007-12-01  Reiner Steib  <Reiner.Steib@gmx.de>

	* FOR-RELEASE: Remove Gnus send mail problem.  Other Gnus bugs have
	been fixed in Gnus CVS but have not yet been synched to Emacs.

2007-11-17  Glenn Morris  <rgm@gnu.org>

	* admin.el (process-lines): Move to ../lisp/subr.el.

2007-10-23  Glenn Morris  <rgm@gnu.org>

	* MAINTAINERS: Move here from ../.

2007-10-17  Juanma Barranquero  <lekktu@gmail.com>

	* make-emacs: Doc fix.

2007-08-28  Glenn Morris  <rgm@gnu.org>

	* admin.el: Provide self.

2007-08-10  Jan Djärv  <jan.h.d@swipnet.se>

	* FOR-RELEASE: Add Gtk+ tool bar and GUD focus problem.

2007-07-25  Glenn Morris  <rgm@gnu.org>

	* Relicense all FSF files to GPLv3 or later.

2007-06-07  Glenn Morris  <rgm@gnu.org>

	* admin.el (set-copyright): New function.

2007-04-25  Nick Roberts  <nickrob@snap.net.nz>

	* make-tarball.txt: Add note about cutting the branch.

2007-06-02  Chong Yidong  <cyd@stupidchicken.com>

	* Version 22.1 released.

2007-02-03  Eli Zaretskii  <eliz@gnu.org>

	* nt/makedist.bat: Change EOL format to DOS.  Don't use
	redirection characters in REM lines.

2007-01-27  Jan Djärv  <jan.h.d@swipnet.se>

	* FOR-RELEASE: Removed Gtk/Xft issue.

2007-01-01  Miles Bader  <miles@gnu.org>

	* quick-install-emacs (get_config_var): Deal with weird magic
	string inserted by recent versions of autoconf.

2006-11-25  Juanma Barranquero  <lekktu@gmail.com>

	* admin.el (set-version): Set version number in
	lib-src/makefile.w32-in.

2006-11-06  Reiner Steib  <Reiner.Steib@gmx.de>

	* FOR-RELEASE (BUGS): Remove "Build failure under Suse 10.0" was
	due to a local miss-configuration.

2006-10-28  Chong Yidong  <cyd@stupidchicken.com>

	* make-announcement (OLD): Remove LEIM references in announcement
	since it is now built-in.

2006-10-15  YAMAMOTO Mitsuharu  <mituharu@math.s.chiba-u.ac.jp>

	* admin.el (set-version): Set version numbers in "mac" subdirectory.

2006-10-03  Kenichi Handa  <handa@m17n.org>

	* FOR-RELEASE (BUGS): "An iso-8859-6 cannot be saved" fixed.

2006-08-13  Chong Yidong  <cyd@stupidchicken.com>

	* FOR-RELEASE: Elisp manual checking completed.

2006-07-17  Reiner Steib  <Reiner.Steib@gmx.de>

	* FOR-RELEASE: Update refcard section.

2006-07-14  Kim F. Storm  <storm@cua.dk>

	* FOR-RELEASE (BUGS): High cpu load on windows server sockets fixed.

2006-07-09  Kim F. Storm  <storm@cua.dk>

	* README: Use outline format.  Add FOR-RELEASE.

2006-06-27  Chong Yidong  <cyd@stupidchicken.com>

	* FOR-RELEASE: Checking of info.texi done.

2006-06-08  Reiner Steib  <Reiner.Steib@gmx.de>

	* FOR-RELEASE: Update refcard section.

2006-06-07  Reiner Steib  <Reiner.Steib@gmx.de>

	* FOR-RELEASE: Update refcard section.

2006-05-25  Chong Yidong  <cyd@stupidchicken.com>

	* FOR-RELEASE: Key sequence elisp node done.

2006-05-24  Reiner Steib  <Reiner.Steib@gmx.de>

	* FOR-RELEASE: Update refcard translations.  Add coding cookie.

2006-05-21  Chong Yidong  <cyd@mit.edu>

	* FOR-RELEASE: point-entered /point-left bug fixed.

2006-05-12  Eli Zaretskii  <eliz@gnu.org>

	* FOR-RELEASE: Spell-checking the manuals is now done; remove the
	entry.

2006-05-06  Bill Wohler  <wohler@newt.com>

	* FOR-RELEASE: MH-E 8.0 has been released, so removed reminder
	about it.

2006-04-17  Ramprasad B  <ramprasad_i82@yahoo.com>

	* ./* (Copyright): Updated Copyright year(s).

2006-02-24  Reiner Steib  <Reiner.Steib@gmx.de>

	* FOR-RELEASE (BUGS): Add URLs/MIDs.

2006-02-20  Kim F. Storm  <storm@cua.dk>

	* FOR-RELEASE (NEW FEATURES): Completed work on this item:
	Rework how fringe bitmaps are defined and used.
	Currently, bitmap usage and bitmap appearence are "mixed-up" in a
	one-level representation.  It would be cleaner to split the
	representation into a two-level model where first level maps
	bitmap usage to a bitmap name, and second level maps bitmap name to
	a bitmap appearence.

2006-01-27  Chong Yidong  <cyd@stupidchicken.com>

	* FOR-RELEASE: String allocation bugs fixed.

2005-12-13  Bill Wohler  <wohler@newt.com>

	* FOR-RELEASE: Ensure MH-E 8.0 has been released.

2005-12-09  Reiner Steib  <Reiner.Steib@gmx.de>

	* FOR-RELEASE (DOCUMENTATION): Remove message-mail, gnus-*
	completing-read-multiple, mail-extract-address-components,
	mail-mode, quail-define-package, save-buffer and
	ucs-set-table-for-input from doc strings item (Done).

2005-11-28  Chong Yidong  <cyd@stupidchicken.com>

	* FOR-RELEASE: Icons installed.  Partial completion bug fixed.

2005-11-11  Kim F. Storm  <storm@cua.dk>

	* FOR-RELEASE (FATAL ERRORS): Fix infinite loop in redisplay
	when displaying a non-breaking space in an overlay string.

2005-10-30  Chong Yidong  <cyd@stupidchicken.com>

	* FOR-RELEASE: Init file change implemented.

2005-10-27  Chong Yidong  <cyd@stupidchicken.com>

	* FOR-RELEASE: Fringe angle bitmap at eob fixed.

2005-10-19  Chong Yidong  <cyd@stupidchicken.com>

	* FOR-RELEASE (New features): max-image-size implemented.
	(Bugs): split-window done, by Kim F. Storm.

2005-10-17  Bill Wohler  <wohler@newt.com>

	* FOR-RELEASE (DOCUMENTATION): Removed lisp/toolbar from list
	since it's gone.  Also marked mh-e as done.

2005-10-11  Juanma Barranquero  <lekktu@gmail.com>

	* FOR-RELEASE (FATAL ERRORS): Remove item about JPEG
	libraries on Windows (Done).

2005-10-01  Jason Rumney  <jasonr@gnu.org>

	* admin.el (set-version): Set version numbers in nt/emacs.rc.

2005-08-31  Romain Francoise  <romain@orebokech.com>

	* FOR-RELEASE (New features): Remove vhdl-mode.el update
	item (Done).

2005-08-27  Romain Francoise  <romain@orebokech.com>

	* FOR-RELEASE (Bugs): Remove compile-internal item (Done).

2005-07-04  Lute Kamstra  <lute@gnu.org>

	Update FSF's address in GPL notices.

2005-06-10  Lute Kamstra  <lute@gnu.org>

	* admin.el (set-version): Set version in lisp manual too.
	* make-tarball.txt: Commit lispref/elisp.texi too.

2005-06-04  Richard M. Stallman  <rms@gnu.org>

	* emacs-pretesters: Refer to etc/DEBUG instead of duplicating it.
	Other cleanups.

2005-04-19  Lute Kamstra  <lute@gnu.org>

	* make-tarball.txt: Don't commit lisp/loaddefs.el.

2005-04-14  Lute Kamstra  <lute@gnu.org>

	* nt/makedist.bat (elfiles): Update.

	* admin.el (add-release-logs): Fix require call.

2005-03-30  Marcelo Toledo  <marcelo@marcelotoledo.org>

	* FOR-RELEASE (Documentation): Added check the Emacs Tutorial.
	The first line of every tutorial must begin with a sentence saying
	"Emacs Tutorial" in the respective language.  This should be
	followed by "See end for copying conditions", likewise in the
	respective language.

2005-03-29  Luc Teirlinck  <teirllm@auburn.edu>

	* FOR-RELEASE (TO BE DONE SHORTLY BEFORE RELEASE): New section.
	Add `undo-ask-before-discard' to it.

2005-03-02  Miles Bader  <miles@gnu.org>

	* quick-install-emacs: Only use the mkdir --verbose option if the
	script's --verbose option was specified (this avoids problems with
	default usage on systems where mkdir doesn't support that option).

2005-02-15  Jason Rumney  <jasonr@gnu.org>

	* nt/makedist.bat: Do not rely on non-standard behavior of
	tar --exclude.

2004-11-02  Jan Djärv  <jan.h.d@swipnet.se>

	* FOR-RELEASE (Indications): Remove two stage update for toolbar (Done).

2004-09-20  Luc Teirlinck  <teirllm@auburn.edu>

	* FOR-RELEASE (Indications): Rearrange checklists for Emacs and
	Elisp manuals.

2004-09-18  Luc Teirlinck  <teirllm@auburn.edu>

	* FOR-RELEASE (Indications): Clean up and update checklists for
	Emacs and Elisp manuals.

2004-09-11  Kim F. Storm  <storm@cua.dk>

	* FOR-RELEASE (New features): Remove Gnus 5.10 entry (Done!).
	(Documentation): Add NEWS entry.
	Add section lists for proof-reading Emacs and Lisp manuals.

2004-08-29  Kim F. Storm  <storm@cua.dk>

	* FOR-RELEASE (Documentation): Add man/ack.texi and AUTHORS.

2004-08-28  Jan Djärv  <jan.h.d@swipnet.se>

	* FOR-RELEASE (Indications): Remove entry about GTK and geometry
	(now behaves as well as other ports).

2004-06-28  Jan Djärv  <jan.h.d@swipnet.se>

	* FOR-RELEASE: Remove entry about GTK and monochrome displays (done).

2004-06-26  Eli Zaretskii  <eliz@is.elta.co.il>

	* FOR-RELEASE: Moved here from the etc directory.

2004-05-08  Thien-Thi Nguyen  <ttn@gnu.org>

	* notes/BRANCH: New file, to be maintained per CVS branch.

2003-10-01  Miles Bader  <miles@gnu.org>

	* quick-install-emacs: Don't use "function" keyword when defining
	shell functions.

2003-09-29  Lute Kamstra  <lute@gnu.org>

	* make-tarball.txt: Mention regenerating Emacs' AUTHORS file.

2003-09-27  Miles Bader  <miles@gnu.ai.mit.edu>

	* quick-install-emacs: Remove fns-* pruning, since that file no
	longer seems to be generated.
	(AVOID): Quote literal periods.  Quote braces in a way acceptable
	to all parties (gawk gets bitchy about using `\').

2003-08-19  Miles Bader  <miles@gnu.org>

	* quick-install-emacs: Add arch-specific ignored files to
	quick-install-emacs.  Use quoting for periods that's acceptable
	to recent versions of gawk.

2003-08-11  Markus Rost  <rost@math.ohio-state.edu>

	* cus-test.el: Remove obsolete workaround.

2003-04-22  Andrew Innes  <andrewi@gnu.org>

	* nt/makedist.bat: Fix multi-file .zip distribution, by splitting
	emacs.exe before zipping, and including batch file to recreate
	after unpacking.

	* nt/stitch.bat: New file.

	* nt/README-ftp-server: Update wording and version number etc.
	Add extra instructions for installing multi-file .zip
	distribution.

	* nt/README.W32: Remove personal email address and update wording.

	* nt/README-UNDUMP.W32: Remove personal email address and update
	wording.

2003-02-10  Francesco Potortì  <pot@gnu.org>

	* make-changelog-diff: New script, code stolen from make-announcement.

	* make-announcement: Use make-changelog-diff.

2003-01-20  Francesco Potortì  <pot@gnu.org>

	* make-tarball.txt: Step-by-step instructions for making a tarball.

	* make-announcement: A script for creating pretest announcements.

2003-01-17  Francesco Potortì  <pot@gnu.org>

	* admin.el (add-release-logs): Expand the directory name before
	calling find(1).
	(add-release-logs): Use the same methods as add-log.el for writing
	the date and the user's name and address.

2003-01-07  Miles Bader  <miles@gnu.org>

	* quick-install-emacs: Unset LANG etc. to avoid non-standard
	command output from non-C locales.

2002-10-16  Markus Rost  <rost@math.ohio-state.edu>

	* cus-test.el: Extended and reorganized.  There are now 4 tests
	which can be run in batch mode.  See the Commentary section.

2002-10-08  Markus Rost  <rost@math.ohio-state.edu>

	* cus-test.el: New file.

2002-05-27  Miles Bader  <miles@gnu.org>

	* quick-install-emacs (VERSION): Calculate using the same method
	that configure.in uses.

2002-04-26  Pavel Janík  <Pavel@Janik.cz>

	* emacs-pretesters: New file with information for Emacs
	pretesters.

2002-03-22  Paul Eggert  <eggert@twinsun.com>

	* quick-install-emacs (PRUNED): Avoid "head -1" and "tail +2", as
	POSIX 1003.1-2001 disallows both usages.

2002-02-11  Andrew Innes  <andrewi@gnu.org>

	* nt/makedist.bat: Don't include elisp/term/*.el files twice.

2002-01-24  Andrew Innes  <andrewi@gnu.org>

	* nt/README.W32: Remove unnecessary version number and date
	references.

	* nt/README-UNDUMP.W32: Ditto.

2001-12-06  Gerd Moellmann  <gerd@gnu.org>

	* make-emacs: Add --trace-move.

2001-10-23  Andrew Innes  <andrewi@gnu.org>

	* nt/makedist.bat: Remove remaining obsolete reference to
	GETTING.GNU.SOFTWARE.

2001-10-22  Gerd Moellmann  <gerd@gnu.org>

	* admin.el (set-version): Use `s' interactive spec for
	version number.

2001-10-20  Gerd Moellmann  <gerd@gnu.org>

	* (Version 21.1 released.)

2001-10-20  Gerd Moellmann  <gerd@gnu.org>

	* admin.el (add-release-logs): Put the log entry in lispref, too.

2001-10-20  Miles Bader  <miles@gnu.org>

	* quick-install-emacs: Exit if we can't find some variable.
	(AVOID): Add .orig & .rej files.
	(get_config_var): Be more liberal about format of config.status
	sed commands.

2001-10-19  Gerd Moellmann  <gerd@gnu.org>

	* admin.el: New file.

	* build-configs: Add --help option.  Add support for building
	in arbitrary source trees.

2001-10-17  Gerd Moellmann  <gerd@gnu.org>

	* alloc-colors.c: New file.

2001-10-13  Gerd Moellmann  <gerd@gnu.org>

	* make-emacs: Add --boot switch for bootstrapping.  Logs to
	EMACS_ROOT/boot.log, renames previous log file to boot.log.old.

2001-10-05  Gerd Moellmann  <gerd@gnu.org>

	* Branch for 21.1.

2001-09-04  Andrew Innes  <andrewi@gnu.org>

	* admin/nt/makedist.bat: Remove reference to obsolete file
	GETTING.GNU.SOFTWARE.  Remove outdated comments.  Explain about
	version of tar used.

;; Local Variables:
;; coding: utf-8
;; End:

  Copyright (C) 2001, 2002, 2003, 2004, 2005, 2006, 2007, 2008, 2009,
    2010, 2011  Free Software Foundation, Inc.

  This file is part of GNU Emacs.

  GNU Emacs is free software: you can redistribute it and/or modify
  it under the terms of the GNU General Public License as published by
  the Free Software Foundation, either version 3 of the License, or
  (at your option) any later version.

  GNU Emacs is distributed in the hope that it will be useful,
  but WITHOUT ANY WARRANTY; without even the implied warranty of
  MERCHANTABILITY or FITNESS FOR A PARTICULAR PURPOSE.  See the
  GNU General Public License for more details.

  You should have received a copy of the GNU General Public License
  along with GNU Emacs.  If not, see <http://www.gnu.org/licenses/>.<|MERGE_RESOLUTION|>--- conflicted
+++ resolved
@@ -1,5 +1,4 @@
-<<<<<<< HEAD
-2011-01-14  Paul Eggert  <eggert@cs.ucla.edu>
+2011-01-17  Paul Eggert  <eggert@cs.ucla.edu>
 
 	Update copyright notes to match recent gnulib-related changes.
 	* notes/copyright: Add aclocal.m4, m4/*.m4, lib/Makefile.in,
@@ -9,14 +8,13 @@
 	are subsumed by the lib/*.[ch] rule).  Remove m4/getopt.m4 (now
 	subsumed by m4/*.m4 rule).  config.guess, config.sub, and
 	doc/man/texinfo.tex are now copied in from gnulib.
-=======
+
 2011-01-15  Glenn Morris  <rgm@gnu.org>
 
 	* charsets/cp51932.awk, charsets/eucjp-ms.awk: No longer print arch-tag.
 
 	* bzrmerge.el (bzrmerge-missing): Add another skip indicator.
 	(bzrmerge-resolve): Also ignore cl-loaddefs.el.
->>>>>>> 721be9cd
 
 2011-01-14  Glenn Morris  <rgm@gnu.org>
 
