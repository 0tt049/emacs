;;; nnrss.el --- interfacing with RSS

;; Copyright (C) 2001-2019 Free Software Foundation, Inc.

;; Author: Shenghuo Zhu <zsh@cs.rochester.edu>
;; Keywords: RSS

;; This file is part of GNU Emacs.

;; GNU Emacs is free software: you can redistribute it and/or modify
;; it under the terms of the GNU General Public License as published by
;; the Free Software Foundation, either version 3 of the License, or
;; (at your option) any later version.

;; GNU Emacs is distributed in the hope that it will be useful,
;; but WITHOUT ANY WARRANTY; without even the implied warranty of
;; MERCHANTABILITY or FITNESS FOR A PARTICULAR PURPOSE.  See the
;; GNU General Public License for more details.

;; You should have received a copy of the GNU General Public License
;; along with GNU Emacs.  If not, see <https://www.gnu.org/licenses/>.

;;; Commentary:

;;; Code:

(eval-when-compile (require 'cl-lib))

(require 'gnus)
(require 'nnoo)
(require 'nnmail)
(require 'message)
(require 'mm-util)
(require 'gnus-util)
(require 'time-date)
(require 'rfc2231)
(require 'mm-url)
(require 'rfc2047)
(require 'mml)
(require 'xml)

(defgroup nnrss nil
  "RSS access for Gnus."
  :group 'gnus)

(nnoo-declare nnrss)

(defvoo nnrss-directory (nnheader-concat gnus-directory "rss/")
  "Where nnrss will save its files.")

(defvoo nnrss-ignore-article-fields '(slash:comments)
  "List of fields that should be ignored when comparing RSS articles.
Some RSS feeds update article fields during their lives, e.g. to
indicate the number of comments or the number of times the
articles have been seen.  However, if there is a difference
between the local article and the distant one, the latter is
considered to be new.  To avoid this and discard some fields, set
this variable to the list of fields to be ignored.")

;; (group max rss-url)
(defvoo nnrss-server-data nil)

;; (num timestamp url subject author date extra)
(defvoo nnrss-group-data nil)
(defvoo nnrss-group-max 0)
(defvoo nnrss-group-min 1)
(defvoo nnrss-group nil)
(defvoo nnrss-group-hashtb (make-hash-table :test 'equal))
(defvoo nnrss-status-string "")

(defconst nnrss-version "nnrss 1.0")

(defvar nnrss-group-alist '()
  "List of RSS addresses.")

(defvar nnrss-use-local nil
  "If non-nil nnrss will read the feeds from local files in nnrss-directory.")

(defvar nnrss-description-field 'X-Gnus-Description
  "Field name used for DESCRIPTION.
To use the description in headers, put this name into `nnmail-extra-headers'.")

(defvar nnrss-url-field 'X-Gnus-Url
  "Field name used for URL.
To use the description in headers, put this name into `nnmail-extra-headers'.")

(defvar nnrss-content-function nil
  "A function which is called in `nnrss-request-article'.
The arguments are (ENTRY GROUP ARTICLE).
ENTRY is the record of the current headline.  GROUP is the group name.
ARTICLE is the article number of the current headline.")

(defcustom nnrss-file-coding-system mm-universal-coding-system
  "Coding system used when reading and writing files.
If you run Gnus with various versions of Emacsen, the value of this
variable should be the coding system that all those Emacsen support.
Note that you have to regenerate all the nnrss groups if you change
the value.  Moreover, you should be patient even if you are made to
read the same articles twice, that arises for the difference of the
versions of xml.el."
  :group 'nnrss
  :type 'coding-system)

(defvar nnrss-compatible-encoding-alist
  (delq nil (mapcar (lambda (elem)
		      (if (and (mm-coding-system-p (car elem))
			       (mm-coding-system-p (cdr elem)))
			  elem))
		    mm-charset-override-alist))
  "Alist of encodings and those supersets.
The cdr of each element is used to decode data if it is available when
the car is what the data specify as the encoding.  Or, the car is used
for decoding when the cdr that the data specify is not available.")

(nnoo-define-basics nnrss)

;;; Interface functions

(defsubst nnrss-format-string (string)
  (replace-regexp-in-string " *\n *" " " string))

(defun nnrss-decode-group-name (group)
  (if (and group (mm-coding-system-p 'utf-8))
      (setq group (decode-coding-string group 'utf-8))
    group))

(deffoo nnrss-retrieve-headers (articles &optional group server fetch-old)
  (setq group (nnrss-decode-group-name group))
  (nnrss-possibly-change-group group server)
  (let (e)
    (with-current-buffer nntp-server-buffer
      (erase-buffer)
      (dolist (article articles)
	(if (setq e (assq article nnrss-group-data))
	    (insert (number-to-string (car e)) "\t" ;; number
		    ;; subject
		    (or (nth 3 e) "")
		    "\t"
		    ;; from
		    (or (nth 4 e) "(nobody)")
		    "\t"
		    ;; date
		    (or (nth 5 e) "")
		    "\t"
		    ;; id
		    (format "<%d@%s.nnrss>" (car e) group)
		    "\t"
		    ;; refs
		    "\t"
		    ;; chars
		    "-1" "\t"
		    ;; lines
		    "-1" "\t"
		    ;; Xref
		    "" "\t"
		    (if (and (nth 6 e)
			     (memq nnrss-description-field
				   nnmail-extra-headers))
			(concat (symbol-name nnrss-description-field)
				": "
				(nnrss-format-string (nth 6 e))
				"\t")
		      "")
		    (if (and (nth 2 e)
			     (memq nnrss-url-field
				   nnmail-extra-headers))
			(concat (symbol-name nnrss-url-field)
				": "
				(nnrss-format-string (nth 2 e))
				"\t")
		      "")
		    "\n")))))
  'nov)

(deffoo nnrss-request-group (group &optional server dont-check info)
  (setq group (nnrss-decode-group-name group))
  (nnheader-message 6 "nnrss: Requesting %s..." group)
  (nnrss-possibly-change-group group server)
  (prog1
      (if dont-check
	  t
	(nnrss-check-group group server)
	(nnheader-report 'nnrss "Opened group %s" group)
	(nnheader-insert
	 "211 %d %d %d %s\n" nnrss-group-max nnrss-group-min nnrss-group-max
	 (prin1-to-string group)
	 t))
    (nnheader-message 6 "nnrss: Requesting %s...done" group)))

(deffoo nnrss-close-group (group &optional server)
  t)

(deffoo nnrss-request-article (article &optional group server buffer)
  (setq group (nnrss-decode-group-name group))
  (when (stringp article)
    (setq article (if (string-match "\\`<\\([0-9]+\\)@" article)
		      (string-to-number (match-string 1 article))
		    0)))
  (nnrss-possibly-change-group group server)
  (let ((e (assq article nnrss-group-data))
	(nntp-server-buffer (or buffer nntp-server-buffer))
	post err)
    (when e
      (with-current-buffer nntp-server-buffer
	(erase-buffer)
	(if group
	    (insert "Newsgroups: " group "\n"))
	(if (nth 3 e)
	    (insert "Subject: " (nth 3 e) "\n"))
	(if (nth 4 e)
	    (insert "From: " (nth 4 e) "\n"))
	(if (nth 5 e)
	    (insert "Date: " (nnrss-format-string (nth 5 e)) "\n"))
	(let ((header (buffer-string))
	      (text (nth 6 e))
	      (link (nth 2 e))
	      (enclosure (nth 7 e))
	      (comments (nth 8 e))
	      (rfc2047-header-encoding-alist
	       (if (mm-coding-system-p 'utf-8)
		   (cons '("Newsgroups" . utf-8)
			 rfc2047-header-encoding-alist)
		 rfc2047-header-encoding-alist))
	      rfc2047-encode-encoded-words body fn)
	  (when (or text link enclosure comments)
	    (insert "\n")
	    (insert "<#multipart type=alternative>\n"
		    "<#part type=\"text/plain\">\n")
	    (setq body (point))
	    (when text
	      (insert text)
	      (goto-char body)
	      (while (re-search-forward "\n+" nil t)
		(replace-match " "))
	      (goto-char body)
	      ;; See `nnrss-check-group', which inserts "<br /><br />".
	      (when (search-forward "<br /><br />" nil t)
		(if (eobp)
		    (replace-match "\n")
		  (replace-match "\n\n")))
	      (unless (eobp)
		(let ((fill-column (default-value 'fill-column))
		      (window (get-buffer-window nntp-server-buffer)))
		  (when window
		    (setq fill-column
			  (max 1 (/ (* (window-width window) 7) 8))))
		  (fill-region (point) (point-max))
		  (goto-char (point-max))
		  (unless (bolp)
		    (insert "\n"))))
	      (when (or link enclosure)
		(insert "\n")))
	    (when link
	      (insert link "\n"))
	    (when enclosure
	      (insert (car enclosure) " "
		      (nth 2 enclosure) " "
		      (nth 3 enclosure) "\n"))
	    (when comments
	      (insert comments "\n"))
	    (setq body (buffer-substring body (point)))
	    (insert "<#/part>\n"
		    "<#part type=\"text/html\">\n"
		    "<html><head></head><body>\n")
	    (when text
	      (insert text "\n"))
	    (when link
	      (insert "<p><a href=\"" link "\">link</a></p>\n"))
	    (when enclosure
	      (insert "<p><a href=\"" (car enclosure) "\">"
		      (cadr enclosure) "</a> " (nth 2 enclosure)
		      " " (nth 3 enclosure) "</p>\n"))
	    (when comments
	      (insert "<p><a href=\"" comments "\">comments</a></p>\n"))
	    (insert "</body></html>\n"
		    "<#/part>\n"
		    "<#/multipart>\n"))
	  (condition-case nil
	      ;; Allow `mml-to-mime' to generate MIME article without
	      ;; making inquiry to a user for unknown encoding.
	      (let ((mml-confirmation-set
		     (cons 'unknown-encoding mml-confirmation-set)))
		(mml-to-mime))
	    (error
	     (erase-buffer)
	     (insert header
		     "Content-Type: text/plain; charset=gnus-decoded\n"
		     "Content-Transfer-Encoding: 8bit\n\n"
		     body)
	     (nnheader-message
	      3 "Warning - there might be invalid characters"))))
	(goto-char (point-min))
	(search-forward "\n\n")
	(forward-line -1)
	(insert (format "Message-ID: <%d@%s.nnrss>\n"
			(car e)
			(let ((rfc2047-encoding-type 'mime)
			      rfc2047-encode-max-chars)
			  (rfc2047-encode-string
			   (replace-regexp-in-string "[\t\n ]+" "_" group)))))
	(when nnrss-content-function
	  (funcall nnrss-content-function e group article))))
    (cond
     (err
      (nnheader-report 'nnrss err))
     ((not e)
      (nnheader-report 'nnrss "no such id: %d" article))
     (t
      (nnheader-report 'nnrss "article %s retrieved" (car e))
      ;; we return the article number.
      (cons nnrss-group (car e))))))

(deffoo nnrss-open-server (server &optional defs connectionless)
  (nnrss-read-server-data server)
  (nnoo-change-server 'nnrss server defs)
  t)

(deffoo nnrss-request-expire-articles
    (articles group &optional server force)
  (setq group (nnrss-decode-group-name group))
  (nnrss-possibly-change-group group server)
  (let (e days not-expirable changed)
    (dolist (art articles)
      (if (and (setq e (assq art nnrss-group-data))
	       (nnmail-expired-article-p
		group
		(if (listp (setq days (nth 1 e))) days
		  (days-to-time (- days (time-to-days '(0 0)))))
		force))
	  (setq nnrss-group-data (delq e nnrss-group-data)
		changed t)
	(push art not-expirable)))
    (if changed
	(nnrss-save-group-data group server))
    not-expirable))

(deffoo nnrss-request-delete-group (group &optional force server)
  (setq group (nnrss-decode-group-name group))
  (nnrss-possibly-change-group group server)
  (let (elem)
    ;; There may be two or more entries in `nnrss-group-alist' since
    ;; this function didn't delete them formerly.
    (while (setq elem (assoc group nnrss-group-alist))
      (setq nnrss-group-alist (delq elem nnrss-group-alist))))
  (setq nnrss-server-data
	(delq (assoc group nnrss-server-data) nnrss-server-data))
  (nnrss-save-server-data server)
  (ignore-errors
    (let ((file-name-coding-system nnmail-pathname-coding-system))
      (delete-file (nnrss-make-filename group server))))
  t)

(deffoo nnrss-request-list-newsgroups (&optional server)
  (nnrss-possibly-change-group nil server)
  (with-current-buffer nntp-server-buffer
    (erase-buffer)
    (dolist (elem nnrss-group-alist)
      (if (nth 2 elem)
	  (insert (car elem) "\t" (nth 2 elem) "\n"))))
  t)

(deffoo nnrss-retrieve-groups (groups &optional server)
  (dolist (group groups)
    (setq group (nnrss-decode-group-name group))
    (nnrss-possibly-change-group group server)
    (nnrss-check-group group server))
  (with-current-buffer nntp-server-buffer
    (erase-buffer)
    (dolist (group groups)
      (let ((elem (assoc (gnus-group-decoded-name group) nnrss-server-data)))
	(insert (format "%S %s 1 y\n" group (or (cadr elem) 0)))))
    'active))

(nnoo-define-skeleton nnrss)

;;; Internal functions
(defun nnrss-get-encoding ()
  "Return an encoding attribute specified in the current xml contents.
If `nnrss-compatible-encoding-alist' specifies the compatible encoding,
it is used instead.  If the xml contents doesn't specify the encoding,
return `utf-8' which is the default encoding for xml if it is available,
otherwise return nil."
  (goto-char (point-min))
  (if (re-search-forward
       "<\\?[^>]*encoding=\\(?:\"\\([^\">]+\\)\"\\|'\\([^'>]+\\)'\\)"
       nil t)
      (let ((encoding (intern (downcase (or (match-string 1)
					    (match-string 2))))))
	(or
	 (mm-coding-system-p (cdr (assq encoding
					nnrss-compatible-encoding-alist)))
	 (mm-coding-system-p encoding)
	 (mm-coding-system-p (car (rassq encoding
					 nnrss-compatible-encoding-alist)))))
    (mm-coding-system-p 'utf-8)))

(declare-function libxml-parse-html-region "xml.c"
		  (start end &optional base-url discard-comments))
(defun nnrss-fetch (url &optional local)
  "Fetch URL and put it in a the expected Lisp structure."
  (mm-with-unibyte-buffer
    ;;some versions of url.el need this to close the connection quickly
    (let (cs xmlform htmlform)
      ;; bit o' work necessary for w3 pre-cvs and post-cvs
      (if local
	  (let ((coding-system-for-read 'binary))
	    (insert-file-contents url))
	;; FIXME: shouldn't binding `coding-system-for-read' be moved
	;; to `mm-url-insert'?
	(let ((coding-system-for-read 'binary))
	  (condition-case err
	      (mm-url-insert url)
	    (error (if (or debug-on-quit debug-on-error)
		       (signal (car err) (cdr err))
		     (message "nnrss: Failed to fetch %s" url))))))
      (nnheader-remove-cr-followed-by-lf)
      ;; Decode text according to the encoding attribute.
      (when (setq cs (nnrss-get-encoding))
	(insert (prog1
		    (decode-coding-string (buffer-string) cs)
		  (erase-buffer)
		  (mm-enable-multibyte))))
      (goto-char (point-min))

      (condition-case err1
	  (setq xmlform (xml-parse-region (point-min) (point-max)))
	(error
	 (condition-case err2
	     (setq htmlform (libxml-parse-html-region (point-min) (point-max)))
	   (error
	    (message "\
nnrss: %s: Not valid XML %s and libxml-parse-html-region doesn't work %s"
		     url err1 err2)))))
      (if htmlform
	  htmlform
	xmlform))))

(defun nnrss-possibly-change-group (&optional group server)
  (when (and server
	     (not (nnrss-server-opened server)))
    (nnrss-open-server server))
  (when (and group (not (equal group nnrss-group)))
    (nnrss-read-group-data group server)
    (setq nnrss-group group)))

(autoload 'timezone-parse-date "timezone")

(defun nnrss-normalize-date (date)
  "Return a date string of DATE in the style of RFC 822 and its successors.
This function handles the ISO 8601 date format described in
URL `http://www.w3.org/TR/NOTE-datetime', and also the RFC 822 style
which RSS 2.0 allows."
  (let (case-fold-search vector year month day time zone cts given)
    (cond ((null date))			; do nothing for this case
	  ;; if the date is just digits (unix time stamp):
	  ((string-match "^[0-9]+$" date)
<<<<<<< HEAD
	   (setq given (encode-time (string-to-number date))))
	  ;; RFC822
=======
	   (setq given (seconds-to-time (string-to-number date))))
	  ;; RFC 822
>>>>>>> ff9c9620
	  ((string-match " [0-9]+ " date)
	   (setq vector (timezone-parse-date date)
		 year (string-to-number (aref vector 0)))
	   (when (>= year 1969)
	     (setq month (string-to-number (aref vector 1))
		   day (string-to-number (aref vector 2)))
	     (unless (>= (length (setq time (aref vector 3))) 3)
	       (setq time "00:00:00"))
	     (when (and (setq zone (aref vector 4))
			(not (string-match "\\`[A-Z+-]" zone)))
	       (setq zone nil))))
	  ;; ISO 8601
	  ((string-match
	    (eval-when-compile
	      (concat
	       ;; 1. year
	       "\\(199[0-9]\\|20[0-9][0-9]\\)"
	       "\\(?:-"
	       ;; 2. month
	       "\\([01][0-9]\\)"
	       "\\(?:-"
	       ;; 3. day
	       "\\([0-3][0-9]\\)"
	       "\\)?\\)?\\(?:T"
	       ;; 4. hh:mm
	       "\\([012][0-9]:[0-5][0-9]\\)"
	       "\\(?:"
	       ;; 5. :ss
	       "\\(:[0-5][0-9]\\)"
	       "\\(?:\\.[0-9]+\\)?\\)?\\)?"
	       ;; 6+7,8,9. zone
	       "\\(?:\\(?:\\([+-][012][0-9]\\):\\([0-5][0-9]\\)\\)"
	       "\\|\\([+-][012][0-9][0-5][0-9]\\)"
	       "\\|\\(Z\\)\\)?"))
	    date)
	   (setq year (string-to-number (match-string 1 date))
		 month (string-to-number (or (match-string 2 date) "1"))
		 day (string-to-number (or (match-string 3 date) "1"))
		 time (if (match-beginning 5)
			  (substring date (match-beginning 4) (match-end 5))
			(concat (or (match-string 4 date) "00:00") ":00"))
		 zone (cond ((match-beginning 6)
			     (concat (match-string 6 date)
				     (match-string 7 date)))
			    ((match-beginning 9) ;; Z
			     "+0000")
			    (t ;; nil if zone is not provided.
			     (match-string 8 date))))))
    (if month
	(progn
	  (setq cts (current-time-string (encode-time 0 0 0 day month year)))
	  (format "%s, %02d %s %04d %s%s"
		  (substring cts 0 3) day (substring cts 4 7) year time
		  (if zone
		      (concat " " zone)
		    "")))
      (message-make-date given))))

;;; data functions

(defun nnrss-read-server-data (server)
  (setq nnrss-server-data nil)
  (let ((file (nnrss-make-filename "nnrss" server))
	(file-name-coding-system nnmail-pathname-coding-system))
    (when (file-exists-p file)
      (load file nil t t))))

(defun nnrss-save-server-data (server)
  (gnus-make-directory nnrss-directory)
  (let ((coding-system-for-write nnrss-file-coding-system)
	(file-name-coding-system nnmail-pathname-coding-system))
    (with-temp-file (nnrss-make-filename "nnrss" server)
      (insert (format ";; -*- coding: %s; -*-\n"
		      nnrss-file-coding-system))
      (gnus-prin1 `(setq nnrss-group-alist ',nnrss-group-alist))
      (insert "\n")
      (gnus-prin1 `(setq nnrss-server-data ',nnrss-server-data)))))

(defun nnrss-read-group-data (group server)
  (setq nnrss-group-data nil)
  (if (hash-table-p nnrss-group-hashtb)
      (clrhash nnrss-group-hashtb)
    (setq nnrss-group-hashtb (make-hash-table :test 'equal)))
  (let ((pair (assoc group nnrss-server-data)))
    (setq nnrss-group-max (or (cadr pair) 0))
    (setq nnrss-group-min (+ nnrss-group-max 1)))
  (let ((file (nnrss-make-filename group server))
	(file-name-coding-system nnmail-pathname-coding-system))
    (when (file-exists-p file)
      (load file nil t t)
      (dolist (e nnrss-group-data)
	(puthash (nth 9 e) t nnrss-group-hashtb)
	(when (and (car e) (> nnrss-group-min (car e)))
	  (setq nnrss-group-min (car e)))
	(when (and (car e) (< nnrss-group-max (car e)))
	  (setq nnrss-group-max (car e)))))))

(defun nnrss-save-group-data (group server)
  (gnus-make-directory nnrss-directory)
  (let ((coding-system-for-write nnrss-file-coding-system)
	(file-name-coding-system nnmail-pathname-coding-system))
    (with-temp-file (nnrss-make-filename group server)
      (insert (format ";; -*- coding: %s; -*-\n"
		      nnrss-file-coding-system))
      (gnus-prin1 `(setq nnrss-group-data ',nnrss-group-data)))))

(defun nnrss-make-filename (name server)
  (expand-file-name
   (nnrss-translate-file-chars
    (concat name
	    (and server
		 (not (equal server ""))
		 "-")
	    server
	    ".el"))
   nnrss-directory))

(gnus-add-shutdown 'nnrss-close 'gnus)

(defun nnrss-close ()
  "Clear internal nnrss variables."
  (setq nnrss-group-data nil
	nnrss-server-data nil
	nnrss-group-hashtb nil
	nnrss-group-alist nil))

;;; URL interface

(defun nnrss-no-cache (url)
  "")

(defun nnrss-insert (url)
  (condition-case err
      (mm-url-insert url)
    (error (if (or debug-on-quit debug-on-error)
	       (signal (car err) (cdr err))
	     (message "nnrss: Failed to fetch %s" url)))))

(defun nnrss-decode-entities-string (string)
  (if string
      (mm-with-multibyte-buffer
	(insert string)
	(mm-url-decode-entities-nbsp)
	(buffer-string))))

(defun nnrss-mime-encode-string (string)
  (mm-with-multibyte-buffer
    (insert string)
    (mm-url-decode-entities-nbsp)
    (goto-char (point-min))
    (while (re-search-forward "[\t\n ]+" nil t)
      (replace-match " "))
    (goto-char (point-min))
    (skip-chars-forward " ")
    (delete-region (point-min) (point))
    (goto-char (point-max))
    (skip-chars-forward " ")
    (delete-region (point) (point-max))
    (let ((rfc2047-encoding-type 'mime)
	  rfc2047-encode-max-chars)
      (rfc2047-encode-region (point-min) (point-max)))
    (goto-char (point-min))
    (while (search-forward "\n" nil t)
      (delete-char -1))
    (buffer-string)))

;;; Snarf functions
(defun nnrss-make-hash-index (item)
  (gnus-message 9 "nnrss: Making hash index of %s" (gnus-prin1-to-string item))
  (setq item (seq-remove
	      (lambda (field)
		(when (listp field)
		  (memq (car field) nnrss-ignore-article-fields)))
	      item))
  (md5 (gnus-prin1-to-string item)
       nil nil
       nnrss-file-coding-system))

(defun nnrss-check-group (group server)
  (let (file xml subject url extra changed author date feed-subject
	     enclosure comments rss-ns rdf-ns content-ns dc-ns
	     hash-index)
    (if (and nnrss-use-local
	     (file-exists-p (setq file (expand-file-name
					(nnrss-translate-file-chars
					 (concat group ".xml"))
					nnrss-directory))))
	(setq xml (nnrss-fetch file t))
      (setq url (or (nth 2 (assoc group nnrss-server-data))
		    (cadr (assoc group nnrss-group-alist))))
      (unless url
	(setq url
	      (cdr
	       (assoc 'href
		      (nnrss-discover-feed
		       (read-string
			(format "URL to search for %s: " group) "http://")))))
	(let ((pair (assoc group nnrss-server-data)))
	  (if pair
	      (setcdr (cdr pair) (list url))
	    (push (list group nnrss-group-max url) nnrss-server-data)))
	(setq changed t))
      (setq xml (nnrss-fetch url)))
    (setq dc-ns (nnrss-get-namespace-prefix xml "http://purl.org/dc/elements/1.1/")
	  rdf-ns (nnrss-get-namespace-prefix xml "http://www.w3.org/1999/02/22-rdf-syntax-ns#")
	  rss-ns (nnrss-get-namespace-prefix xml "http://purl.org/rss/1.0/")
	  content-ns (nnrss-get-namespace-prefix xml "http://purl.org/rss/1.0/modules/content/"))
    (dolist (item (nreverse (nnrss-find-el (intern (concat rss-ns "item")) xml)))
      (when (and (listp item)
		 (string= (concat rss-ns "item") (car item))
		 (progn (setq hash-index (nnrss-make-hash-index item))
			(not (gethash hash-index nnrss-group-hashtb))))
	(setq subject (nnrss-node-text rss-ns 'title item))
	(setq url (nnrss-decode-entities-string
		   (nnrss-node-text rss-ns 'link (cddr item))))
	(setq extra (or (nnrss-node-text content-ns 'encoded item)
			(nnrss-node-text rss-ns 'description item)))
	(if (setq feed-subject (nnrss-node-text dc-ns 'subject item))
	    (setq extra (concat feed-subject "<br /><br />" extra)))
	(setq author (or (nnrss-node-text rss-ns 'author item)
			 (nnrss-node-text dc-ns 'creator item)
			 (nnrss-node-text dc-ns 'contributor item)))
	(setq date (nnrss-normalize-date
		    (or (nnrss-node-text dc-ns 'date item)
			(nnrss-node-text rss-ns 'pubDate item))))
	(setq comments (nnrss-node-text rss-ns 'comments item))
	(when (setq enclosure (cadr (assq (intern (concat rss-ns "enclosure")) item)))
	  (let ((url (cdr (assq 'url enclosure)))
		(len (cdr (assq 'length enclosure)))
		(type (cdr (assq 'type enclosure)))
		(name))
	    (setq len
		  (if (and len (integerp (setq len (string-to-number len))))
		      ;; actually already in `ls-lisp-format-file-size' but
		      ;; probably not worth to require it for one function
		      (cl-do ((size (/ len 1.0) (/ size 1024.0))
			   (post-fixes (list "" "k" "M" "G" "T" "P" "E")
				       (cdr post-fixes)))
			  ((< size 1024)
			   (format "%.1f%s" size (car post-fixes))))
		    "0"))
	    (setq url (or url ""))
	    (setq name (if (string-match "/\\([^/]*\\)$" url)
			   (match-string 1 url)
			 "file"))
	    (setq type (or type ""))
	    (setq enclosure (list url name len type))))
	(push
	 (list
	  (cl-incf nnrss-group-max)
	  (current-time)
	  url
	  (and subject (nnrss-mime-encode-string subject))
	  (and author (nnrss-mime-encode-string author))
	  date
	  (and extra (nnrss-decode-entities-string extra))
	  enclosure
	  comments
	  hash-index)
	 nnrss-group-data)
	(puthash hash-index t nnrss-group-hashtb)
	(setq changed t))
      (setq extra nil))
    (when changed
      (nnrss-save-group-data group server)
      (let ((pair (assoc group nnrss-server-data)))
	(if pair
	    (setcar (cdr pair) nnrss-group-max)
	  (push (list group nnrss-group-max) nnrss-server-data)))
      (nnrss-save-server-data server))))

(declare-function gnus-group-make-rss-group "gnus-group" (&optional url))

(defun nnrss-opml-import (opml-file)
  "OPML subscriptions import.
Read the file and attempt to subscribe to each Feed in the file."
  (interactive "fImport file: ")
  (mapc
   (lambda (node)
     (let ((xmlurl (cdr (assq 'xmlUrl (cadr node)))))
       (when (and xmlurl
		  (not (string-match "\\`[\t ]*\\'" xmlurl))
		  (prog1
		      (y-or-n-p (format "Subscribe to %s " xmlurl))
		    (message "")))
	 (condition-case err
	     (progn
	       (gnus-group-make-rss-group xmlurl)
	       (forward-line 1))
	   (error
	    (message
	     "Failed to subscribe to %s (%s); type any key to continue: "
	     xmlurl
	     (error-message-string err))
	    (let ((echo-keystrokes 0))
	      (read-char)))))))
   (nnrss-find-el 'outline
		  (mm-with-multibyte-buffer
		    (insert-file-contents opml-file)
		    (xml-parse-region (point-min) (point-max))))))

(defun nnrss-opml-export ()
  "OPML subscription export.
Export subscriptions to a buffer in OPML Format."
  (interactive)
  (with-current-buffer (get-buffer-create "*OPML Export*")
    (set-buffer-file-coding-system 'utf-8)
    (insert "<?xml version=\"1.0\" encoding=\"utf-8\"?>\n"
	    "<!-- OPML generated by Emacs Gnus' nnrss.el -->\n"
	    "<opml version=\"1.1\">\n"
	    "  <head>\n"
	    "    <title>mySubscriptions</title>\n"
	    "    <dateCreated>" (format-time-string "%a, %d %b %Y %T %z")
	    "</dateCreated>\n"
	    "    <ownerEmail>" user-mail-address "</ownerEmail>\n"
	    "    <ownerName>" (user-full-name) "</ownerName>\n"
	    "  </head>\n"
	    "  <body>\n")
    (dolist (sub nnrss-group-alist)
      (insert "    <outline text=\"" (car sub)
	      "\" xmlUrl=\"" (cadr sub) "\"/>\n"))
    (insert "  </body>\n"
	    "</opml>\n"))
  (pop-to-buffer "*OPML Export*")
  (when (fboundp 'sgml-mode)
    (sgml-mode)))

(defun nnrss-generate-download-script ()
  "Generate a download script in the current buffer.
It is useful when `(setq nnrss-use-local t)'."
  (interactive)
  (insert "#!/bin/sh\n")
  (insert "WGET=wget\n")
  (insert "RSSDIR='" (expand-file-name nnrss-directory) "'\n")
  (dolist (elem nnrss-server-data)
    (let ((url (or (nth 2 elem)
		   (cadr (assoc (car elem) nnrss-group-alist)))))
      (insert "$WGET -q -O \"$RSSDIR\"/'"
	      (nnrss-translate-file-chars (concat (car elem) ".xml"))
	      "' '" url "'\n"))))

(defun nnrss-translate-file-chars (name)
  (let ((nnheader-file-name-translation-alist
	 (append nnheader-file-name-translation-alist '((?' . ?_)))))
    (nnheader-translate-file-chars name)))

(defun nnrss-node-text (namespace local-name element)
  (let* ((node (assq (intern (concat namespace (symbol-name local-name)))
		     element))
	 (text (if (and node (listp node))
		   (nnrss-node-just-text node)
		 node))
	 (cleaned-text (if text
			   (replace-regexp-in-string
			    "\r\n" "\n"
			    (replace-regexp-in-string
			     "^[\000-\037\177]+\\|^ +\\| +$" ""
			     text)))))
    (if (string-equal "" cleaned-text)
	nil
      cleaned-text)))

(defun nnrss-node-just-text (node)
  (if (and node (listp node))
      (mapconcat 'nnrss-node-just-text (cddr node) " ")
    node))

(defun nnrss-find-el (tag data &optional found-list)
  "Find the all matching elements in the data.
Careful with this on large documents!"
  (when (consp data)
    (dolist (bit data)
      (when (car-safe bit)
	(when (equal tag (car bit))
	  ;; Old xml.el may return a list of string.
	  (when (and (consp (caddr bit))
		     (stringp (caaddr bit)))
	    (setcar (cddr bit) (caaddr bit)))
	  (setq found-list
		(append found-list
			(list bit))))
	(if (and (consp (car-safe (caddr bit)))
		 (not (stringp (caddr bit))))
	    (setq found-list
		  (append found-list
			  (nnrss-find-el
			   tag (caddr bit))))
	  (setq found-list
		(append found-list
			(nnrss-find-el
			 tag (cddr bit))))))))
  found-list)

(defun nnrss-rsslink-p (el)
  "Test if the element we are handed is an RSS autodiscovery link."
  (and (eq (car-safe el) 'link)
       (string-equal (cdr (assoc 'rel (cadr el))) "alternate")
       (or (string-equal (cdr (assoc 'type (cadr el)))
			 "application/rss+xml")
	   (string-equal (cdr (assoc 'type (cadr el))) "text/xml"))))

(defun nnrss-get-rsslinks (data)
  "Extract the <link> elements that are links to RSS from the parsed data."
  (delq nil (mapcar
	     (lambda (el)
	       (if (nnrss-rsslink-p el) el))
	     (nnrss-find-el 'link data))))

(defun nnrss-extract-hrefs (data)
  "Recursively extract hrefs from a page's source.
DATA should be the output of `xml-parse-region'."
  (mapcar (lambda (ahref)
	    (cdr (assoc 'href (cadr ahref))))
	  (nnrss-find-el 'a data)))

(defmacro nnrss-match-macro (base-uri item onsite-list offsite-list)
  `(cond ((or (string-match (concat "^" ,base-uri) ,item)
	      (not (string-match "://" ,item)))
	  (setq ,onsite-list (append ,onsite-list (list ,item))))
	 (t (setq ,offsite-list (append ,offsite-list (list ,item))))))

(defun nnrss-order-hrefs (base-uri hrefs)
  "Given a list of hrefs, sort them using the following priorities:
  1. links ending in .rss
  2. links ending in .rdf
  3. links ending in .xml
  4. links containing the above
  5. offsite links

BASE-URI is used to determine the location of the links and
whether they are `offsite' or `onsite'."
  (let (rss-onsite-end  rdf-onsite-end  xml-onsite-end
	rss-onsite-in   rdf-onsite-in   xml-onsite-in
	rss-offsite-end rdf-offsite-end xml-offsite-end
	rss-offsite-in rdf-offsite-in xml-offsite-in)
    (dolist (href hrefs)
      (cond ((null href))
	    ((string-match "\\.rss$" href)
	     (nnrss-match-macro
	      base-uri href rss-onsite-end rss-offsite-end))
	    ((string-match "\\.rdf$" href)
	     (nnrss-match-macro
	      base-uri href rdf-onsite-end rdf-offsite-end))
	    ((string-match "\\.xml$" href)
	     (nnrss-match-macro
	      base-uri href xml-onsite-end xml-offsite-end))
	    ((string-match "rss" href)
	     (nnrss-match-macro
	      base-uri href rss-onsite-in rss-offsite-in))
	    ((string-match "rdf" href)
	     (nnrss-match-macro
	      base-uri href rdf-onsite-in rdf-offsite-in))
	    ((string-match "xml" href)
	     (nnrss-match-macro
	      base-uri href xml-onsite-in xml-offsite-in))))
    (append
     rss-onsite-end  rdf-onsite-end  xml-onsite-end
     rss-onsite-in   rdf-onsite-in   xml-onsite-in
     rss-offsite-end rdf-offsite-end xml-offsite-end
     rss-offsite-in rdf-offsite-in xml-offsite-in)))

(defun nnrss-discover-feed (url)
  "Given a page, find an RSS feed.
Use Mark Pilgrim's `ultra-liberal rss locator'."
  (let ((parsed-page (nnrss-fetch url)))
    ;;    1. if this url is the rss, use it.
    (if (nnrss-rss-p parsed-page)
	(let ((rss-ns (nnrss-get-namespace-prefix parsed-page "http://purl.org/rss/1.0/")))
	  (nnrss-rss-title-description rss-ns parsed-page url))

      ;;    2. look for the <link rel="alternate"
      ;;    type="application/rss+xml" and use that if it is there.
      (let ((links (nnrss-get-rsslinks parsed-page)))
	(if links
	    (let* ((xml (nnrss-fetch
			 (cdr (assoc 'href (cadar links)))))
		   (rss-ns (nnrss-get-namespace-prefix
			    xml "http://purl.org/rss/1.0/")))
	      (nnrss-rss-title-description
	       rss-ns xml (cdr (assoc 'href (cadar links)))))

	  ;;    3. look for links on the site in the following order:
	  ;;       - onsite links ending in .rss, .rdf, or .xml
	  ;;       - onsite links containing any of the above
	  ;;       - offsite links ending in .rss, .rdf, or .xml
	  ;;       - offsite links containing any of the above
	  (let* ((base-uri (progn (string-match ".*://[^/]+/?" url)
				  (match-string 0 url)))
		 (hrefs (nnrss-order-hrefs
			 base-uri (nnrss-extract-hrefs parsed-page)))
		 (rss-link nil))
	    (while (and (eq rss-link nil) (not (eq hrefs nil)))
	      (let ((href-data (nnrss-fetch (car hrefs))))
		(if (nnrss-rss-p href-data)
		    (let* ((rss-ns (nnrss-get-namespace-prefix href-data "http://purl.org/rss/1.0/")))
		      (setq rss-link (nnrss-rss-title-description
				      rss-ns href-data (car hrefs))))
		  (setq hrefs (cdr hrefs)))))
	    (if rss-link
		rss-link
	      ;;    4. check syndic8
	      (nnrss-find-rss-via-syndic8 url))))))))

(declare-function xml-rpc-method-call "ext:xml-rpc"
		  (server-url method &rest params))

(defun nnrss-find-rss-via-syndic8 (url)
  "Query syndic8 for the rss feeds it has for URL."
  (if (not (locate-library "xml-rpc"))
      (progn
	(message "XML-RPC is not available... not checking Syndic8.")
	nil)
    (require 'xml-rpc)
    (let ((feedid (xml-rpc-method-call
		   "http://www.syndic8.com/xmlrpc.php"
		   'syndic8.FindSites
		   url)))
      (when feedid
	(let* ((feedinfo (xml-rpc-method-call
			  "http://www.syndic8.com/xmlrpc.php"
			  'syndic8.GetFeedInfo
			  feedid))
	       (urllist
		(delq nil
		      (mapcar
		       (lambda (listinfo)
			 (if (string-equal
			      (cdr (assoc "status" listinfo))
			      "Syndicated")
			     (cons
			      (cdr (assoc "sitename" listinfo))
			      (list
			       (cons 'title
				     (cdr (assoc
					   "sitename" listinfo)))
			       (cons 'href
				     (cdr (assoc
					   "dataurl" listinfo)))))))
		       feedinfo))))
	  (if (not (> (length urllist) 1))
	      (cdar urllist)
	    (let ((completion-ignore-case t)
		  (selection
		   (mapcar (lambda (listinfo)
			     (cons (cdr (assoc "sitename" listinfo))
				   (string-to-number
				    (cdr (assoc "feedid" listinfo)))))
			   feedinfo)))
	      (cdr (assoc
		    (gnus-completing-read
		     "Multiple feeds found. Select one"
		     selection t) urllist)))))))))

(defun nnrss-rss-p (data)
  "Test if DATA is an RSS feed.
Simply ensures that the first element is rss or rdf."
  (or (eq (caar data) 'rss)
      (eq (caar data) 'rdf:RDF)))

(defun nnrss-rss-title-description (rss-namespace data url)
  "Return the title of an RSS feed."
  (if (nnrss-rss-p data)
      (let ((description (intern (concat rss-namespace "description")))
	    (title (intern (concat rss-namespace "title")))
	    (channel (nnrss-find-el (intern (concat rss-namespace "channel"))
				    data)))
	(list
	 (cons 'description (caddr (nth 0 (nnrss-find-el description channel))))
	 (cons 'title (caddr (nth 0 (nnrss-find-el title channel))))
	 (cons 'href url)))))

(defun nnrss-get-namespace-prefix (el uri)
  "Given EL (containing a parsed element) and URI (containing a string
that gives the URI for which you want to retrieve the namespace
prefix), return the prefix."
  (let* ((prefix (car (rassoc uri (cadar el))))
	 (nslist (if prefix
		     (split-string (symbol-name prefix) ":")))
	 (ns (cond ((eq (length nslist) 1) ; no prefix given
		    "")
		   ((eq (length nslist) 2) ; extract prefix
		    (cadr nslist)))))
    (if (and ns (not (string= ns "")))
	(concat ns ":")
      ns)))

(provide 'nnrss)

;;; nnrss.el ends here<|MERGE_RESOLUTION|>--- conflicted
+++ resolved
@@ -454,13 +454,8 @@
     (cond ((null date))			; do nothing for this case
 	  ;; if the date is just digits (unix time stamp):
 	  ((string-match "^[0-9]+$" date)
-<<<<<<< HEAD
 	   (setq given (encode-time (string-to-number date))))
-	  ;; RFC822
-=======
-	   (setq given (seconds-to-time (string-to-number date))))
 	  ;; RFC 822
->>>>>>> ff9c9620
 	  ((string-match " [0-9]+ " date)
 	   (setq vector (timezone-parse-date date)
 		 year (string-to-number (aref vector 0)))
