--- conflicted
+++ resolved
@@ -2576,11 +2576,7 @@
       ;; See if any suffix rule matches this file name.
       (while suffixes
 	(let (case-fold-search)
-<<<<<<< HEAD
-	  (if (string-match (car (car suffixes)) localname)
-=======
 	  (if (string-match-p (car (car suffixes)) localname)
->>>>>>> b519d515
 	      (setq suffix (car suffixes) suffixes nil))
 	  (setq suffixes (cdr suffixes))))
 
@@ -5315,11 +5311,7 @@
 	(when (stringp (car attr))
           (aset (nth 8 attr) 0 ?l)))
       ;; Convert directory indication bit.
-<<<<<<< HEAD
-      (when (string-match "^d" (nth 8 attr))
-=======
       (when (string-match-p "^d" (nth 8 attr))
->>>>>>> b519d515
 	(setcar attr t))
       ;; Convert symlink from `tramp-do-file-attributes-with-stat'.
       ;; Decode also multibyte string.
