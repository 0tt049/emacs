--- conflicted
+++ resolved
@@ -38,12 +38,8 @@
 ;; browse-url-firefox                 Firefox     Don't know (tried with 1.0.1)
 ;; browse-url-chrome                  Chrome      47.0.2526.111
 ;; browse-url-chromium                Chromium    3.0
-<<<<<<< HEAD
-;; browse-url-epiphany                Epiphany    Don't know
+;; browse-url-epiphany                GNOME Web (Epiphany)    Don't know
 ;; browse-url-webpositive             WebPositive 1.2-alpha (Haiku R1/beta3)
-=======
-;; browse-url-epiphany                GNOME Web (Epiphany)    Don't know
->>>>>>> ce5bca49
 ;; browse-url-w3                      w3          0
 ;; browse-url-text-*	              Any text browser     0
 ;; browse-url-generic                 arbitrary
@@ -160,12 +156,8 @@
     (function-item :tag "Firefox" :value browse-url-firefox)
     (function-item :tag "Google Chrome" :value browse-url-chrome)
     (function-item :tag "Chromium" :value browse-url-chromium)
-<<<<<<< HEAD
-    (function-item :tag "Epiphany" :value  browse-url-epiphany)
+    (function-item :tag "GNOME Web (Epiphany)" :value  browse-url-epiphany)
     (function-item :tag "WebPositive" :value browse-url-webpositive)
-=======
-    (function-item :tag "GNOME Web (Epiphany)" :value  browse-url-epiphany)
->>>>>>> ce5bca49
     (function-item :tag "Text browser in an xterm window"
 		   :value browse-url-text-xterm)
     (function-item :tag "Text browser in an Emacs window"
