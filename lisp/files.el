;;; files.el --- file input and output commands for Emacs  -*- lexical-binding:t -*-

;; Copyright (C) 1985-1987, 1992-2020 Free Software Foundation, Inc.

;; Maintainer: emacs-devel@gnu.org
;; Package: emacs

;; This file is part of GNU Emacs.

;; GNU Emacs is free software: you can redistribute it and/or modify
;; it under the terms of the GNU General Public License as published by
;; the Free Software Foundation, either version 3 of the License, or
;; (at your option) any later version.

;; GNU Emacs is distributed in the hope that it will be useful,
;; but WITHOUT ANY WARRANTY; without even the implied warranty of
;; MERCHANTABILITY or FITNESS FOR A PARTICULAR PURPOSE.  See the
;; GNU General Public License for more details.

;; You should have received a copy of the GNU General Public License
;; along with GNU Emacs.  If not, see <https://www.gnu.org/licenses/>.

;;; Commentary:

;; Defines most of Emacs's file- and directory-handling functions,
;; including basic file visiting, backup generation, link handling,
;; ITS-id version control, load- and write-hook handling, and the like.

;;; Code:

(eval-when-compile
  (require 'pcase)
  (require 'easy-mmode)) ; For `define-minor-mode'.

(defvar font-lock-keywords)

(defgroup backup nil
  "Backups of edited data files."
  :group 'files)

(defgroup find-file nil
  "Finding files."
  :group 'files)


(defcustom delete-auto-save-files t
  "Non-nil means delete auto-save file when a buffer is saved or killed.

Note that the auto-save file will not be deleted if the buffer is killed
when it has unsaved changes."
  :type 'boolean
  :group 'auto-save)

(defcustom directory-abbrev-alist
  nil
  "Alist of abbreviations for file directories.
A list of elements of the form (FROM . TO), each meaning to replace
a match for FROM with TO when a directory name matches FROM.  This
replacement is done when setting up the default directory of a
newly visited file buffer.

FROM is a regexp that is matched against directory names anchored at
the first character, so it should start with a \"\\\\\\=`\", or, if
directory names cannot have embedded newlines, with a \"^\".

FROM and TO should be equivalent names, which refer to the
same directory.  TO should be an absolute directory name.
Do not use `~' in the TO strings.

Use this feature when you have directories that you normally refer to
via absolute symbolic links.  Make TO the name of the link, and FROM
a regexp matching the name it is linked to."
  :type '(repeat (cons :format "%v"
		       :value ("\\`" . "")
		       (regexp :tag "From")
		       (string :tag "To")))
  :group 'abbrev
  :group 'find-file)

(defcustom make-backup-files t
  "Non-nil means make a backup of a file the first time it is saved.
This can be done by renaming the file or by copying.

Renaming means that Emacs renames the existing file so that it is a
backup file, then writes the buffer into a new file.  Any other names
that the old file had will now refer to the backup file.  The new file
is owned by you and its group is defaulted.

Copying means that Emacs copies the existing file into the backup
file, then writes the buffer on top of the existing file.  Any other
names that the old file had will now refer to the new (edited) file.
The file's owner and group are unchanged.

The choice of renaming or copying is controlled by the variables
`backup-by-copying', `backup-by-copying-when-linked',
`backup-by-copying-when-mismatch' and
`backup-by-copying-when-privileged-mismatch'.  See also `backup-inhibited'."
  :type 'boolean
  :group 'backup)

;; Do this so that local variables based on the file name
;; are not overridden by the major mode.
(defvar backup-inhibited nil
  "If non-nil, backups will be inhibited.
This variable is intended for use by making it local to a buffer,
but it is not an automatically buffer-local variable.")
(put 'backup-inhibited 'permanent-local t)

(defcustom backup-by-copying nil
 "Non-nil means always use copying to create backup files.
See documentation of variable `make-backup-files'."
  :type 'boolean
  :group 'backup)

(defcustom backup-by-copying-when-linked nil
 "Non-nil means use copying to create backups for files with multiple names.
This causes the alternate names to refer to the latest version as edited.
This variable is relevant only if `backup-by-copying' is nil."
  :type 'boolean
  :group 'backup)

(defcustom backup-by-copying-when-mismatch t
  "Non-nil means create backups by copying if this preserves owner or group.
Renaming may still be used (subject to control of other variables)
when it would not result in changing the owner or group of the file;
that is, for files that are owned by you and whose group matches
the default for a new file created there by you.
This variable is relevant only if `backup-by-copying' is nil."
  :version "24.1"
  :type 'boolean
  :group 'backup)
(put 'backup-by-copying-when-mismatch 'permanent-local t)

(defcustom backup-by-copying-when-privileged-mismatch 200
  "Non-nil means create backups by copying to preserve a privileged owner.
Renaming may still be used (subject to control of other variables)
when it would not result in changing the owner of the file or if the
user id and group id of the file are both greater than the value of
this variable.  This is useful when low-numbered uid's and gid's are
used for special system users (such as root) that must maintain
ownership of certain files.
This variable is relevant only if `backup-by-copying' and
`backup-by-copying-when-mismatch' are nil."
  :type '(choice (const nil) integer)
  :group 'backup)

(defvar backup-enable-predicate 'normal-backup-enable-predicate
  "Predicate that looks at a file name and decides whether to make backups.
Called with an absolute file name as argument, it returns t to enable backup.")

(defcustom buffer-offer-save nil
  "Non-nil in a buffer means always offer to save buffer on exiting Emacs.
Do so even if the buffer is not visiting a file.
Automatically local in all buffers.

Set to the symbol `always' to offer to save buffer whenever
`save-some-buffers' is called.

Note that this option has no effect on `kill-buffer';
if you want to control what happens when a buffer is killed,
use `kill-buffer-query-functions'."
  :type '(choice (const :tag "Never" nil)
                 (const :tag "On Emacs exit" t)
                 (const :tag "Whenever save-some-buffers is called" always))
  :group 'backup)
(make-variable-buffer-local 'buffer-offer-save)
(put 'buffer-offer-save 'permanent-local t)

(defcustom find-file-existing-other-name t
  "Non-nil means find a file under alternative names, in existing buffers.
This means if any existing buffer is visiting the file you want
under another name, you get the existing buffer instead of a new buffer."
  :type 'boolean
  :group 'find-file)

(defcustom find-file-visit-truename nil
  "Non-nil means visiting a file uses its truename as the visited-file name.
That is, the buffer visiting the file has the truename as the
value of `buffer-file-name'.  The truename of a file is found by
chasing all links both at the file level and at the levels of the
containing directories."
  :type 'boolean
  :group 'find-file)

(defcustom revert-without-query nil
  "Specify which files should be reverted without query.
The value is a list of regular expressions.
If the file name matches one of these regular expressions,
then `revert-buffer' reverts the file without querying
if the file has changed on disk and you have not edited the buffer."
  :type '(repeat regexp)
  :group 'find-file)

(defvar buffer-file-number nil
  "The device number and file number of the file visited in the current buffer.
The value is a list of the form (FILENUM DEVNUM).
This pair of numbers uniquely identifies the file.
If the buffer is visiting a new file, the value is nil.")
(make-variable-buffer-local 'buffer-file-number)
(put 'buffer-file-number 'permanent-local t)

(defvar buffer-file-numbers-unique (not (memq system-type '(windows-nt)))
  "Non-nil means that `buffer-file-number' uniquely identifies files.")

(defvar buffer-file-read-only nil
  "Non-nil if visited file was read-only when visited.")
(make-variable-buffer-local 'buffer-file-read-only)

(defcustom small-temporary-file-directory
  (if (eq system-type 'ms-dos) (getenv "TMPDIR"))
  "The directory for writing small temporary files.
If non-nil, this directory is used instead of `temporary-file-directory'
by programs that create small temporary files.  This is for systems that
have fast storage with limited space, such as a RAM disk."
  :group 'files
  :initialize 'custom-initialize-delay
  :type '(choice (const nil) directory))

;; The system null device. (Should reference NULL_DEVICE from C.)
(defvar null-device (purecopy "/dev/null") "The system null device.")

(declare-function msdos-long-file-names "msdos.c")
(declare-function w32-long-file-name "w32proc.c")
(declare-function dired-get-filename "dired" (&optional localp no-error-if-not-filep))
(declare-function dired-unmark "dired" (arg &optional interactive))
(declare-function dired-do-flagged-delete "dired" (&optional nomessage))
(declare-function dos-8+3-filename "dos-fns" (filename))
(declare-function dosified-file-name "dos-fns" (file-name))

(defvar file-name-invalid-regexp
  (cond ((and (eq system-type 'ms-dos) (not (msdos-long-file-names)))
	 (purecopy
	 (concat "^\\([^A-Z[-`a-z]\\|..+\\)?:\\|" ; colon except after drive
		 "[+, ;=|<>\"?*]\\|\\[\\|\\]\\|"  ; invalid characters
		 "[\000-\037]\\|"		  ; control characters
		 "\\(/\\.\\.?[^/]\\)\\|"	  ; leading dots
		 "\\(/[^/.]+\\.[^/.]*\\.\\)")))	  ; more than a single dot
	((memq system-type '(ms-dos windows-nt cygwin))
	 (purecopy
	 (concat "^\\([^A-Z[-`a-z]\\|..+\\)?:\\|" ; colon except after drive
		 "[|<>\"?*\000-\037]")))		  ; invalid characters
	(t (purecopy "[\000]")))
  "Regexp recognizing file names that aren't allowed by the filesystem.")

(defcustom file-precious-flag nil
  "Non-nil means protect against I/O errors while saving files.
Some modes set this non-nil in particular buffers.

This feature works by writing the new contents into a temporary file
and then renaming the temporary file to replace the original.
In this way, any I/O error in writing leaves the original untouched,
and there is never any instant where the file is nonexistent.

Note that this feature forces backups to be made by copying.
Yet, at the same time, saving a precious file
breaks any hard links between it and other files.

This feature is advisory: for example, if the directory in which the
file is being saved is not writable, Emacs may ignore a non-nil value
of `file-precious-flag' and write directly into the file.

See also: `break-hardlink-on-save'."
  :type 'boolean
  :group 'backup)

(defcustom break-hardlink-on-save nil
  "Whether to allow breaking hardlinks when saving files.
If non-nil, then when saving a file that exists under several
names \(i.e., has multiple hardlinks), break the hardlink
associated with `buffer-file-name' and write to a new file, so
that the other instances of the file are not affected by the
save.

If `buffer-file-name' refers to a symlink, do not break the symlink.

Unlike `file-precious-flag', `break-hardlink-on-save' is not advisory.
For example, if the directory in which a file is being saved is not
itself writable, then error instead of saving in some
hardlink-nonbreaking way.

See also `backup-by-copying' and `backup-by-copying-when-linked'."
  :type 'boolean
  :group 'files
  :version "23.1")

(defcustom version-control nil
  "Control use of version numbers for backup files.
When t, make numeric backup versions unconditionally.
When nil, make them for files that have some already.
The value `never' means do not make them."
  :type '(choice (const :tag "Never" never)
		 (const :tag "If existing" nil)
		 (other :tag "Always" t))
  :group 'backup)

(defun version-control-safe-local-p (x)
  "Return whether X is safe as local value for `version-control'."
  (or (booleanp x) (equal x 'never)))

(put 'version-control 'safe-local-variable
     #'version-control-safe-local-p)

(defcustom dired-kept-versions 2
  "When cleaning directory, number of versions to keep."
  :type 'integer
  :group 'backup
  :group 'dired)

(defcustom delete-old-versions nil
  "If t, delete excess backup versions silently.
If nil, ask confirmation.  Any other value prevents any trimming."
  :type '(choice (const :tag "Delete" t)
		 (const :tag "Ask" nil)
		 (other :tag "Leave" other))
  :group 'backup)

(defcustom kept-old-versions 2
  "Number of oldest versions to keep when a new numbered backup is made."
  :type 'integer
  :group 'backup)
(put 'kept-old-versions 'safe-local-variable 'integerp)

(defcustom kept-new-versions 2
  "Number of newest versions to keep when a new numbered backup is made.
Includes the new backup.  Must be greater than 0."
  :type 'integer
  :group 'backup)
(put 'kept-new-versions 'safe-local-variable 'integerp)

(defcustom require-final-newline nil
  "Whether to add a newline automatically at the end of the file.

A value of t means do this only when the file is about to be saved.
A value of `visit' means do this right after the file is visited.
A value of `visit-save' means do it at both of those times.
Any other non-nil value means ask user whether to add a newline, when saving.
A value of nil means don't add newlines.

Certain major modes set this locally to the value obtained
from `mode-require-final-newline'.

This variable is heeded only when visiting files (or saving
buffers into files they visit).  Writing data to the file system
with `write-region' and the like is not influenced by this variable."
  :safe #'symbolp
  :type '(choice (const :tag "When visiting" visit)
		 (const :tag "When saving" t)
		 (const :tag "When visiting or saving" visit-save)
		 (const :tag "Don't add newlines" nil)
		 (other :tag "Ask each time" ask))
  :group 'editing-basics)

(defcustom mode-require-final-newline t
  "Whether to add a newline at end of file, in certain major modes.
Those modes set `require-final-newline' to this value when you enable them.
They do so because they are often used for files that are supposed
to end in newlines, and the question is how to arrange that.

A value of t means do this only when the file is about to be saved.
A value of `visit' means do this right after the file is visited.
A value of `visit-save' means do it at both of those times.
Any other non-nil value means ask user whether to add a newline, when saving.

A value of nil means do not add newlines.  That is a risky choice in this
variable since this value is used for modes for files that ought to have
final newlines.  So if you set this to nil, you must explicitly check and
add a final newline, whenever you save a file that really needs one."
  :type '(choice (const :tag "When visiting" visit)
		 (const :tag "When saving" t)
		 (const :tag "When visiting or saving" visit-save)
		 (const :tag "Don't add newlines" nil)
		 (other :tag "Ask each time" ask))
  :group 'editing-basics
  :version "22.1")

(defcustom auto-save-default t
  "Non-nil says by default do auto-saving of every file-visiting buffer."
  :type 'boolean
  :group 'auto-save)

(defcustom auto-save-file-name-transforms
  `(("\\`/[^/]*:\\([^/]*/\\)*\\([^/]*\\)\\'"
     ;; Don't put "\\2" inside expand-file-name, since it will be
     ;; transformed to "/2" on DOS/Windows.
     ,(concat temporary-file-directory "\\2") t))
  "Transforms to apply to buffer file name before making auto-save file name.
Each transform is a list (REGEXP REPLACEMENT UNIQUIFY):
REGEXP is a regular expression to match against the file name.
If it matches, `replace-match' is used to replace the
matching part with REPLACEMENT.
If the optional element UNIQUIFY is non-nil, the auto-save file name is
constructed by taking the directory part of the replaced file-name,
concatenated with the buffer file name with all directory separators
changed to `!' to prevent clashes.  This will not work
correctly if your filesystem truncates the resulting name.

All the transforms in the list are tried, in the order they are listed.
When one transform applies, its result is final;
no further transforms are tried.

The default value is set up to put the auto-save file into the
temporary directory (see the variable `temporary-file-directory') for
editing a remote file.

On MS-DOS filesystems without long names this variable is always
ignored."
  :group 'auto-save
  :type '(repeat (list (regexp :tag "Regexp") (string :tag "Replacement")
					   (boolean :tag "Uniquify")))
  :initialize 'custom-initialize-delay
  :version "21.1")

(defvar auto-save--timer nil "Timer for `auto-save-visited-mode'.")

(defcustom auto-save-visited-interval 5
  "Interval in seconds for `auto-save-visited-mode'.
If `auto-save-visited-mode' is enabled, Emacs will save all
buffers visiting a file to the visited file after it has been
idle for `auto-save-visited-interval' seconds."
  :group 'auto-save
  :type 'number
  :version "26.1"
  :set (lambda (symbol value)
         (set-default symbol value)
         (when auto-save--timer
           (timer-set-idle-time auto-save--timer value :repeat))))

(define-minor-mode auto-save-visited-mode
  "Toggle automatic saving to file-visiting buffers on or off.

Unlike `auto-save-mode', this mode will auto-save buffer contents
to the visited files directly and will also run all save-related
hooks.  See Info node `Saving' for details of the save process."
  :group 'auto-save
  :global t
  (when auto-save--timer (cancel-timer auto-save--timer))
  (setq auto-save--timer
        (when auto-save-visited-mode
          (run-with-idle-timer
           auto-save-visited-interval :repeat
           #'save-some-buffers :no-prompt
           (lambda ()
             (and buffer-file-name
                  (not (and buffer-auto-save-file-name
                            auto-save-visited-file-name))))))))

;; The 'set' part is so we don't get a warning for using this variable
;; above, while still catching code that _sets_ the variable to get
;; the same effect as the new auto-save-visited-mode.
(make-obsolete-variable 'auto-save-visited-file-name 'auto-save-visited-mode
                        "Emacs 26.1" 'set)

(defcustom save-abbrevs t
  "Non-nil means save word abbrevs too when files are saved.
If `silently', don't ask the user before saving."
  :type '(choice (const t) (const nil) (const silently))
  :group 'abbrev)

(defcustom find-file-run-dired t
  "Non-nil means allow `find-file' to visit directories.
To visit the directory, `find-file' runs `find-directory-functions'."
  :type 'boolean
  :group 'find-file)

(defcustom find-directory-functions '(cvs-dired-noselect dired-noselect)
  "List of functions to try in sequence to visit a directory.
Each function is called with the directory name as the sole argument
and should return either a buffer or nil."
  :type '(hook :options (cvs-dired-noselect dired-noselect))
  :group 'find-file)

;; FIXME: also add a hook for `(thing-at-point 'filename)'
(defcustom file-name-at-point-functions '(ffap-guess-file-name-at-point)
  "List of functions to try in sequence to get a file name at point.
Each function should return either nil or a file name found at the
location of point in the current buffer."
  :type '(hook :options (ffap-guess-file-name-at-point))
  :group 'find-file)

;;;It is not useful to make this a local variable.
;;;(put 'find-file-not-found-functions 'permanent-local t)
(define-obsolete-variable-alias 'find-file-not-found-hooks
    'find-file-not-found-functions "22.1")
(defvar find-file-not-found-functions nil
  "List of functions to be called for `find-file' on nonexistent file.
These functions are called as soon as the error is detected.
Variable `buffer-file-name' is already set up.
The functions are called in the order given until one of them returns non-nil.")

;;;It is not useful to make this a local variable.
;;;(put 'find-file-hook 'permanent-local t)
;; I found some external files still using the obsolete form in 2018.
(define-obsolete-variable-alias 'find-file-hooks 'find-file-hook "22.1")
(defcustom find-file-hook nil
  "List of functions to be called after a buffer is loaded from a file.
The buffer's local variables (if any) will have been processed before the
functions are called.  This includes directory-local variables, if any,
for the file's directory."
  :group 'find-file
  :type 'hook
  :options '(auto-insert)
  :version "22.1")

;; I found some external files still using the obsolete form in 2018.
(define-obsolete-variable-alias 'write-file-hooks 'write-file-functions "22.1")
(defvar write-file-functions nil
  "List of functions to be called before saving a buffer to a file.
Used only by `save-buffer'.
If one of them returns non-nil, the file is considered already written
and the rest are not called.
These hooks are considered to pertain to the visited file.
So any buffer-local binding of this variable is discarded if you change
the visited file name with \\[set-visited-file-name], but not when you
change the major mode.

This hook is not run if any of the functions in
`write-contents-functions' returns non-nil.  Both hooks pertain
to how to save a buffer to file, for instance, choosing a suitable
coding system and setting mode bits.  (See Info
node `(elisp)Saving Buffers'.)  To perform various checks or
updates before the buffer is saved, use `before-save-hook'.")
(put 'write-file-functions 'permanent-local t)

;; I found some files still using the obsolete form in 2018.
(defvar local-write-file-hooks nil)
(make-variable-buffer-local 'local-write-file-hooks)
(put 'local-write-file-hooks 'permanent-local t)
(make-obsolete-variable 'local-write-file-hooks 'write-file-functions "22.1")

;; I found some files still using the obsolete form in 2018.
(define-obsolete-variable-alias 'write-contents-hooks
    'write-contents-functions "22.1")
(defvar write-contents-functions nil
  "List of functions to be called before writing out a buffer to a file.

Used only by `save-buffer'.  If one of them returns non-nil, the
file is considered already written and the rest are not called
and neither are the functions in `write-file-functions'.  This
hook can thus be used to create save behavior for buffers that
are not visiting a file at all.

This variable is meant to be used for hooks that pertain to the
buffer's contents, not to the particular visited file; thus,
`set-visited-file-name' does not clear this variable; but changing the
major mode does clear it.

For hooks that _do_ pertain to the particular visited file, use
`write-file-functions'.  Both this variable and
`write-file-functions' relate to how a buffer is saved to file.
To perform various checks or updates before the buffer is saved,
use `before-save-hook'.")
(make-variable-buffer-local 'write-contents-functions)

(defcustom enable-local-variables t
  "Control use of local variables in files you visit.
The value can be t, nil, :safe, :all, or something else.

A value of t means file local variables specifications are obeyed
if all the specified variable values are safe; if any values are
not safe, Emacs queries you, once, whether to set them all.
\(When you say yes to certain values, they are remembered as safe.)

:safe means set the safe variables, and ignore the rest.
:all means set all variables, whether safe or not.
 (Don't set it permanently to :all.)
A value of nil means always ignore the file local variables.

Any other value means always query you once whether to set them all.
\(When you say yes to certain values, they are remembered as safe, but
this has no effect when `enable-local-variables' is \"something else\".)

This variable also controls use of major modes specified in
a -*- line.

The command \\[normal-mode], when used interactively,
always obeys file local variable specifications and the -*- line,
and ignores this variable."
  :risky t
  :type '(choice (const :tag "Query Unsafe" t)
		 (const :tag "Safe Only" :safe)
		 (const :tag "Do all" :all)
		 (const :tag "Ignore" nil)
		 (other :tag "Query" other))
  :group 'find-file)

(defvar enable-dir-local-variables t
  "Non-nil means enable use of directory-local variables.
Some modes may wish to set this to nil to prevent directory-local
settings being applied, but still respect file-local ones.")

;; This is an odd variable IMO.
;; You might wonder why it is needed, when we could just do:
;; (set (make-local-variable 'enable-local-variables) nil)
;; These two are not precisely the same.
;; Setting this variable does not cause -*- mode settings to be
;; ignored, whereas setting enable-local-variables does.
;; Only three places in Emacs use this variable: tar and arc modes,
;; and rmail.  The first two don't need it.  They already use
;; inhibit-local-variables-regexps, which is probably enough, and
;; could also just set enable-local-variables locally to nil.
;; Them setting it has the side-effect that dir-locals cannot apply to
;; eg tar files (?).  FIXME Is this appropriate?
;; AFAICS, rmail is the only thing that needs this, and the only
;; reason it uses it is for BABYL files (which are obsolete).
;; These contain "-*- rmail -*-" in the first line, which rmail wants
;; to respect, so that find-file on a BABYL file will switch to
;; rmail-mode automatically (this is nice, but hardly essential,
;; since most people are used to explicitly running a command to
;; access their mail; M-x gnus etc).  Rmail files may happen to
;; contain Local Variables sections in messages, which Rmail wants to
;; ignore.  So AFAICS the only reason this variable exists is for a
;; minor convenience feature for handling of an obsolete Rmail file format.
(defvar local-enable-local-variables t
  "Like `enable-local-variables', except for major mode in a -*- line.
The meaningful values are nil and non-nil.  The default is non-nil.
It should be set in a buffer-local fashion.

Setting this to nil has the same effect as setting `enable-local-variables'
to nil, except that it does not ignore any mode: setting in a -*- line.
Unless this difference matters to you, you should set `enable-local-variables'
instead of this variable.")

(defcustom enable-local-eval 'maybe
  "Control processing of the \"variable\" `eval' in a file's local variables.
The value can be t, nil or something else.
A value of t means obey `eval' variables.
A value of nil means ignore them; anything else means query."
  :risky t
  :type '(choice (const :tag "Obey" t)
		 (const :tag "Ignore" nil)
		 (other :tag "Query" other))
  :group 'find-file)

(defcustom view-read-only nil
  "Non-nil means buffers visiting files read-only do so in view mode.
In fact, this means that all read-only buffers normally have
View mode enabled, including buffers that are read-only because
you visit a file you cannot alter, and buffers you make read-only
using \\[read-only-mode]."
  :type 'boolean
  :group 'view)

(defvar file-name-history nil
  "History list of file names entered in the minibuffer.

Maximum length of the history list is determined by the value
of `history-length', which see.")

(defvar save-silently nil
  "If non-nil, avoid messages when saving files.
Error-related messages will still be printed, but all other
messages will not.")


(put 'ange-ftp-completion-hook-function 'safe-magic t)
(defun ange-ftp-completion-hook-function (op &rest args)
  "Provides support for ange-ftp host name completion.
Runs the usual ange-ftp hook, but only for completion operations."
  ;; Having this here avoids the need to load ange-ftp when it's not
  ;; really in use.
  (if (memq op '(file-name-completion file-name-all-completions))
      (apply 'ange-ftp-hook-function op args)
    (let ((inhibit-file-name-handlers
	   (cons 'ange-ftp-completion-hook-function
		 (and (eq inhibit-file-name-operation op)
		      inhibit-file-name-handlers)))
	  (inhibit-file-name-operation op))
      (apply op args))))

(declare-function dos-convert-standard-filename "dos-fns.el" (filename))
(declare-function w32-convert-standard-filename "w32-fns.el" (filename))

(defun convert-standard-filename (filename)
  "Convert a standard file's name to something suitable for the OS.
This means to guarantee valid names and perhaps to canonicalize
certain patterns.

FILENAME should be an absolute file name since the conversion rules
sometimes vary depending on the position in the file name.  E.g. c:/foo
is a valid DOS file name, but c:/bar/c:/foo is not.

This function's standard definition is trivial; it just returns
the argument.  However, on Windows and DOS, replace invalid
characters.  On DOS, make sure to obey the 8.3 limitations.
In the native Windows build, turn Cygwin names into native names.

See Info node `(elisp)Standard File Names' for more details."
  (cond
   ((eq system-type 'cygwin)
    (let ((name (copy-sequence filename))
	  (start 0))
      ;; Replace invalid filename characters with !
      (while (string-match "[?*:<>|\"\000-\037]" name start)
	(aset name (match-beginning 0) ?!)
	(setq start (match-end 0)))
      name))
   ((eq system-type 'windows-nt)
    (w32-convert-standard-filename filename))
   ((eq system-type 'ms-dos)
    (dos-convert-standard-filename filename))
   (t filename)))

(defun read-directory-name (prompt &optional dir default-dirname mustmatch initial)
  "Read directory name, prompting with PROMPT and completing in directory DIR.
Value is not expanded---you must call `expand-file-name' yourself.
Default name to DEFAULT-DIRNAME if user exits with the same
non-empty string that was inserted by this function.
 (If DEFAULT-DIRNAME is omitted, DIR combined with INITIAL is used,
  or just DIR if INITIAL is nil.)
If the user exits with an empty minibuffer, this function returns
an empty string.  (This can happen only if the user erased the
pre-inserted contents or if `insert-default-directory' is nil.)
Fourth arg MUSTMATCH non-nil means require existing directory's name.
 Non-nil and non-t means also require confirmation after completion.
Fifth arg INITIAL specifies text to start with.
DIR should be an absolute directory name.  It defaults to
the value of `default-directory'."
  (unless dir
    (setq dir default-directory))
  (read-file-name prompt dir (or default-dirname
				 (if initial (expand-file-name initial dir)
				   dir))
		  mustmatch initial
		  'file-directory-p))


(defun pwd (&optional insert)
  "Show the current default directory.
With prefix argument INSERT, insert the current default directory
at point instead."
  (interactive "P")
  (if insert
      (insert default-directory)
    (message "Directory %s" default-directory)))

(defvar cd-path nil
  "Value of the CDPATH environment variable, as a list.
Not actually set up until the first time you use it.")

(defun parse-colon-path (search-path)
  "Explode a search path into a list of directory names.
Directories are separated by `path-separator' (which is colon in
GNU and Unix systems).  Substitute environment variables into the
resulting list of directory names.  For an empty path element (i.e.,
a leading or trailing separator, or two adjacent separators), return
nil (meaning `default-directory') as the associated list element."
  (when (stringp search-path)
    (mapcar (lambda (f)
	      (if (equal "" f) nil
		(substitute-in-file-name (file-name-as-directory f))))
	    (split-string search-path path-separator))))

(defun cd-absolute (dir)
  "Change current directory to given absolute file name DIR."
  ;; Put the name into directory syntax now,
  ;; because otherwise expand-file-name may give some bad results.
  (setq dir (file-name-as-directory dir))
  ;; We used to additionally call abbreviate-file-name here, for an
  ;; unknown reason.  Problem is that most buffers are setup
  ;; without going through cd-absolute and don't call
  ;; abbreviate-file-name on their default-directory, so the few that
  ;; do end up using a superficially different directory.
  (setq dir (expand-file-name dir))
  (if (not (file-directory-p dir))
      (error (if (file-exists-p dir)
	         "%s is not a directory"
               "%s: no such directory")
             dir)
    (unless (file-accessible-directory-p dir)
      (error "Cannot cd to %s:  Permission denied" dir))
    (setq default-directory dir)
    (setq list-buffers-directory dir)))

(defun cd (dir)
  "Make DIR become the current buffer's default directory.
If your environment includes a `CDPATH' variable, try each one of
that list of directories (separated by occurrences of
`path-separator') when resolving a relative directory name.
The path separator is colon in GNU and GNU-like systems."
  (interactive
   (list
    ;; FIXME: There's a subtle bug in the completion below.  Seems linked
    ;; to a fundamental difficulty of implementing `predicate' correctly.
    ;; The manifestation is that TAB may list non-directories in the case where
    ;; those files also correspond to valid directories (if your cd-path is (A/
    ;; B/) and you have A/a a file and B/a a directory, then both `a' and `a/'
    ;; will be listed as valid completions).
    ;; This is because `a' (listed because of A/a) is indeed a valid choice
    ;; (which will lead to the use of B/a).
    (minibuffer-with-setup-hook
        (lambda ()
          (setq-local minibuffer-completion-table
		      (apply-partially #'locate-file-completion-table
				       cd-path nil))
          (setq-local minibuffer-completion-predicate
		      (lambda (dir)
			(locate-file dir cd-path nil
				     (lambda (f) (and (file-directory-p f) 'dir-ok))))))
      (unless cd-path
        (setq cd-path (or (parse-colon-path (getenv "CDPATH"))
                          (list "./"))))
      (read-directory-name "Change default directory: "
                           default-directory default-directory
                           t))))
  (unless cd-path
    (setq cd-path (or (parse-colon-path (getenv "CDPATH"))
                      (list "./"))))
  (cd-absolute
   (or
    ;; locate-file doesn't support remote file names, so detect them
    ;; and support them here by hand.
    (and (file-remote-p (expand-file-name dir))
         (file-accessible-directory-p (expand-file-name dir))
         (expand-file-name dir))
    (locate-file dir cd-path nil
                 (lambda (f) (and (file-directory-p f) 'dir-ok)))
    (error "No such directory found via CDPATH environment variable"))))

(defun directory-files-recursively (dir regexp
                                        &optional include-directories predicate
                                        follow-symlinks)
  "Return list of all files under DIR that have file names matching REGEXP.
This function works recursively.  Files are returned in \"depth
first\" order, and files from each directory are sorted in
alphabetical order.  Each file name appears in the returned list
in its absolute form.

Optional argument INCLUDE-DIRECTORIES non-nil means also include
in the output directories whose names match REGEXP.

PREDICATE can be either nil (which means that all subdirectories
are descended into), t (which means that subdirectories that
can't be read are ignored), or a function (which is called with
the name of the subdirectory and should return non-nil if the
subdirectory is to be descended into).

If FOLLOW-SYMLINKS, symbolic links that point to directories are
followed.  Note that this can lead to infinite recursion."
  (let* ((result nil)
	 (files nil)
         (dir (directory-file-name dir))
	 ;; When DIR is "/", remote file names like "/method:" could
	 ;; also be offered.  We shall suppress them.
	 (tramp-mode (and tramp-mode (file-remote-p (expand-file-name dir)))))
    (dolist (file (sort (file-name-all-completions "" dir)
			'string<))
      (unless (member file '("./" "../"))
	(if (directory-name-p file)
	    (let* ((leaf (substring file 0 (1- (length file))))
		   (full-file (concat dir "/" leaf)))
	      ;; Don't follow symlinks to other directories.
	      (when (and (or (not (file-symlink-p full-file))
                             (and (file-symlink-p full-file)
                                  follow-symlinks))
                         ;; Allow filtering subdirectories.
                         (or (eq predicate nil)
                             (eq predicate t)
                             (funcall predicate full-file)))
                (let ((sub-files
                       (if (eq predicate t)
                           (ignore-error file-error
                             (directory-files-recursively
			      full-file regexp include-directories
                              predicate follow-symlinks))
                         (directory-files-recursively
			  full-file regexp include-directories
                          predicate follow-symlinks))))
		  (setq result (nconc result sub-files))))
	      (when (and include-directories
			 (string-match regexp leaf))
		(setq result (nconc result (list full-file)))))
	  (when (string-match regexp file)
	    (push (concat dir "/" file) files)))))
    (nconc result (nreverse files))))

(defvar module-file-suffix)

(defun load-file (file)
  "Load the Lisp file named FILE."
  ;; This is a case where .elc and .so/.dll make a lot of sense.
  (interactive (list (let ((completion-ignored-extensions
                            (remove module-file-suffix
                                    (remove ".elc"
                                            completion-ignored-extensions))))
		       (read-file-name "Load file: " nil nil 'lambda))))
  (load (expand-file-name file) nil nil t))

(defun locate-file (filename path &optional suffixes predicate)
  "Search for FILENAME through PATH.
If found, return the absolute file name of FILENAME; otherwise
return nil.
PATH should be a list of directories to look in, like the lists in
`exec-path' or `load-path'.
If SUFFIXES is non-nil, it should be a list of suffixes to append to
file name when searching.  If SUFFIXES is nil, it is equivalent to (\"\").
Use (\"/\") to disable PATH search, but still try the suffixes in SUFFIXES.
If non-nil, PREDICATE is used instead of `file-readable-p'.

This function will normally skip directories, so if you want it to find
directories, make sure the PREDICATE function returns `dir-ok' for them.

PREDICATE can also be an integer to pass to the `access' system call,
in which case file name handlers are ignored.  This usage is deprecated.
For compatibility, PREDICATE can also be one of the symbols
`executable', `readable', `writable', or `exists', or a list of
one or more of those symbols."
  (if (and predicate (symbolp predicate) (not (functionp predicate)))
      (setq predicate (list predicate)))
  (when (and (consp predicate) (not (functionp predicate)))
    (setq predicate
	  (logior (if (memq 'executable predicate) 1 0)
		  (if (memq 'writable predicate) 2 0)
		  (if (memq 'readable predicate) 4 0))))
  (locate-file-internal filename path suffixes predicate))

(defun locate-file-completion-table (dirs suffixes string pred action)
  "Do completion for file names passed to `locate-file'."
  (cond
   ((file-name-absolute-p string)
    ;; FIXME: maybe we should use completion-file-name-table instead,
    ;; tho at least for `load', the arg is passed through
    ;; substitute-in-file-name for historical reasons.
    (read-file-name-internal string pred action))
   ((eq (car-safe action) 'boundaries)
    (let ((suffix (cdr action)))
      `(boundaries
        ,(length (file-name-directory string))
        ,@(let ((x (file-name-directory suffix)))
            (if x (1- (length x)) (length suffix))))))
   (t
    (let ((names '())
          ;; If we have files like "foo.el" and "foo.elc", we could load one of
          ;; them with "foo.el", "foo.elc", or "foo", where just "foo" is the
          ;; preferred way.  So if we list all 3, that gives a lot of redundant
          ;; entries for the poor soul looking just for "foo".  OTOH, sometimes
          ;; the user does want to pay attention to the extension.  We try to
          ;; diffuse this tension by stripping the suffix, except when the
          ;; result is a single element (i.e. usually we list only "foo" unless
          ;; it's the only remaining element in the list, in which case we do
          ;; list "foo", "foo.elc" and "foo.el").
          (fullnames '())
	  (suffix (concat (regexp-opt suffixes t) "\\'"))
	  (string-dir (file-name-directory string))
          (string-file (file-name-nondirectory string)))
      (dolist (dir dirs)
        (unless dir
          (setq dir default-directory))
        (if string-dir (setq dir (expand-file-name string-dir dir)))
        (when (file-directory-p dir)
          (dolist (file (file-name-all-completions
                         string-file dir))
            (if (not (string-match suffix file))
                (push file names)
              (push file fullnames)
              (push (substring file 0 (match-beginning 0)) names)))))
      ;; Switching from names to names+fullnames creates a non-monotonicity
      ;; which can cause problems with things like partial-completion.
      ;; To minimize the problem, filter out completion-regexp-list, so that
      ;; M-x load-library RET t/x.e TAB finds some files.  Also remove elements
      ;; from `names' that matched `string' only when they still had
      ;; their suffix.
      (setq names (all-completions string-file names))
      ;; Remove duplicates of the first element, so that we can easily check
      ;; if `names' really contains only a single element.
      (when (cdr names) (setcdr names (delete (car names) (cdr names))))
      (unless (cdr names)
        ;; There's no more than one matching non-suffixed element, so expand
        ;; the list by adding the suffixed elements as well.
        (setq names (nconc names fullnames)))
      (completion-table-with-context
       string-dir names string-file pred action)))))

(defun locate-file-completion (string path-and-suffixes action)
  "Do completion for file names passed to `locate-file'.
PATH-AND-SUFFIXES is a pair of lists, (DIRECTORIES . SUFFIXES)."
  (declare (obsolete locate-file-completion-table "23.1"))
  (locate-file-completion-table (car path-and-suffixes)
                                (cdr path-and-suffixes)
                                string nil action))

(defvar locate-dominating-stop-dir-regexp
  (purecopy "\\`\\(?:[\\/][\\/][^\\/]+[\\/]\\|/\\(?:net\\|afs\\|\\.\\.\\.\\)/\\)\\'")
  "Regexp of directory names that stop the search in `locate-dominating-file'.
Any directory whose name matches this regexp will be treated like
a kind of root directory by `locate-dominating-file', which will stop its
search when it bumps into it.
The default regexp prevents fruitless and time-consuming attempts to find
special files in directories in which filenames are interpreted as hostnames,
or mount points potentially requiring authentication as a different user.")

(defun locate-dominating-file (file name)
  "Starting at FILE, look up directory hierarchy for directory containing NAME.
FILE can be a file or a directory.  If it's a file, its directory will
serve as the starting point for searching the hierarchy of directories.
Stop at the first parent directory containing a file NAME,
and return the directory.  Return nil if not found.
Instead of a string, NAME can also be a predicate taking one argument
\(a directory) and returning a non-nil value if that directory is the one for
which we're looking.  The predicate will be called with every file/directory
the function needs to examine, starting with FILE."
  ;; Represent /home/luser/foo as ~/foo so that we don't try to look for
  ;; `name' in /home or in /.
  (setq file (abbreviate-file-name (expand-file-name file)))
  (let ((root nil)
        try)
    (while (not (or root
                    (null file)
                    (string-match locate-dominating-stop-dir-regexp file)))
      (setq try (if (stringp name)
                    (and (file-directory-p file)
                         (file-exists-p (expand-file-name name file)))
                  (funcall name file)))
      (cond (try (setq root file))
            ((equal file (setq file (file-name-directory
                                     (directory-file-name file))))
             (setq file nil))))
    (if root (file-name-as-directory root))))

(defcustom user-emacs-directory-warning t
  "Non-nil means warn if cannot access `user-emacs-directory'.
Set this to nil at your own risk..."
  :type 'boolean
  :group 'initialization
  :version "24.4")

(defun locate-user-emacs-file (new-name &optional old-name)
  "Return an absolute per-user Emacs-specific file name.
If NEW-NAME exists in `user-emacs-directory', return it.
Else if OLD-NAME is non-nil and ~/OLD-NAME exists, return ~/OLD-NAME.
Else return NEW-NAME in `user-emacs-directory', creating the
directory if it does not exist."
  (convert-standard-filename
   (let* ((home (concat "~" (or init-file-user "")))
	  (at-home (and old-name (expand-file-name old-name home)))
          (bestname (abbreviate-file-name
                     (expand-file-name new-name user-emacs-directory))))
     (if (and at-home (not (file-readable-p bestname))
              (file-readable-p at-home))
	 at-home
       ;; Make sure `user-emacs-directory' exists,
       ;; unless we're in batch mode or dumping Emacs.
       (or noninteractive
           dump-mode
	   (let (errtype)
	     (if (file-directory-p user-emacs-directory)
		 (or (file-accessible-directory-p user-emacs-directory)
		     (setq errtype "access"))
	       (with-file-modes ?\700
		 (condition-case nil
		     (make-directory user-emacs-directory t)
		   (error (setq errtype "create")))))
	     (when (and errtype
			user-emacs-directory-warning
			(not (get 'user-emacs-directory-warning 'this-session)))
	       ;; Warn only once per Emacs session.
	       (put 'user-emacs-directory-warning 'this-session t)
	       (display-warning 'initialization
				(format "\
Unable to %s `user-emacs-directory' (%s).
Any data that would normally be written there may be lost!
If you never want to see this message again,
customize the variable `user-emacs-directory-warning'."
					errtype user-emacs-directory)))))
       bestname))))

(defun exec-path ()
  "Return list of directories to search programs to run in remote subprocesses.
The remote host is identified by `default-directory'.  For remote
hosts that do not support subprocesses, this returns `nil'.
If `default-directory' is a local directory, this function returns
the value of the variable `exec-path'."
  (let ((handler (find-file-name-handler default-directory 'exec-path)))
    (if handler
	(funcall handler 'exec-path)
      exec-path)))

(defun executable-find (command &optional remote)
  "Search for COMMAND in `exec-path' and return the absolute file name.
Return nil if COMMAND is not found anywhere in `exec-path'.  If
REMOTE is non-nil, search on the remote host indicated by
`default-directory' instead."
  (if (and remote (file-remote-p default-directory))
      (let ((res (locate-file
	          command
	          (mapcar
	           (lambda (x) (concat (file-remote-p default-directory) x))
	           (exec-path))
	          exec-suffixes 'file-executable-p)))
        (when (stringp res) (file-local-name res)))
    ;; Use 1 rather than file-executable-p to better match the
    ;; behavior of call-process.
    (let ((default-directory (file-name-quote default-directory 'top)))
      (locate-file command exec-path exec-suffixes 1))))

(defun load-library (library)
  "Load the Emacs Lisp library named LIBRARY.
LIBRARY should be a string.
This is an interface to the function `load'.  LIBRARY is searched
for in `load-path', both with and without `load-suffixes' (as
well as `load-file-rep-suffixes').

See Info node `(emacs)Lisp Libraries' for more details.
See `load-file' for a different interface to `load'."
  (interactive
   (let (completion-ignored-extensions)
     (list (completing-read "Load library: "
                            (apply-partially 'locate-file-completion-table
                                             load-path
                                             (get-load-suffixes))))))
  (load library))

(defun file-remote-p (file &optional identification connected)
  "Test whether FILE specifies a location on a remote system.
A file is considered remote if accessing it is likely to
be slower or less reliable than accessing local files.

`file-remote-p' never opens a new remote connection.  It can
reuse only a connection that is already open.

Return nil or a string identifying the remote connection
\(ideally a prefix of FILE).  Return nil if FILE is a relative
file name.

When IDENTIFICATION is nil, the returned string is a complete
remote identifier: with components method, user, and host.  The
components are those present in FILE, with defaults filled in for
any that are missing.

IDENTIFICATION can specify which part of the identification to
return.  IDENTIFICATION can be the symbol `method', `user',
`host', or `localname'.  Any other value is handled like nil and
means to return the complete identification.  The string returned
for IDENTIFICATION `localname' can differ depending on whether
there is an existing connection.

If CONNECTED is non-nil, return an identification only if FILE is
located on a remote system and a connection is established to
that remote system.

Tip: You can use this expansion of remote identifier components
     to derive a new remote file name from an existing one.  For
     example, if FILE is \"/sudo::/path/to/file\" then

       (concat (file-remote-p FILE) \"/bin/sh\")

     returns a remote file name for file \"/bin/sh\" that has the
     same remote identifier as FILE but expanded; a name such as
     \"/sudo:root@myhost:/bin/sh\"."
  (let ((handler (find-file-name-handler file 'file-remote-p)))
    (if handler
	(funcall handler 'file-remote-p file identification connected)
      nil)))

;; Probably this entire variable should be obsolete now, in favor of
;; something Tramp-related (?).  It is not used in many places.
;; It's not clear what the best file for this to be in is, but given
;; it uses custom-initialize-delay, it is easier if it is preloaded
;; rather than autoloaded.
(defcustom remote-shell-program
  ;; This used to try various hard-coded places for remsh, rsh, and
  ;; rcmd, trying to guess based on location whether "rsh" was
  ;; "restricted shell" or "remote shell", but I don't see the point
  ;; in this day and age.  Almost everyone will use ssh, and have
  ;; whatever command they want to use in PATH.
  (purecopy
   (let ((list '("ssh" "remsh" "rcmd" "rsh")))
     (while (and list
		 (not (executable-find (car list)))
		 (setq list (cdr list))))
     (or (car list) "ssh")))
  "Program to use to execute commands on a remote host (e.g. ssh or rsh)."
  :version "24.3"			; ssh rather than rsh, etc
  :initialize 'custom-initialize-delay
  :group 'environment
  :type 'file)

(defcustom remote-file-name-inhibit-cache 10
  "Whether to use the remote file-name cache for read access.
When nil, never expire cached values (caution)
When t, never use the cache (safe, but may be slow)
A number means use cached values for that amount of seconds since caching.

The attributes of remote files are cached for better performance.
If they are changed outside of Emacs's control, the cached values
become invalid, and must be reread.  If you are sure that nothing
other than Emacs changes the files, you can set this variable to nil.

If a remote file is checked regularly, it might be a good idea to
let-bind this variable to a value less than the interval between
consecutive checks.  For example:

  (defun display-time-file-nonempty-p (file)
    (let ((remote-file-name-inhibit-cache (- display-time-interval 5)))
      (and (file-exists-p file)
           (< 0 (file-attribute-size
                 (file-attributes (file-chase-links file)))))))"
  :group 'files
  :version "24.1"
  :type '(choice
	  (const   :tag "Do not inhibit file name cache" nil)
	  (const   :tag "Do not use file name cache" t)
	  (integer :tag "Do not use file name cache"
		   :format "Do not use file name cache older then %v seconds"
		   :value 10)))

(defun file-local-name (file)
  "Return the local name component of FILE.
This function removes from FILE the specification of the remote host
and the method of accessing the host, leaving only the part that
identifies FILE locally on the remote system.
The returned file name can be used directly as argument of
`process-file', `start-file-process', or `shell-command'."
  (or (file-remote-p file 'localname) file))

(defun file-local-copy (file)
  "Copy the file FILE into a temporary file on this machine.
Returns the name of the local copy, or nil, if FILE is directly
accessible."
  ;; This formerly had an optional BUFFER argument that wasn't used by
  ;; anything.
  (let ((handler (find-file-name-handler file 'file-local-copy)))
    (if handler
	(funcall handler 'file-local-copy file)
      nil)))

(defun files--name-absolute-system-p (file)
  "Return non-nil if FILE is an absolute name to the operating system.
This is like `file-name-absolute-p', except that it returns nil for
names beginning with `~'."
  (and (file-name-absolute-p file)
       (not (eq (aref file 0) ?~))))

(defun files--splice-dirname-file (dirname file)
  "Splice DIRNAME to FILE like the operating system would.
If FILE is relative, return DIRNAME concatenated to FILE.
Otherwise return FILE, quoted as needed if DIRNAME and FILE have
different file name handlers; although this quoting is dubious if
DIRNAME is magic, it is not clear what would be better.  This
function differs from `expand-file-name' in that DIRNAME must be
a directory name and leading `~' and `/:' are not special in
FILE."
  (let ((unquoted (if (files--name-absolute-system-p file)
		      file
		    (concat dirname file))))
    (if (eq (find-file-name-handler dirname 'file-symlink-p)
	    (find-file-name-handler unquoted 'file-symlink-p))
	unquoted
      (let (file-name-handler-alist) (file-name-quote unquoted)))))

(defun file-truename (filename &optional counter prev-dirs)
  "Return the truename of FILENAME.
If FILENAME is not absolute, first expands it against `default-directory'.
The truename of a file name is found by chasing symbolic links
both at the level of the file and at the level of the directories
containing it, until no links are left at any level.

\(fn FILENAME)"  ;; Don't document the optional arguments.
  ;; COUNTER and PREV-DIRS are used only in recursive calls.
  ;; COUNTER can be a cons cell whose car is the count of how many
  ;; more links to chase before getting an error.
  ;; PREV-DIRS can be a cons cell whose car is an alist
  ;; of truenames we've just recently computed.
  (cond ((or (string= filename "") (string= filename "~"))
	 (setq filename (expand-file-name filename))
	 (if (string= filename "")
	     (setq filename "/")))
	((and (string= (substring filename 0 1) "~")
	      (string-match "~[^/]*/?" filename))
	 (let ((first-part
		(substring filename 0 (match-end 0)))
	       (rest (substring filename (match-end 0))))
	   (setq filename (concat (expand-file-name first-part) rest)))))

  (or counter (setq counter (list 100)))
  (let (done
	;; For speed, remove the ange-ftp completion handler from the list.
	;; We know it's not needed here.
	;; For even more speed, do this only on the outermost call.
	(file-name-handler-alist
	 (if prev-dirs file-name-handler-alist
	   (let ((tem (copy-sequence file-name-handler-alist)))
	     (delq (rassq 'ange-ftp-completion-hook-function tem) tem)))))
    (or prev-dirs (setq prev-dirs (list nil)))

    ;; andrewi@harlequin.co.uk - on Windows, there is an issue with
    ;; case differences being ignored by the OS, and short "8.3 DOS"
    ;; name aliases existing for all files.  (The short names are not
    ;; reported by directory-files, but can be used to refer to files.)
    ;; It seems appropriate for file-truename to resolve these issues in
    ;; the most natural way, which on Windows is to call the function
    ;; `w32-long-file-name' - this returns the exact name of a file as
    ;; it is stored on disk (expanding short name aliases with the full
    ;; name in the process).
    (if (eq system-type 'windows-nt)
	(unless (string-match "[[*?]" filename)
	  ;; If filename exists, use its long name.  If it doesn't
	  ;; exist, the recursion below on the directory of filename
	  ;; will drill down until we find a directory that exists,
	  ;; and use the long name of that, with the extra
	  ;; non-existent path components concatenated.
	  (let ((longname (w32-long-file-name filename)))
	    (if longname
		(setq filename longname)))))

    ;; If this file directly leads to a link, process that iteratively
    ;; so that we don't use lots of stack.
    (while (not done)
      (setcar counter (1- (car counter)))
      (if (< (car counter) 0)
	  (error "Apparent cycle of symbolic links for %s" filename))
      (let ((handler (find-file-name-handler filename 'file-truename)))
	;; For file name that has a special handler, call handler.
	;; This is so that ange-ftp can save time by doing a no-op.
	(if handler
	    (setq filename (funcall handler 'file-truename filename)
		  done t)
	  (let ((dir (or (file-name-directory filename) default-directory))
		target dirfile)
	    ;; Get the truename of the directory.
	    (setq dirfile (directory-file-name dir))
	    ;; If these are equal, we have the (or a) root directory.
	    (or (string= dir dirfile)
		(and (file-name-case-insensitive-p dir)
		     (eq (compare-strings dir 0 nil dirfile 0 nil t) t))
		;; If this is the same dir we last got the truename for,
		;; save time--don't recalculate.
		(if (assoc dir (car prev-dirs))
		    (setq dir (cdr (assoc dir (car prev-dirs))))
		  (let ((old dir)
			(new (file-name-as-directory (file-truename dirfile counter prev-dirs))))
		    (setcar prev-dirs (cons (cons old new) (car prev-dirs)))
		    (setq dir new))))
	    (if (equal ".." (file-name-nondirectory filename))
		(setq filename
		      (directory-file-name (file-name-directory (directory-file-name dir)))
		      done t)
	      (if (equal "." (file-name-nondirectory filename))
		  (setq filename (directory-file-name dir)
			done t)
		;; Put it back on the file name.
		(setq filename (concat dir (file-name-nondirectory filename)))
		;; Is the file name the name of a link?
		(setq target (file-symlink-p filename))
		(if target
		    ;; Yes => chase that link, then start all over
		    ;; since the link may point to a directory name that uses links.
		    ;; We can't safely use expand-file-name here
		    ;; since target might look like foo/../bar where foo
		    ;; is itself a link.  Instead, we handle . and .. above.
		    (setq filename (files--splice-dirname-file dir target)
			  done nil)
		  ;; No, we are done!
		  (setq done t))))))))
    filename))

(defun file-chase-links (filename &optional limit)
  "Chase links in FILENAME until a name that is not a link.
Unlike `file-truename', this does not check whether a parent
directory name is a symbolic link.
If the optional argument LIMIT is a number,
it means chase no more than that many links and then stop."
  (let (tem (newname filename)
	    (count 0))
    (while (and (or (null limit) (< count limit))
		(setq tem (file-symlink-p newname)))
      (save-match-data
	(if (and (null limit) (= count 100))
	    (error "Apparent cycle of symbolic links for %s" filename))
	;; In the context of a link, `//' doesn't mean what Emacs thinks.
	(while (string-match "//+" tem)
	  (setq tem (replace-match "/" nil nil tem)))
	;; Handle `..' by hand, since it needs to work in the
	;; target of any directory symlink.
	;; This code is not quite complete; it does not handle
	;; embedded .. in some cases such as ./../foo and foo/bar/../../../lose.
	(while (string-match "\\`\\.\\./" tem)
	  (setq tem (substring tem 3))
	  (setq newname (expand-file-name newname))
	  ;; Chase links in the default dir of the symlink.
	  (setq newname
		(file-chase-links
		 (directory-file-name (file-name-directory newname))))
	  ;; Now find the parent of that dir.
	  (setq newname (file-name-directory newname)))
	(setq newname (files--splice-dirname-file (file-name-directory newname)
						  tem))
	(setq count (1+ count))))
    newname))

;; A handy function to display file sizes in human-readable form.
;; See http://en.wikipedia.org/wiki/Kibibyte for the reference.
(defun file-size-human-readable (file-size &optional flavor space unit)
  "Produce a string showing FILE-SIZE in human-readable form.

Optional second argument FLAVOR controls the units and the display format:

 If FLAVOR is nil or omitted, each kilobyte is 1024 bytes and the produced
    suffixes are \"k\", \"M\", \"G\", \"T\", etc.
 If FLAVOR is `si', each kilobyte is 1000 bytes and the produced suffixes
    are \"k\", \"M\", \"G\", \"T\", etc.
 If FLAVOR is `iec', each kilobyte is 1024 bytes and the produced suffixes
    are \"KiB\", \"MiB\", \"GiB\", \"TiB\", etc.

Optional third argument SPACE is a string put between the number and unit.
It defaults to the empty string.  We recommend a single space or
non-breaking space, unless other constraints prohibit a space in that
position.

Optional fourth argument UNIT is the unit to use.  It defaults to \"B\"
when FLAVOR is `iec' and the empty string otherwise.  We recommend \"B\"
in all cases, since that is the standard symbol for byte."
  (let ((power (if (or (null flavor) (eq flavor 'iec))
		   1024.0
		 1000.0))
	(prefixes '("" "k" "M" "G" "T" "P" "E" "Z" "Y")))
    (while (and (>= file-size power) (cdr prefixes))
      (setq file-size (/ file-size power)
	    prefixes (cdr prefixes)))
    (let* ((prefix (car prefixes))
           (prefixed-unit (if (eq flavor 'iec)
                              (concat
                               (if (string= prefix "k") "K" prefix)
                               (if (string= prefix "") "" "i")
                               (or unit "B"))
                            (concat prefix unit))))
      (format (if (and (>= (mod file-size 1.0) 0.05)
                       (< (mod file-size 1.0) 0.95))
		  "%.1f%s%s"
	        "%.0f%s%s")
	      file-size
              (if (string= prefixed-unit "") "" (or space ""))
              prefixed-unit))))

(defun file-size-human-readable-iec (size)
  "Human-readable string for SIZE bytes, using IEC prefixes."
  (file-size-human-readable size 'iec " "))

(defcustom byte-count-to-string-function #'file-size-human-readable-iec
  "Function that turns a number of bytes into a human-readable string.
It is for use when displaying file sizes and disk space where other
constraints do not force a specific format."
  :type '(radio
          (function-item file-size-human-readable-iec)
          (function-item file-size-human-readable)
          (function :tag "Custom function" :value number-to-string))
  :group 'files
  :version "27.1")

(defcustom mounted-file-systems
  (if (memq system-type '(windows-nt cygwin))
      "^//[^/]+/"
    ;; regexp-opt.el is not dumped into emacs binary.
    ;;(concat
    ;; "^" (regexp-opt '("/afs/" "/media/" "/mnt" "/net/" "/tmp_mnt/"))))
    "^\\(?:/\\(?:afs/\\|m\\(?:edia/\\|nt\\)\\|\\(?:ne\\|tmp_mn\\)t/\\)\\)")
  "File systems that ought to be mounted."
  :group 'files
  :version "26.1"
  :require 'regexp-opt
  :type 'regexp)

(defun temporary-file-directory ()
  "The directory for writing temporary files.
In case of a remote `default-directory', this is a directory for
temporary files on that remote host.  If such a directory does
not exist, or `default-directory' ought to be located on a
mounted file system (see `mounted-file-systems'), the function
returns `default-directory'.
For a non-remote and non-mounted `default-directory', the value of
the variable `temporary-file-directory' is returned."
  (let ((handler (find-file-name-handler
                  default-directory 'temporary-file-directory)))
    (if handler
	(funcall handler 'temporary-file-directory)
      (if (string-match mounted-file-systems default-directory)
          default-directory
        temporary-file-directory))))

(defun make-temp-file (prefix &optional dir-flag suffix text)
  "Create a temporary file.
The returned file name (created by appending some random characters at the end
of PREFIX, and expanding against `temporary-file-directory' if necessary),
is guaranteed to point to a newly created file.
You can then use `write-region' to write new data into the file.

If DIR-FLAG is non-nil, create a new empty directory instead of a file.

If SUFFIX is non-nil, add that at the end of the file name.

If TEXT is a string, insert it into the new file; DIR-FLAG should be nil.
Otherwise the file will be empty."
  (let ((absolute-prefix
	 (if (or (zerop (length prefix)) (member prefix '("." "..")))
	     (concat (file-name-as-directory temporary-file-directory) prefix)
	   (expand-file-name prefix temporary-file-directory))))
    (if (find-file-name-handler absolute-prefix 'write-region)
        (files--make-magic-temp-file absolute-prefix dir-flag suffix text)
      (make-temp-file-internal absolute-prefix
			       (if dir-flag t) (or suffix "") text))))

(defun files--make-magic-temp-file (absolute-prefix
                                    &optional dir-flag suffix text)
  "Implement (make-temp-file ABSOLUTE-PREFIX DIR-FLAG SUFFIX TEXT).
This implementation works on magic file names."
  ;; Create temp files with strict access rights.  It's easy to
  ;; loosen them later, whereas it's impossible to close the
  ;; time-window of loose permissions otherwise.
  (with-file-modes ?\700
    (let ((contents (if (stringp text) text ""))
          file)
      (while (condition-case ()
		 (progn
		   (setq file (make-temp-name absolute-prefix))
		   (if suffix
		       (setq file (concat file suffix)))
		   (if dir-flag
		       (make-directory file)
		     (write-region contents nil file nil 'silent nil 'excl))
		   nil)
	       (file-already-exists t))
	;; the file was somehow created by someone else between
	;; `make-temp-name' and `write-region', let's try again.
	nil)
      file)))

(defun make-nearby-temp-file (prefix &optional dir-flag suffix)
  "Create a temporary file as close as possible to `default-directory'.
If PREFIX is a relative file name, and `default-directory' is a
remote file name or located on a mounted file systems, the
temporary file is created in the directory returned by the
function `temporary-file-directory'.  Otherwise, the function
`make-temp-file' is used.  PREFIX, DIR-FLAG and SUFFIX have the
same meaning as in `make-temp-file'."
  (let ((handler (find-file-name-handler
                  default-directory 'make-nearby-temp-file)))
    (if (and handler (not (file-name-absolute-p default-directory)))
	(funcall handler 'make-nearby-temp-file prefix dir-flag suffix)
      (let ((temporary-file-directory (temporary-file-directory)))
        (make-temp-file prefix dir-flag suffix)))))

(defun recode-file-name (file coding new-coding &optional ok-if-already-exists)
  "Change the encoding of FILE's name from CODING to NEW-CODING.
The value is a new name of FILE.
Signals a `file-already-exists' error if a file of the new name
already exists unless optional fourth argument OK-IF-ALREADY-EXISTS
is non-nil.  A number as fourth arg means request confirmation if
the new name already exists.  This is what happens in interactive
use with M-x."
  (interactive
   (let ((default-coding (or file-name-coding-system
			     default-file-name-coding-system))
	 (filename (read-file-name "Recode filename: " nil nil t))
	 from-coding to-coding)
     (if (and default-coding
	      ;; We provide the default coding only when it seems that
	      ;; the filename is correctly decoded by the default
	      ;; coding.
	      (let ((charsets (find-charset-string filename)))
		(and (not (memq 'eight-bit-control charsets))
		     (not (memq 'eight-bit-graphic charsets)))))
	 (setq from-coding (read-coding-system
			    (format "Recode filename %s from (default %s): "
				    filename default-coding)
			    default-coding))
       (setq from-coding (read-coding-system
			  (format "Recode filename %s from: " filename))))

     ;; We provide the default coding only when a user is going to
     ;; change the encoding not from the default coding.
     (if (eq from-coding default-coding)
	 (setq to-coding (read-coding-system
			  (format "Recode filename %s from %s to: "
				  filename from-coding)))
       (setq to-coding (read-coding-system
			(format "Recode filename %s from %s to (default %s): "
				filename from-coding default-coding)
			default-coding)))
     (list filename from-coding to-coding)))

  (let* ((default-coding (or file-name-coding-system
			     default-file-name-coding-system))
	 ;; FILE should have been decoded by DEFAULT-CODING.
	 (encoded (encode-coding-string file default-coding))
	 (newname (decode-coding-string encoded coding))
	 (new-encoded (encode-coding-string newname new-coding))
	 ;; Suppress further encoding.
	 (file-name-coding-system nil)
	 (default-file-name-coding-system nil)
	 (locale-coding-system nil))
    (rename-file encoded new-encoded ok-if-already-exists)
    newname))

(defcustom confirm-nonexistent-file-or-buffer 'after-completion
  "Whether confirmation is requested before visiting a new file or buffer.
If nil, confirmation is not requested.
If the value is `after-completion', confirmation is requested
 only if the user called `minibuffer-complete' right before
 `minibuffer-complete-and-exit'.
Any other non-nil value means to request confirmation.

This affects commands like `switch-to-buffer' and `find-file'."
  :group 'find-file
  :version "23.1"
  :type '(choice (const :tag "After completion" after-completion)
		 (const :tag "Never" nil)
		 (other :tag "Always" t)))

(defun confirm-nonexistent-file-or-buffer ()
  "Whether to request confirmation before visiting a new file or buffer.
The variable `confirm-nonexistent-file-or-buffer' determines the
return value, which may be passed as the REQUIRE-MATCH arg to
`read-buffer' or `find-file-read-args'."
  (cond ((eq confirm-nonexistent-file-or-buffer 'after-completion)
	 'confirm-after-completion)
	(confirm-nonexistent-file-or-buffer
	 'confirm)
	(t nil)))

(defmacro minibuffer-with-setup-hook (fun &rest body)
  "Temporarily add FUN to `minibuffer-setup-hook' while executing BODY.

By default, FUN is prepended to `minibuffer-setup-hook'.  But if FUN is of
the form `(:append FUN1)', FUN1 will be appended to `minibuffer-setup-hook'
instead of prepending it.

BODY should use the minibuffer at most once.
Recursive uses of the minibuffer are unaffected (FUN is not
called additional times).

This macro actually adds an auxiliary function that calls FUN,
rather than FUN itself, to `minibuffer-setup-hook'."
  (declare (indent 1) (debug t))
  (let ((hook (make-symbol "setup-hook"))
        (funsym (make-symbol "fun"))
        (append nil))
    (when (eq (car-safe fun) :append)
      (setq append '(t) fun (cadr fun)))
    `(let ((,funsym ,fun)
           ,hook)
       (setq ,hook
             (lambda ()
               ;; Clear out this hook so it does not interfere
               ;; with any recursive minibuffer usage.
               (remove-hook 'minibuffer-setup-hook ,hook)
               (funcall ,funsym)))
       (unwind-protect
           (progn
             (add-hook 'minibuffer-setup-hook ,hook ,@append)
             ,@body)
         (remove-hook 'minibuffer-setup-hook ,hook)))))

(defun find-file-read-args (prompt mustmatch &optional wildcards)
  "Return the interactive spec (<filename> <async>).
If WILDCARDS is non-nil, return the spec (<filename> t <async>)."
  (let ((filename (read-file-name prompt nil default-directory mustmatch))
        (async (and (featurep 'threads)
                    (xor universal-async-argument
                         execute-file-commands-asynchronously))))
    (when (stringp async) (setq async (string-match-p async filename)))
    (if wildcards `(,filename t ,async) `(,filename ,async))))

(defmacro find-file-with-threads (filename async &rest body)
  "Run BODY in an own thread, if ASYNC is non-nil."
  (declare (indent 2) (debug t))
  `(if ,async
       (progn
         (make-thread (lambda () ,@body) (concat "find-file " ,filename))
         (thread-yield))
     ,@body))

(defun find-file (filename &optional wildcards async)
  "Edit file FILENAME.
Switch to a buffer visiting file FILENAME,
creating one if none already exists.
Interactively, the default if you just type RET is the current directory,
but the visited file name is available through the minibuffer history:
type \\[next-history-element] to pull it into the minibuffer.

The first time \\[next-history-element] is used after Emacs prompts for
the file name, the result is affected by `file-name-at-point-functions',
which by default try to guess the file name by looking at point in the
current buffer.  Customize the value of `file-name-at-point-functions'
or set it to nil, if you want only the visited file name and the
current directory to be available on first \\[next-history-element]
request.

You can visit files on remote machines by specifying something
like /ssh:SOME_REMOTE_MACHINE:FILE for the file name.  You can
also visit local files as a different user by specifying
/sudo::FILE for the file name.
See the Info node `(tramp)File name Syntax' in the Tramp Info
manual, for more about this.

Interactively, or if WILDCARDS is non-nil in a call from Lisp,
expand wildcards (if any) and visit multiple files.  You can
suppress wildcard expansion by setting `find-file-wildcards' to nil.

If ASYNC is non-nil, the file will be loaded into the buffer
asynchronously.  Interactively, this is indicated by setting
`execute-file-commands-asynchronously' to a proper non-nil value.
This behavior can be toggled by \\[universal-async-argument]
prior the command invocation.

To visit a file without any kind of conversion and without
automatically choosing a major mode, use \\[find-file-literally]."
  (interactive
   (find-file-read-args "Find file: "
                        (confirm-nonexistent-file-or-buffer) t))
  (find-file-with-threads filename async
    (let ((value (find-file-noselect filename nil nil wildcards async)))
      (if (listp value)
          (mapcar 'pop-to-buffer-same-window (nreverse value))
        (pop-to-buffer-same-window value)))))

(defun find-file-other-window (filename &optional wildcards async)
  "Edit file FILENAME, in another window.

Like \\[find-file] (which see), but creates a new window or reuses
an existing one.  See the function `display-buffer'.

Interactively, the default if you just type RET is the current directory,
but the visited file name is available through the minibuffer history:
type \\[next-history-element] to pull it into the minibuffer.

The first time \\[next-history-element] is used after Emacs prompts for
the file name, the result is affected by `file-name-at-point-functions',
which by default try to guess the file name by looking at point in the
current buffer.  Customize the value of `file-name-at-point-functions'
or set it to nil, if you want only the visited file name and the
current directory to be available on first \\[next-history-element]
request.

Interactively, or if WILDCARDS is non-nil in a call from Lisp,
expand wildcards (if any) and visit multiple files.

If ASYNC is non-nil, the file will be loaded into the buffer
asynchronously.  Interactively, this is indicated by setting
`execute-file-commands-asynchronously' to a proper non-nil value.
This behavior can be toggled by \\[universal-async-argument]
prior the command invocation."
  (interactive
   (find-file-read-args "Find file in other window: "
                        (confirm-nonexistent-file-or-buffer) t))
  (find-file-with-threads filename async
    (let ((value (find-file-noselect filename nil nil wildcards async)))
      (if (listp value)
	  (progn
	    (setq value (nreverse value))
	    (switch-to-buffer-other-window (car value))
	    (mapc 'switch-to-buffer (cdr value))
	    value)
        (switch-to-buffer-other-window value)))))

(defun find-file-other-frame (filename &optional wildcards async)
  "Edit file FILENAME, in another frame.

Like \\[find-file] (which see), but creates a new frame or reuses
an existing one.  See the function `display-buffer'.

Interactively, the default if you just type RET is the current directory,
but the visited file name is available through the minibuffer history:
type \\[next-history-element] to pull it into the minibuffer.

The first time \\[next-history-element] is used after Emacs prompts for
the file name, the result is affected by `file-name-at-point-functions',
which by default try to guess the file name by looking at point in the
current buffer.  Customize the value of `file-name-at-point-functions'
or set it to nil, if you want only the visited file name and the
current directory to be available on first \\[next-history-element]
request.

Interactively, or if WILDCARDS is non-nil in a call from Lisp,
expand wildcards (if any) and visit multiple files.

If ASYNC is non-nil, the file will be loaded into the buffer
asynchronously.  Interactively, this is indicated by setting
`execute-file-commands-asynchronously' to a proper non-nil value.
This behavior can be toggled by \\[universal-async-argument]
prior the command invocation."
  (interactive
   (find-file-read-args "Find file in other frame: "
                        (confirm-nonexistent-file-or-buffer) t))
  (find-file-with-threads filename async
    (let ((value (find-file-noselect filename nil nil wildcards async)))
      (if (listp value)
	  (progn
	    (setq value (nreverse value))
	    (switch-to-buffer-other-frame (car value))
	    (mapc 'switch-to-buffer (cdr value))
	    value)
        (switch-to-buffer-other-frame value)))))

(defun find-file-existing (filename &optional async)
   "Edit the existing file FILENAME.
<<<<<<< HEAD
Like \\[find-file], but only allow a file that exists, and do not allow
file names with wildcards.

If ASYNC is non-nil, the file will be loaded into the buffer
asynchronously.  Interactively, this is indicated by setting
`execute-file-commands-asynchronously' to a proper non-nil value.
This behavior can be toggled by \\[universal-async-argument]
prior the command invocation."
   (interactive
    (find-file-read-args "Find existing file: " t))
=======
Like \\[find-file], but allow only a file that exists, and do not allow
file names with wildcards."
   (interactive (nbutlast (find-file-read-args "Find existing file: " t)))
>>>>>>> b519d515
   (if (and (not (called-interactively-p 'interactive))
	    (not (file-exists-p filename)))
       (error "%s does not exist" filename)
     (find-file-with-threads filename async
       (find-file filename)
       (current-buffer))))

(defun find-file--read-only (fun filename wildcards async)
  (unless (or (and wildcards find-file-wildcards
		   (not (file-name-quoted-p filename))
		   (string-match "[[*?]" filename))
	      (file-exists-p filename))
    (error "%s does not exist" filename))
  (find-file-with-threads filename async
    (let ((value (funcall fun filename wildcards)))
      (mapc (lambda (b) (with-current-buffer b (read-only-mode 1)))
	    (if (listp value) value (list value)))
      value)))

(defun find-file-read-only (filename &optional wildcards async)
  "Edit file FILENAME but don't allow changes.
Like \\[find-file], but marks buffer as read-only.
Use \\[read-only-mode] to permit editing."
  (interactive
   (find-file-read-args "Find file read-only: "
                        (confirm-nonexistent-file-or-buffer) t))
  (find-file--read-only #'find-file filename wildcards async))

(defun find-file-read-only-other-window (filename &optional wildcards async)
  "Edit file FILENAME in another window but don't allow changes.
Like \\[find-file-other-window], but marks buffer as read-only.
Use \\[read-only-mode] to permit editing."
  (interactive
   (find-file-read-args "Find file read-only other window: "
                        (confirm-nonexistent-file-or-buffer) t))
  (find-file--read-only #'find-file-other-window filename wildcards async))

(defun find-file-read-only-other-frame (filename &optional wildcards async)
  "Edit file FILENAME in another frame but don't allow changes.
Like \\[find-file-other-frame], but marks buffer as read-only.
Use \\[read-only-mode] to permit editing."
  (interactive
   (find-file-read-args "Find file read-only other frame: "
                        (confirm-nonexistent-file-or-buffer) t))
  (find-file--read-only #'find-file-other-frame filename wildcards async))

(defun find-alternate-file-other-window (filename &optional wildcards async)
  "Find file FILENAME as a replacement for the file in the next window.
This command does not select that window.

See \\[find-file] for the possible forms of the FILENAME argument.

Interactively, or if WILDCARDS is non-nil in a call from Lisp,
expand wildcards (if any) and replace the file with multiple files.

If ASYNC is non-nil, the file will be loaded into the buffer
asynchronously.  Interactively, this is indicated by setting
`execute-file-commands-asynchronously' to a proper non-nil value.
This behavior can be toggled by \\[universal-async-argument]
prior the command invocation."
  (interactive
   (save-selected-window
     (other-window 1)
     (let ((file buffer-file-name)
	   (file-name nil)
	   (file-dir nil))
       (and file
	    (setq file-name (file-name-nondirectory file)
		  file-dir (file-name-directory file)))
       (list (read-file-name
	      "Find alternate file: " file-dir nil
              (confirm-nonexistent-file-or-buffer) file-name)
	     t (and (featurep 'threads)
                    (xor universal-async-argument
                         execute-file-commands-asynchronously))))))
  (when (stringp async) (setq async (string-match-p async filename)))
  (if (one-window-p)
      (find-file-other-window filename wildcards async)
    (save-selected-window
      (other-window 1)
      (find-alternate-file filename wildcards async))))

;; Defined and used in buffer.c, but not as a DEFVAR_LISP.
(defvar kill-buffer-hook nil
  "Hook run when a buffer is killed.
The buffer being killed is current while the hook is running.
See `kill-buffer'.

Note: Be careful with let-binding this hook considering it is
frequently used for cleanup.")

(defun find-alternate-file (filename &optional wildcards async)
  "Find file FILENAME, select its buffer, kill previous buffer.
If the current buffer now contains an empty file that you just visited
\(presumably by mistake), use this command to visit the file you really want.

See \\[find-file] for the possible forms of the FILENAME argument.

Interactively, or if WILDCARDS is non-nil in a call from Lisp,
expand wildcards (if any) and replace the file with multiple files.

If ASYNC is non-nil, the file will be loaded into the buffer
asynchronously.  Interactively, this is indicated by setting
`execute-file-commands-asynchronously' to a proper non-nil value.
This behavior can be toggled by \\[universal-async-argument]
prior the command invocation.

If the current buffer is an indirect buffer, or the base buffer
for one or more indirect buffers, the other buffer(s) are not
killed."
  (interactive
   (let ((file buffer-file-name)
	 (file-name nil)
	 (file-dir nil))
     (and file
	  (setq file-name (file-name-nondirectory file)
		file-dir (file-name-directory file)))
     (list (read-file-name
	    "Find alternate file: " file-dir nil
            (confirm-nonexistent-file-or-buffer) file-name)
	   t (and (featurep 'threads)
                  (xor universal-async-argument
                       execute-file-commands-asynchronously)))))
  (when (stringp async) (setq async (string-match-p async filename)))
  (unless (run-hook-with-args-until-failure 'kill-buffer-query-functions)
    (user-error "Aborted"))
  (and (buffer-modified-p) buffer-file-name
       (not (yes-or-no-p
             (format-message "Kill and replace buffer `%s' without saving it? "
                             (buffer-name))))
       (user-error "Aborted"))
  (let ((obuf (current-buffer))
	(ofile buffer-file-name)
	(onum buffer-file-number)
	(odir dired-directory)
	(otrue buffer-file-truename)
	(oname (buffer-name)))
    ;; Run `kill-buffer-hook' here.  It needs to happen before
    ;; variables like `buffer-file-name' etc are set to nil below,
    ;; because some of the hooks that could be invoked
    ;; (e.g., `save-place-to-alist') depend on those variables.
    ;;
    ;; Note that `kill-buffer-hook' is not what queries whether to
    ;; save a modified buffer visiting a file.  Rather, `kill-buffer'
    ;; asks that itself.  Thus, there's no need to temporarily do
    ;; `(set-buffer-modified-p nil)' before running this hook.
    (run-hooks 'kill-buffer-hook)
    ;; Okay, now we can end-of-life the old buffer.
    (if (get-buffer " **lose**")
	(kill-buffer " **lose**"))
    (rename-buffer " **lose**")
    (unwind-protect
	(progn
	  (unlock-buffer)
	  ;; This prevents us from finding the same buffer
	  ;; if we specified the same file again.
	  (setq buffer-file-name nil)
	  (setq buffer-file-number nil)
	  (setq buffer-file-truename nil)
	  ;; Likewise for dired buffers.
	  (setq dired-directory nil)
          ;; Don't use `find-file' because it may end up using another window
          ;; in some corner cases, e.g. when the selected window is
          ;; softly-dedicated.
	  (let ((newbuf
                 (find-file-noselect filename nil nil wildcards async)))
            (switch-to-buffer (if (consp newbuf) (car newbuf) newbuf))))
      (when (eq obuf (current-buffer))
	;; This executes if find-file gets an error
	;; and does not really find anything.
	;; We put things back as they were.
	;; If find-file actually finds something, we kill obuf below.
	(setq buffer-file-name ofile)
	(setq buffer-file-number onum)
	(setq buffer-file-truename otrue)
	(setq dired-directory odir)
	(lock-buffer)
	(rename-buffer oname)))
    (unless (eq (current-buffer) obuf)
      (with-current-buffer obuf
	;; We already ran these; don't run them again.
	(let (kill-buffer-query-functions kill-buffer-hook)
	  (kill-buffer obuf))))))

;; FIXME we really need to fold the uniquify stuff in here by default,
;; not using advice, and add it to the doc string.
(defun create-file-buffer (filename)
  "Create a suitably named buffer for visiting FILENAME, and return it.
FILENAME (sans directory) is used unchanged if that name is free;
otherwise a string <2> or <3> or ... is appended to get an unused name.

Emacs treats buffers whose names begin with a space as internal buffers.
To avoid confusion when visiting a file whose name begins with a space,
this function prepends a \"|\" to the final result if necessary."
  (let ((lastname (file-name-nondirectory filename)))
    (if (string= lastname "")
	(setq lastname filename))
    (generate-new-buffer (if (string-match-p "\\` " lastname)
			     (concat "|" lastname)
			   lastname))))

(defcustom automount-dir-prefix (purecopy "^/tmp_mnt/")
  "Regexp to match the automounter prefix in a directory name."
  :group 'files
  :type 'regexp)
(make-obsolete-variable 'automount-dir-prefix 'directory-abbrev-alist "24.3")

(defvar abbreviated-home-dir nil
  "Regexp matching the user's homedir at the beginning of file name.
The value includes abbreviation according to `directory-abbrev-alist'.")

(defun abbreviate-file-name (filename)
  "Return a version of FILENAME shortened using `directory-abbrev-alist'.
This also substitutes \"~\" for the user's home directory (unless the
home directory is a root directory) and removes automounter prefixes
\(see the variable `automount-dir-prefix').

When this function is first called, it caches the user's home
directory as a regexp in `abbreviated-home-dir', and reuses it
afterwards (so long as the home directory does not change;
if you want to permanently change your home directory after having
started Emacs, set `abbreviated-home-dir' to nil so it will be recalculated)."
  ;; Get rid of the prefixes added by the automounter.
  (save-match-data                      ;FIXME: Why?
    (if (and automount-dir-prefix
	     (string-match automount-dir-prefix filename)
	     (file-exists-p (file-name-directory
			     (substring filename (1- (match-end 0))))))
	(setq filename (substring filename (1- (match-end 0)))))
    ;; Avoid treating /home/foo as /home/Foo during `~' substitution.
    (let ((case-fold-search (file-name-case-insensitive-p filename)))
      ;; If any elt of directory-abbrev-alist matches this name,
      ;; abbreviate accordingly.
      (dolist (dir-abbrev directory-abbrev-alist)
	(if (string-match (car dir-abbrev) filename)
	    (setq filename
		  (concat (cdr dir-abbrev)
			  (substring filename (match-end 0))))))
      ;; Compute and save the abbreviated homedir name.
      ;; We defer computing this until the first time it's needed, to
      ;; give time for directory-abbrev-alist to be set properly.
      ;; We include a slash at the end, to avoid spurious matches
      ;; such as `/usr/foobar' when the home dir is `/usr/foo'.
      (unless abbreviated-home-dir
        (put 'abbreviated-home-dir 'home (expand-file-name "~"))
        (setq abbreviated-home-dir
              (let* ((abbreviated-home-dir "\\`\\'.") ;Impossible regexp.
                     (regexp
                      (concat "\\`"
                              (regexp-quote
                               (abbreviate-file-name
                                (get 'abbreviated-home-dir 'home)))
                              "\\(/\\|\\'\\)")))
                ;; Depending on whether default-directory does or
                ;; doesn't include non-ASCII characters, the value
                ;; of abbreviated-home-dir could be multibyte or
                ;; unibyte.  In the latter case, we need to decode
                ;; it.  Note that this function is called for the
                ;; first time (from startup.el) when
                ;; locale-coding-system is already set up.
                (if (multibyte-string-p regexp)
                    regexp
                  (decode-coding-string regexp
                                        (if (eq system-type 'windows-nt)
                                            'utf-8
                                          locale-coding-system))))))

      ;; If FILENAME starts with the abbreviated homedir,
      ;; and ~ hasn't changed since abbreviated-home-dir was set,
      ;; make it start with `~' instead.
      ;; If ~ has changed, we ignore abbreviated-home-dir rather than
      ;; invalidating it, on the assumption that a change in HOME
      ;; is likely temporary (eg for testing).
      ;; FIXME Is it even worth caching abbreviated-home-dir?
      ;; Ref: https://debbugs.gnu.org/19657#20
      (let (mb1)
        (if (and (string-match abbreviated-home-dir filename)
                 (setq mb1 (match-beginning 1))
	         ;; If the home dir is just /, don't change it.
	         (not (and (= (match-end 0) 1)
			   (= (aref filename 0) ?/)))
	         ;; MS-DOS root directories can come with a drive letter;
	         ;; Novell Netware allows drive letters beyond `Z:'.
	         (not (and (memq system-type '(ms-dos windows-nt cygwin))
			   (string-match "\\`[a-zA-`]:/\\'" filename)))
                 (equal (get 'abbreviated-home-dir 'home)
                        (expand-file-name "~")))
	    (setq filename
		  (concat "~"
			  (substring filename mb1))))
        filename))))

(defun find-buffer-visiting (filename &optional predicate)
  "Return the buffer visiting file FILENAME (a string).
This is like `get-file-buffer', except that it checks for any buffer
visiting the same file, possibly under a different name.
If PREDICATE is non-nil, only buffers satisfying it are eligible,
and others are ignored.
If there is no such live buffer, return nil."
  (let ((predicate (or predicate #'identity))
        (truename (abbreviate-file-name (file-truename filename))))
    (or (let ((buf (get-file-buffer filename)))
          (when (and buf (funcall predicate buf)) buf))
        (let ((list (buffer-list)) found)
          (while (and (not found) list)
            (with-current-buffer (car list)
              (if (and buffer-file-name
                       (string= buffer-file-truename truename)
                       (funcall predicate (current-buffer)))
                  (setq found (car list))))
            (setq list (cdr list)))
          found)
        (let* ((attributes (file-attributes truename))
               (number (nthcdr 10 attributes))
               (list (buffer-list)) found)
          (and buffer-file-numbers-unique
               (car-safe number)       ;Make sure the inode is not just nil.
               (while (and (not found) list)
                 (with-current-buffer (car list)
                   (if (and buffer-file-name
                            (equal buffer-file-number number)
                            ;; Verify this buffer's file number
                            ;; still belongs to its file.
                            (file-exists-p buffer-file-name)
                            (equal (file-attributes buffer-file-truename)
                                   attributes)
                            (funcall predicate (current-buffer)))
                       (setq found (car list))))
                 (setq list (cdr list))))
          found))))

(defcustom find-file-wildcards t
  "Non-nil means file-visiting commands should handle wildcards.
For example, if you specify `*.c', that would visit all the files
whose names match the pattern."
  :group 'files
  :version "20.4"
  :type 'boolean)

(defcustom find-file-suppress-same-file-warnings nil
  "Non-nil means suppress warning messages for symlinked files.
When nil, Emacs prints a warning when visiting a file that is already
visited, but with a different name.  Setting this option to t
suppresses this warning."
  :group 'files
  :version "21.1"
  :type 'boolean)

(defcustom execute-file-commands-asynchronously nil
  "Non-nil means visit files asynchronously when called interactively.
If it is a regular expression, it must match the file names to be
visited.  This behavior is toggled by \\[universal-async-argument]
prior the command invocation."
  :group 'files
  :version "27.1"
  :type '(choice boolean regexp))

(defcustom large-file-warning-threshold 10000000
  "Maximum size of file above which a confirmation is requested.
When nil, never request confirmation."
  :group 'files
  :group 'find-file
  :version "22.1"
  :type '(choice integer (const :tag "Never request confirmation" nil)))

(defcustom out-of-memory-warning-percentage nil
  "Warn if file size exceeds this percentage of available free memory.
When nil, never issue warning.  Beware: This probably doesn't do what you
think it does, because \"free\" is pretty hard to define in practice."
  :group 'files
  :group 'find-file
  :version "25.1"
  :type '(choice integer (const :tag "Never issue warning" nil)))

(declare-function x-popup-dialog "menu.c" (position contents &optional header))

(defun files--ask-user-about-large-file (size op-type filename offer-raw)
  (let ((prompt (format "File %s is large (%s), really %s?"
		        (file-name-nondirectory filename)
		        (funcall byte-count-to-string-function size) op-type)))
    (if (not offer-raw)
        (if (y-or-n-p prompt) nil 'abort)
      (let* ((use-dialog (and (display-popup-menus-p)
                              last-input-event
	                      (listp last-nonmenu-event)
	                      use-dialog-box))
             (choice
              (if use-dialog
                  (x-popup-dialog t `(,prompt
                                      ("Yes" . ?y)
                                      ("No" . ?n)
                                      ("Open literally" . ?l)))
                (read-char-from-minibuffer
                 (concat prompt " (y)es or (n)o or (l)iterally ")
                 '(?y ?Y ?n ?N ?l ?L)))))
        (cond ((memq choice '(?y ?Y)) nil)
              ((memq choice '(?l ?L)) 'raw)
              (t 'abort))))))

(defun abort-if-file-too-large (size op-type filename &optional offer-raw)
  "If file SIZE larger than `large-file-warning-threshold', allow user to abort.
OP-TYPE specifies the file operation being performed (for message
to user).  If OFFER-RAW is true, give user the additional option
to open the file literally.  If the user chooses this option,
`abort-if-file-too-large' returns the symbol `raw'.  Otherwise,
it returns nil or exits non-locally."
  (let ((choice (and large-file-warning-threshold size
	             (> size large-file-warning-threshold)
                     ;; No point in warning if we can't read it.
                     (file-readable-p filename)
                     (files--ask-user-about-large-file
                      size op-type filename offer-raw))))
    (when (eq choice 'abort)
      (user-error "Aborted"))
    choice))

(defun warn-maybe-out-of-memory (size)
  "Warn if an attempt to open file of SIZE bytes may run out of memory."
  (when (and (numberp size) (not (zerop size))
	     (integerp out-of-memory-warning-percentage))
    (let ((meminfo (memory-info)))
      (when (consp meminfo)
	(let ((total-free-memory (float (+ (nth 1 meminfo) (nth 3 meminfo)))))
	  (when (> (/ size 1024)
		   (/ (* total-free-memory out-of-memory-warning-percentage)
		      100.0))
	    (warn
	     "You are trying to open a file whose size (%s)
exceeds the %S%% of currently available free memory (%s).
If that fails, try to open it with `find-file-literally'
\(but note that some characters might be displayed incorrectly)."
	     (funcall byte-count-to-string-function size)
	     out-of-memory-warning-percentage
	     (funcall byte-count-to-string-function
                      (* total-free-memory 1024)))))))))

(defun files--message (format &rest args)
  "Like `message', except sometimes don't show the message text.
If the variable `save-silently' is non-nil, the message will not
be visible in the echo area."
  (apply #'message format args)
  (when save-silently (message nil)))

(defun find-file-noselect (filename &optional nowarn rawfile wildcards async)
  "Read file FILENAME into a buffer and return the buffer.
If a buffer exists visiting FILENAME, return that one, but
verify that the file has not changed since visited or saved.
The buffer is not selected, just returned to the caller.
Optional second arg NOWARN non-nil means suppress any warning messages.
Optional third arg RAWFILE non-nil means the file is read literally.
Optional fourth arg WILDCARDS non-nil means do wildcard processing
and visit all the matching files.  When wildcards are actually
used and expanded, return a list of buffers that are visiting
the various files.

If ASYNC is non-nil, the file will be loaded into the buffer
asynchronously.  When several files are loaded due to WILDCARDS,
every file will be loaded in an own thread."
  (setq filename
	(abbreviate-file-name
	 (expand-file-name filename)))
  (if (file-directory-p filename)
      (or (and find-file-run-dired
	       (run-hook-with-args-until-success
		'find-directory-functions
		(if find-file-visit-truename
		    (abbreviate-file-name (file-truename filename))
		  filename)))
	  (error "%s is a directory" filename))
    (if (and wildcards
	     find-file-wildcards
	     (not (file-name-quoted-p filename))
	     (string-match "[[*?]" filename))
	(let ((files (condition-case nil
			 (file-expand-wildcards filename t)
		       (error (list filename))))
	      (find-file-wildcards nil)
              threads)
	  (if (null files)
	      (find-file-noselect filename)

            (if async
                (let (result)
                  ;; Create one thread per file.
                  (setq threads
                        (mapcar
                         (lambda (file)
                           (make-thread
                            (lambda () (find-file-noselect file))
                            (concat "find-file-noselect " file)))
                         files))
                  ;; Collect the results.  We use `vc-mutex' here in
                  ;; order to let all `vc-refresh-state' threads run
                  ;; after the file visiting operations.
                  (with-mutex vc-mutex
                    (thread-yield)
                    (dolist (thread threads result)
                      (setq result (with-demoted-errors
                                       (cons (thread-join thread) result))))))

              (mapcar #'find-file-noselect files))))

      (let* ((buf (get-file-buffer filename))
	     (truename (abbreviate-file-name (file-truename filename)))
	     (attributes (file-attributes truename))
	     (number (nthcdr 10 attributes))
	     ;; Find any buffer for a file that has same truename.
	     (other (and (not buf) (find-buffer-visiting filename))))
	;; Let user know if there is a buffer with the same truename.
	(if other
	    (progn
	      (or nowarn
		  find-file-suppress-same-file-warnings
		  (string-equal filename (buffer-file-name other))
		  (files--message "%s and %s are the same file"
                                  filename (buffer-file-name other)))
	      ;; Optionally also find that buffer.
	      (if (or find-file-existing-other-name find-file-visit-truename)
		  (setq buf other))))
	;; Check to see if the file looks uncommonly large.
	(when (not (or buf nowarn))
          (when (eq (abort-if-file-too-large
                     (file-attribute-size attributes) "open" filename t)
                    'raw)
            (setf rawfile t))
	  (warn-maybe-out-of-memory (file-attribute-size attributes)))
	(if buf
	    ;; We are using an existing buffer.
	    (let (nonexistent)
	      (or nowarn
		  (verify-visited-file-modtime buf)
		  (cond ((not (file-exists-p filename))
			 (setq nonexistent t)
			 (message "File %s no longer exists!" filename))
			;; Certain files should be reverted automatically
			;; if they have changed on disk and not in the buffer.
			((and (not (buffer-modified-p buf))
			      (let ((tail revert-without-query)
				    (found nil))
				(while tail
				  (if (string-match (car tail) filename)
				      (setq found t))
				  (setq tail (cdr tail)))
				found))
			 (with-current-buffer buf
			   (message "Reverting file %s..." filename)
			   (revert-buffer t t)
			   (message "Reverting file %s...done" filename)))
			((yes-or-no-p
			  (if (string= (file-name-nondirectory filename)
				       (buffer-name buf))
			      (format
			       (if (buffer-modified-p buf)
				   "File %s changed on disk.  Discard your edits? "
				 "File %s changed on disk.  Reread from disk? ")
			       (file-name-nondirectory filename))
			    (format
			     (if (buffer-modified-p buf)
				 "File %s changed on disk.  Discard your edits in %s? "
			       "File %s changed on disk.  Reread from disk into %s? ")
			     (file-name-nondirectory filename)
			     (buffer-name buf))))
			 (with-current-buffer buf
			   (revert-buffer t t)))))
	      (with-current-buffer buf

		;; Check if a formerly read-only file has become
		;; writable and vice versa, but if the buffer agrees
		;; with the new state of the file, that is ok too.
		(let ((read-only (not (file-writable-p buffer-file-name))))
		  (unless (or nonexistent
			      (eq read-only buffer-file-read-only)
			      (eq read-only buffer-read-only))
		    (when (or nowarn
			      (let* ((new-status
				      (if read-only "read-only" "writable"))
				     (question
				      (format "File %s is %s on disk.  Make buffer %s, too? "
					      buffer-file-name
					      new-status new-status)))
				(y-or-n-p question)))
		      (setq buffer-read-only read-only)))
		  (setq buffer-file-read-only read-only))

		(unless (or (eq (null rawfile) (null find-file-literally))
			    nonexistent
			    ;; It is confusing to ask whether to visit
			    ;; non-literally if they have the file in
			    ;; hexl-mode or image-mode.
			    (memq major-mode '(hexl-mode image-mode)))
		  (if (buffer-modified-p)
		      (if (y-or-n-p
			   (format
			    (if rawfile
				"The file %s is already visited normally,
and you have edited the buffer.  Now you have asked to visit it literally,
meaning no coding system handling, format conversion, or local variables.
Emacs can visit a file in only one way at a time.

Do you want to save the file, and visit it literally instead? "
				"The file %s is already visited literally,
meaning no coding system handling, format conversion, or local variables.
You have edited the buffer.  Now you have asked to visit the file normally,
but Emacs can visit a file in only one way at a time.

Do you want to save the file, and visit it normally instead? ")
			    (file-name-nondirectory filename)))
			  (progn
			    (save-buffer)
			    (find-file-noselect-1 buf filename nowarn
						  rawfile truename number))
			(if (y-or-n-p
			     (format
			      (if rawfile
				  "\
Do you want to discard your changes, and visit the file literally now? "
				"\
Do you want to discard your changes, and visit the file normally now? ")))
			    (find-file-noselect-1 buf filename nowarn
						  rawfile truename number)
			  (error (if rawfile "File already visited non-literally"
				   "File already visited literally"))))
		    (if (y-or-n-p
			 (format
			  (if rawfile
			      "The file %s is already visited normally.
You have asked to visit it literally,
meaning no coding system decoding, format conversion, or local variables.
But Emacs can visit a file in only one way at a time.

Do you want to revisit the file literally now? "
			    "The file %s is already visited literally,
meaning no coding system decoding, format conversion, or local variables.
You have asked to visit it normally,
but Emacs can visit a file in only one way at a time.

Do you want to revisit the file normally now? ")
			  (file-name-nondirectory filename)))
			(find-file-noselect-1 buf filename nowarn
					      rawfile truename number)
		      (error (if rawfile "File already visited non-literally"
			       "File already visited literally"))))))
	      ;; Return the buffer we are using.
	      buf)
	  ;; Create a new buffer.
	  (setq buf (create-file-buffer filename))
	  ;; find-file-noselect-1 may use a different buffer.
	  (find-file-noselect-1 buf filename nowarn
				rawfile truename number))))))

(defun find-file-noselect-1 (buf filename nowarn rawfile truename number)
  (let (error)
    (with-current-buffer buf
      (kill-local-variable 'find-file-literally)
      ;; Needed in case we are re-visiting the file with a different
      ;; text representation.
      (kill-local-variable 'buffer-file-coding-system)
      (kill-local-variable 'cursor-type)
      (let ((inhibit-read-only t))
	(erase-buffer))
      (and (not rawfile)
	   (set-buffer-multibyte t))
      (if rawfile
	  (condition-case ()
	      (let ((inhibit-read-only t))
		(insert-file-contents-literally filename t))
	    (file-error
	     (when (and (file-exists-p filename)
			(not (file-readable-p filename)))
	       (kill-buffer buf)
	       (signal 'file-error (list "File is not readable"
					 filename)))
	     ;; Unconditionally set error
	     (setq error t)))
	(condition-case ()
	    (let ((inhibit-read-only t))
	      (insert-file-contents filename t))
	  (file-error
	   (when (and (file-exists-p filename)
		      (not (file-readable-p filename)))
	     (kill-buffer buf)
	     (signal 'file-error (list "File is not readable"
				       filename)))
	   ;; Run find-file-not-found-functions until one returns non-nil.
	   (or (run-hook-with-args-until-success 'find-file-not-found-functions)
	       ;; If they fail too, set error.
	       (setq error t)))))
      ;; Record the file's truename, and maybe use that as visited name.
      (setq buffer-file-truename
            (if (equal filename buffer-file-name)
                truename
	      (abbreviate-file-name (file-truename buffer-file-name))))
      (setq buffer-file-number number)
      (if find-file-visit-truename
	  (setq buffer-file-name (expand-file-name buffer-file-truename)))
      ;; Set buffer's default directory to that of the file.
      (setq default-directory (file-name-directory buffer-file-name))
      ;; Turn off backup files for certain file names.  Since
      ;; this is a permanent local, the major mode won't eliminate it.
      (and backup-enable-predicate
	   (not (funcall backup-enable-predicate buffer-file-name))
	   (progn
	     (make-local-variable 'backup-inhibited)
	     (setq backup-inhibited t)))
      (if rawfile
	  (progn
	    (set-buffer-multibyte nil)
	    (setq buffer-file-coding-system 'no-conversion)
	    (set-buffer-major-mode buf)
	    (setq-local find-file-literally t))
	(after-find-file error (not nowarn)))
      (current-buffer))))

(defun insert-file-contents-literally (filename &optional visit beg end replace)
  "Like `insert-file-contents', but only reads in the file literally.
See `insert-file-contents' for an explanation of the parameters.
A buffer may be modified in several ways after reading into the buffer,
due to Emacs features such as format decoding, character code
conversion, `find-file-hook', automatic uncompression, etc.

This function ensures that none of these modifications will take place."
  (let ((format-alist nil)
	(after-insert-file-functions nil)
	(coding-system-for-read 'no-conversion)
	(coding-system-for-write 'no-conversion)
        (inhibit-file-name-handlers
         ;; FIXME: Yuck!!  We should turn insert-file-contents-literally
         ;; into a file operation instead!
         (append '(jka-compr-handler image-file-handler epa-file-handler)
	         (and (eq inhibit-file-name-operation 'insert-file-contents)
		      inhibit-file-name-handlers)))
        (inhibit-file-name-operation 'insert-file-contents))
    (insert-file-contents filename visit beg end replace)))

(defun insert-file-1 (filename insert-func)
  (if (file-directory-p filename)
      (signal 'file-error (list "Opening input file" "Is a directory"
                                filename)))
  ;; Check whether the file is uncommonly large
  (abort-if-file-too-large (file-attribute-size (file-attributes filename))
			   "insert" filename)
  (let* ((buffer (find-buffer-visiting (abbreviate-file-name (file-truename filename))
                                       #'buffer-modified-p))
         (tem (funcall insert-func filename)))
    (push-mark (+ (point) (car (cdr tem))))
    (when buffer
      (message "File %s already visited and modified in buffer %s"
               filename (buffer-name buffer)))))

(defun insert-file-literally (filename)
  "Insert contents of file FILENAME into buffer after point with no conversion.

This function is meant for the user to run interactively.
Don't call it from programs!  Use `insert-file-contents-literally' instead.
\(Its calling sequence is different; see its documentation)."
  (declare (interactive-only insert-file-contents-literally))
  (interactive "*fInsert file literally: ")
  (insert-file-1 filename #'insert-file-contents-literally))

(defvar find-file-literally nil
  "Non-nil if this buffer was made by `find-file-literally' or equivalent.
This has the `permanent-local' property, which takes effect if you
make the variable buffer-local.")
(put 'find-file-literally 'permanent-local t)

(defun find-file-literally (filename &optional async)
  "Visit file FILENAME with no conversion of any kind.
Format conversion and character code conversion are both disabled,
and multibyte characters are disabled in the resulting buffer.
The major mode used is Fundamental mode regardless of the file name,
and local variable specifications in the file are ignored.
Automatic uncompression and adding a newline at the end of the
file due to `require-final-newline' is also disabled.

If Emacs already has a buffer that is visiting the file,
this command asks you whether to visit it literally instead.

If ASYNC is non-nil, the file will be loaded into the buffer
asynchronously.  Interactively, this is indicated by setting
`execute-file-commands-asynchronously' to a proper non-nil value.
This behavior can be toggled by \\[universal-async-argument]
prior the command invocation.

In non-interactive use, the value is the buffer where the file is
visited literally.  If the file was visited in a buffer before
this command was invoked, it will reuse the existing buffer,
regardless of whether it was created literally or not; however,
the contents of that buffer will be the literal text of the file
without any conversions.

In a Lisp program, if you want to be sure of accessing a file's
contents literally, you should create a temporary buffer and then read
the file contents into it using `insert-file-contents-literally'."
  (interactive
   (find-file-read-args "Find file literally: "
                        (confirm-nonexistent-file-or-buffer)))
  (find-file-with-threads filename async
    (switch-to-buffer (find-file-noselect filename nil t nil async))))

(defun after-find-file (&optional error warn noauto
				  _after-find-file-from-revert-buffer
				  nomodes)
  "Called after finding a file and by the default revert function.
Sets buffer mode, parses file-local and directory-local variables.
Optional args ERROR, WARN, and NOAUTO: ERROR non-nil means there was an
error in reading the file.  WARN non-nil means warn if there
exists an auto-save file more recent than the visited file.
NOAUTO means don't mess with auto-save mode.
Fourth arg AFTER-FIND-FILE-FROM-REVERT-BUFFER is ignored
\(see `revert-buffer-in-progress-p' for similar functionality).
Fifth arg NOMODES non-nil means don't alter the file's modes.
Finishes by calling the functions in `find-file-hook'
unless NOMODES is non-nil."
  (setq buffer-read-only (not (file-writable-p buffer-file-name)))
  (if noninteractive
      nil
    (let* (not-serious
	   (msg
	    (cond
	     ((not warn) nil)
	     ((and error (file-attributes buffer-file-name))
	      (setq buffer-read-only t)
	      (if (and (file-symlink-p buffer-file-name)
		       (not (file-exists-p
			     (file-chase-links buffer-file-name))))
		  "Symbolic link that points to nonexistent file"
		"File exists, but cannot be read"))
	     ((not buffer-read-only)
	      (if (and warn
		       ;; No need to warn if buffer is auto-saved
		       ;; under the name of the visited file.
		       (not (and buffer-file-name
				 auto-save-visited-file-name))
		       (file-newer-than-file-p (or buffer-auto-save-file-name
						   (make-auto-save-file-name))
					       buffer-file-name))
		  (format "%s has auto save data; consider M-x recover-this-file"
			  (file-name-nondirectory buffer-file-name))
		(setq not-serious t)
		(if error "(New file)" nil)))
	     ((not error)
	      (setq not-serious t)
	      "Note: file is write protected")
	     ((file-attributes (directory-file-name default-directory))
	      "File not found and directory write-protected")
	     ((file-exists-p (file-name-directory buffer-file-name))
	      (setq buffer-read-only nil))
	     (t
	      (setq buffer-read-only nil)
	      "Use M-x make-directory RET RET to create the directory and its parents"))))
      (when msg
	(message "%s" msg)
	(or not-serious (sit-for 1 t))))
    (when (and auto-save-default (not noauto))
      (auto-save-mode 1)))
  ;; Make people do a little extra work (C-x C-q)
  ;; before altering a backup file.
  ;; When a file is marked read-only,
  ;; make the buffer read-only even if root is looking at it.
  (unless buffer-read-only
    (when (or (backup-file-name-p buffer-file-name)
	      (let ((modes (file-modes (buffer-file-name))))
		(and modes (zerop (logand modes #o222)))))
      (setq buffer-read-only t)))
  (unless nomodes
    (when (and view-read-only view-mode)
      (view-mode -1))
    (normal-mode t)
    ;; If requested, add a newline at the end of the file.
    (and (memq require-final-newline '(visit visit-save))
	 (> (point-max) (point-min))
	 (/= (char-after (1- (point-max))) ?\n)
	 (not (and (eq selective-display t)
		   (= (char-after (1- (point-max))) ?\r)))
	 (not buffer-read-only)
	 (save-excursion
	   (goto-char (point-max))
	   (ignore-errors (insert "\n"))))
    (when (and buffer-read-only
	       view-read-only
	       (not (eq (get major-mode 'mode-class) 'special)))
      (view-mode-enter))
    (run-hooks 'find-file-hook)))

(define-obsolete-function-alias 'report-errors 'with-demoted-errors "25.1")

(defun normal-mode (&optional find-file)
  "Choose the major mode for this buffer automatically.
Also sets up any specified local variables of the file or its directory.
Uses the visited file name, the -*- line, and the local variables spec.

This function is called automatically from `find-file'.  In that case,
we may set up the file-specified mode and local variables,
depending on the value of `enable-local-variables'.
In addition, if `local-enable-local-variables' is nil, we do
not set local variables (though we do notice a mode specified with -*-.)

`enable-local-variables' is ignored if you run `normal-mode' interactively,
or from Lisp without specifying the optional argument FIND-FILE;
in that case, this function acts as if `enable-local-variables' were t."
  (interactive)
  (kill-all-local-variables)
  (unless delay-mode-hooks
    (run-hooks 'change-major-mode-after-body-hook
               'after-change-major-mode-hook))
  (let ((enable-local-variables (or (not find-file) enable-local-variables)))
    ;; FIXME this is less efficient than it could be, since both
    ;; s-a-m and h-l-v may parse the same regions, looking for "mode:".
    (with-demoted-errors "File mode specification error: %s"
      (set-auto-mode))
    ;; `delay-mode-hooks' being non-nil will have prevented the major
    ;; mode's call to `run-mode-hooks' from calling
    ;; `hack-local-variables'.  In that case, call it now.
    (when delay-mode-hooks
      (with-demoted-errors "File local-variables error: %s"
        (hack-local-variables 'no-mode))))
  ;; Turn font lock off and on, to make sure it takes account of
  ;; whatever file local variables are relevant to it.
  (when (and font-lock-mode
             ;; Font-lock-mode (now in font-core.el) can be ON when
             ;; font-lock.el still hasn't been loaded.
             (boundp 'font-lock-keywords)
             (eq (car font-lock-keywords) t))
    (setq font-lock-keywords (cadr font-lock-keywords))
    (font-lock-mode 1)))

(defcustom auto-mode-case-fold t
  "Non-nil means to try second pass through `auto-mode-alist'.
This means that if the first case-sensitive search through the alist fails
to find a matching major mode, a second case-insensitive search is made.
On systems with case-insensitive file names, this variable is ignored,
since only a single case-insensitive search through the alist is made."
  :group 'files
  :version "22.1"
  :type 'boolean)

(defvar auto-mode-alist
  ;; Note: The entries for the modes defined in cc-mode.el (c-mode,
  ;; c++-mode, java-mode and more) are added through autoload
  ;; directives in that file.  That way is discouraged since it
  ;; spreads out the definition of the initial value.
  (mapcar
   (lambda (elt)
     (cons (purecopy (car elt)) (cdr elt)))
   `(;; do this first, so that .html.pl is Polish html, not Perl
     ("\\.[sx]?html?\\(\\.[a-zA-Z_]+\\)?\\'" . mhtml-mode)
     ("\\.svgz?\\'" . image-mode)
     ("\\.svgz?\\'" . xml-mode)
     ("\\.x[bp]m\\'" . image-mode)
     ("\\.x[bp]m\\'" . c-mode)
     ("\\.p[bpgn]m\\'" . image-mode)
     ("\\.tiff?\\'" . image-mode)
     ("\\.gif\\'" . image-mode)
     ("\\.png\\'" . image-mode)
     ("\\.jpe?g\\'" . image-mode)
     ("\\.te?xt\\'" . text-mode)
     ("\\.[tT]e[xX]\\'" . tex-mode)
     ("\\.ins\\'" . tex-mode)		;Installation files for TeX packages.
     ("\\.ltx\\'" . latex-mode)
     ("\\.dtx\\'" . doctex-mode)
     ("\\.org\\'" . org-mode)
     ("\\.el\\'" . emacs-lisp-mode)
     ("Project\\.ede\\'" . emacs-lisp-mode)
     ("\\.\\(scm\\|stk\\|ss\\|sch\\)\\'" . scheme-mode)
     ("\\.l\\'" . lisp-mode)
     ("\\.li?sp\\'" . lisp-mode)
     ("\\.[fF]\\'" . fortran-mode)
     ("\\.for\\'" . fortran-mode)
     ("\\.p\\'" . pascal-mode)
     ("\\.pas\\'" . pascal-mode)
     ("\\.\\(dpr\\|DPR\\)\\'" . delphi-mode)
     ("\\.ad[abs]\\'" . ada-mode)
     ("\\.ad[bs].dg\\'" . ada-mode)
     ("\\.\\([pP]\\([Llm]\\|erl\\|od\\)\\|al\\)\\'" . perl-mode)
     ("Imakefile\\'" . makefile-imake-mode)
     ("Makeppfile\\(?:\\.mk\\)?\\'" . makefile-makepp-mode) ; Put this before .mk
     ("\\.makepp\\'" . makefile-makepp-mode)
     ,@(if (memq system-type '(berkeley-unix darwin))
	   '(("\\.mk\\'" . makefile-bsdmake-mode)
	     ("\\.make\\'" . makefile-bsdmake-mode)
	     ("GNUmakefile\\'" . makefile-gmake-mode)
	     ("[Mm]akefile\\'" . makefile-bsdmake-mode))
	 '(("\\.mk\\'" . makefile-gmake-mode)	; Might be any make, give GNU the host advantage
	   ("\\.make\\'" . makefile-gmake-mode)
	   ("[Mm]akefile\\'" . makefile-gmake-mode)))
     ("\\.am\\'" . makefile-automake-mode)
     ;; Less common extensions come here
     ;; so more common ones above are found faster.
     ("\\.texinfo\\'" . texinfo-mode)
     ("\\.te?xi\\'" . texinfo-mode)
     ("\\.[sS]\\'" . asm-mode)
     ("\\.asm\\'" . asm-mode)
     ("\\.css\\'" . css-mode)
     ("\\.mixal\\'" . mixal-mode)
     ("\\.gcov\\'" . compilation-mode)
     ;; Besides .gdbinit, gdb documents other names to be usable for init
     ;; files, cross-debuggers can use something like
     ;; .PROCESSORNAME-gdbinit so that the host and target gdbinit files
     ;; don't interfere with each other.
     ("/\\.[a-z0-9-]*gdbinit" . gdb-script-mode)
     ;; GDB 7.5 introduced OBJFILE-gdb.gdb script files; e.g. a file
     ;; named 'emacs-gdb.gdb', if it exists, will be automatically
     ;; loaded when GDB reads an objfile called 'emacs'.
     ("-gdb\\.gdb" . gdb-script-mode)
     ("[cC]hange\\.?[lL]og?\\'" . change-log-mode)
     ("[cC]hange[lL]og[-.][0-9]+\\'" . change-log-mode)
     ("\\$CHANGE_LOG\\$\\.TXT" . change-log-mode)
     ("\\.scm\\.[0-9]*\\'" . scheme-mode)
     ("\\.[ckz]?sh\\'\\|\\.shar\\'\\|/\\.z?profile\\'" . sh-mode)
     ("\\.bash\\'" . sh-mode)
     ("\\(/\\|\\`\\)\\.\\(bash_\\(profile\\|history\\|log\\(in\\|out\\)\\)\\|z?log\\(in\\|out\\)\\)\\'" . sh-mode)
     ("\\(/\\|\\`\\)\\.\\(shrc\\|zshrc\\|m?kshrc\\|bashrc\\|t?cshrc\\|esrc\\)\\'" . sh-mode)
     ("\\(/\\|\\`\\)\\.\\([kz]shenv\\|xinitrc\\|startxrc\\|xsession\\)\\'" . sh-mode)
     ("\\.m?spec\\'" . sh-mode)
     ("\\.m[mes]\\'" . nroff-mode)
     ("\\.man\\'" . nroff-mode)
     ("\\.sty\\'" . latex-mode)
     ("\\.cl[so]\\'" . latex-mode)		;LaTeX 2e class option
     ("\\.bbl\\'" . latex-mode)
     ("\\.bib\\'" . bibtex-mode)
     ("\\.bst\\'" . bibtex-style-mode)
     ("\\.sql\\'" . sql-mode)
     ;; These .m4 files are Autoconf files.
     ("\\(acinclude\\|aclocal\\|acsite\\)\\.m4\\'" . autoconf-mode)
     ("\\.m[4c]\\'" . m4-mode)
     ("\\.mf\\'" . metafont-mode)
     ("\\.mp\\'" . metapost-mode)
     ("\\.vhdl?\\'" . vhdl-mode)
     ("\\.article\\'" . text-mode)
     ("\\.letter\\'" . text-mode)
     ("\\.i?tcl\\'" . tcl-mode)
     ("\\.exp\\'" . tcl-mode)
     ("\\.itk\\'" . tcl-mode)
     ("\\.icn\\'" . icon-mode)
     ("\\.sim\\'" . simula-mode)
     ("\\.mss\\'" . scribe-mode)
     ;; The Fortran standard does not say anything about file extensions.
     ;; .f90 was widely used for F90, now we seem to be trapped into
     ;; using a different extension for each language revision.
     ;; Anyway, the following extensions are supported by gfortran.
     ("\\.f9[05]\\'" . f90-mode)
     ("\\.f0[38]\\'" . f90-mode)
     ("\\.indent\\.pro\\'" . fundamental-mode) ; to avoid idlwave-mode
     ("\\.\\(pro\\|PRO\\)\\'" . idlwave-mode)
     ("\\.srt\\'" . srecode-template-mode)
     ("\\.prolog\\'" . prolog-mode)
     ("\\.tar\\'" . tar-mode)
     ;; The list of archive file extensions should be in sync with
     ;; `auto-coding-alist' with `no-conversion' coding system.
     ("\\.\\(\
arc\\|zip\\|lzh\\|lha\\|zoo\\|[jew]ar\\|xpi\\|rar\\|cbr\\|7z\\|\
ARC\\|ZIP\\|LZH\\|LHA\\|ZOO\\|[JEW]AR\\|XPI\\|RAR\\|CBR\\|7Z\\)\\'" . archive-mode)
     ("\\.oxt\\'" . archive-mode) ;(Open|Libre)Office extensions.
     ("\\.\\(deb\\|[oi]pk\\)\\'" . archive-mode) ; Debian/Opkg packages.
     ;; Mailer puts message to be edited in
     ;; /tmp/Re.... or Message
     ("\\`/tmp/Re" . text-mode)
     ("/Message[0-9]*\\'" . text-mode)
     ;; some news reader is reported to use this
     ("\\`/tmp/fol/" . text-mode)
     ("\\.oak\\'" . scheme-mode)
     ("\\.sgml?\\'" . sgml-mode)
     ("\\.x[ms]l\\'" . xml-mode)
     ("\\.dbk\\'" . xml-mode)
     ("\\.dtd\\'" . sgml-mode)
     ("\\.ds\\(ss\\)?l\\'" . dsssl-mode)
     ("\\.js[mx]?\\'" . javascript-mode)
     ;; https://en.wikipedia.org/wiki/.har
     ("\\.har\\'" . javascript-mode)
     ("\\.json\\'" . javascript-mode)
     ("\\.[ds]?va?h?\\'" . verilog-mode)
     ("\\.by\\'" . bovine-grammar-mode)
     ("\\.wy\\'" . wisent-grammar-mode)
     ;; .emacs or .gnus or .viper following a directory delimiter in
     ;; Unix or MS-DOS syntax.
     ("[:/\\]\\..*\\(emacs\\|gnus\\|viper\\)\\'" . emacs-lisp-mode)
     ("\\`\\..*emacs\\'" . emacs-lisp-mode)
     ;; _emacs following a directory delimiter in MS-DOS syntax
     ("[:/]_emacs\\'" . emacs-lisp-mode)
     ("/crontab\\.X*[0-9]+\\'" . shell-script-mode)
     ("\\.ml\\'" . lisp-mode)
     ;; Linux-2.6.9 uses some different suffix for linker scripts:
     ;; "ld", "lds", "lds.S", "lds.in", "ld.script", and "ld.script.balo".
     ;; eCos uses "ld" and "ldi".  Netbsd uses "ldscript.*".
     ("\\.ld[si]?\\'" . ld-script-mode)
     ("ld\\.?script\\'" . ld-script-mode)
     ;; .xs is also used for ld scripts, but seems to be more commonly
     ;; associated with Perl .xs files (C with Perl bindings).  (Bug#7071)
     ("\\.xs\\'" . c-mode)
     ;; Explained in binutils ld/genscripts.sh.  Eg:
     ;; A .x script file is the default script.
     ;; A .xr script is for linking without relocation (-r flag).  Etc.
     ("\\.x[abdsru]?[cnw]?\\'" . ld-script-mode)
     ("\\.zone\\'" . dns-mode)
     ("\\.soa\\'" . dns-mode)
     ;; Common Lisp ASDF package system.
     ("\\.asd\\'" . lisp-mode)
     ("\\.\\(asn\\|mib\\|smi\\)\\'" . snmp-mode)
     ("\\.\\(as\\|mi\\|sm\\)2\\'" . snmpv2-mode)
     ("\\.\\(diffs?\\|patch\\|rej\\)\\'" . diff-mode)
     ("\\.\\(dif\\|pat\\)\\'" . diff-mode) ; for MS-DOS
     ("\\.[eE]?[pP][sS]\\'" . ps-mode)
     ("\\.\\(?:PDF\\|DVI\\|OD[FGPST]\\|DOCX\\|XLSX?\\|PPTX?\\|pdf\\|djvu\\|dvi\\|od[fgpst]\\|docx\\|xlsx?\\|pptx?\\)\\'" . doc-view-mode-maybe)
     ("configure\\.\\(ac\\|in\\)\\'" . autoconf-mode)
     ("\\.s\\(v\\|iv\\|ieve\\)\\'" . sieve-mode)
     ("BROWSE\\'" . ebrowse-tree-mode)
     ("\\.ebrowse\\'" . ebrowse-tree-mode)
     ("#\\*mail\\*" . mail-mode)
     ("\\.g\\'" . antlr-mode)
     ("\\.mod\\'" . m2-mode)
     ("\\.ses\\'" . ses-mode)
     ("\\.docbook\\'" . sgml-mode)
     ("\\.com\\'" . dcl-mode)
     ("/config\\.\\(?:bat\\|log\\)\\'" . fundamental-mode)
     ("/\\.\\(authinfo\\|netrc\\)\\'" . authinfo-mode)
     ;; Windows candidates may be opened case sensitively on Unix
     ("\\.\\(?:[iI][nN][iI]\\|[lL][sS][tT]\\|[rR][eE][gG]\\|[sS][yY][sS]\\)\\'" . conf-mode)
     ("\\.la\\'" . conf-unix-mode)
     ("\\.ppd\\'" . conf-ppd-mode)
     ("java.+\\.conf\\'" . conf-javaprop-mode)
     ("\\.properties\\(?:\\.[a-zA-Z0-9._-]+\\)?\\'" . conf-javaprop-mode)
     ("\\.toml\\'" . conf-toml-mode)
     ("\\.desktop\\'" . conf-desktop-mode)
     ("/\\.redshift.conf\\'" . conf-windows-mode)
     ("\\`/etc/\\(?:DIR_COLORS\\|ethers\\|.?fstab\\|.*hosts\\|lesskey\\|login\\.?de\\(?:fs\\|vperm\\)\\|magic\\|mtab\\|pam\\.d/.*\\|permissions\\(?:\\.d/.+\\)?\\|protocols\\|rpc\\|services\\)\\'" . conf-space-mode)
     ("\\`/etc/\\(?:acpid?/.+\\|aliases\\(?:\\.d/.+\\)?\\|default/.+\\|group-?\\|hosts\\..+\\|inittab\\|ksysguarddrc\\|opera6rc\\|passwd-?\\|shadow-?\\|sysconfig/.+\\)\\'" . conf-mode)
     ;; ChangeLog.old etc.  Other change-log-mode entries are above;
     ;; this has lower priority to avoid matching changelog.sgml etc.
     ("[cC]hange[lL]og[-.][-0-9a-z]+\\'" . change-log-mode)
     ;; either user's dot-files or under /etc or some such
     ("/\\.?\\(?:gitconfig\\|gnokiirc\\|hgrc\\|kde.*rc\\|mime\\.types\\|wgetrc\\)\\'" . conf-mode)
     ;; alas not all ~/.*rc files are like this
     ("/\\.\\(?:asound\\|enigma\\|fetchmail\\|gltron\\|gtk\\|hxplayer\\|mairix\\|mbsync\\|msmtp\\|net\\|neverball\\|nvidia-settings-\\|offlineimap\\|qt/.+\\|realplayer\\|reportbug\\|rtorrent\\.\\|screen\\|scummvm\\|sversion\\|sylpheed/.+\\|xmp\\)rc\\'" . conf-mode)
     ("/\\.\\(?:gdbtkinit\\|grip\\|mpdconf\\|notmuch-config\\|orbital/.+txt\\|rhosts\\|tuxracer/options\\)\\'" . conf-mode)
     ("/\\.?X\\(?:default\\|resource\\|re\\)s\\>" . conf-xdefaults-mode)
     ("/X11.+app-defaults/\\|\\.ad\\'" . conf-xdefaults-mode)
     ("/X11.+locale/.+/Compose\\'" . conf-colon-mode)
     ;; this contains everything twice, with space and with colon :-(
     ("/X11.+locale/compose\\.dir\\'" . conf-javaprop-mode)
     ;; Get rid of any trailing .n.m and try again.
     ;; This is for files saved by cvs-merge that look like .#<file>.<rev>
     ;; or .#<file>.<rev>-<rev> or VC's <file>.~<rev>~.
     ;; Using mode nil rather than `ignore' would let the search continue
     ;; through this list (with the shortened name) rather than start over.
     ("\\.~?[0-9]+\\.[0-9][-.0-9]*~?\\'" nil t)
     ("\\.\\(?:orig\\|in\\|[bB][aA][kK]\\)\\'" nil t)
     ;; This should come after "in" stripping (e.g. config.h.in).
     ;; *.cf, *.cfg, *.conf, *.config[.local|.de_DE.UTF8|...], */config
     ("[/.]c\\(?:on\\)?f\\(?:i?g\\)?\\(?:\\.[a-zA-Z0-9._-]+\\)?\\'" . conf-mode-maybe)
     ;; The following should come after the ChangeLog pattern
     ;; for the sake of ChangeLog.1, etc.
     ;; and after the .scm.[0-9] and CVS' <file>.<rev> patterns too.
     ("\\.[1-9]\\'" . nroff-mode)
     ;; Image file types probably supported by `image-convert'.
     ("\\.art\\'" . image-mode)
     ("\\.avs\\'" . image-mode)
     ("\\.bmp\\'" . image-mode)
     ("\\.cmyk\\'" . image-mode)
     ("\\.cmyka\\'" . image-mode)
     ("\\.crw\\'" . image-mode)
     ("\\.dcr\\'" . image-mode)
     ("\\.dcx\\'" . image-mode)
     ("\\.dng\\'" . image-mode)
     ("\\.dpx\\'" . image-mode)
     ("\\.fax\\'" . image-mode)
     ("\\.hrz\\'" . image-mode)
     ("\\.icb\\'" . image-mode)
     ("\\.icc\\'" . image-mode)
     ("\\.icm\\'" . image-mode)
     ("\\.ico\\'" . image-mode)
     ("\\.icon\\'" . image-mode)
     ("\\.jbg\\'" . image-mode)
     ("\\.jbig\\'" . image-mode)
     ("\\.jng\\'" . image-mode)
     ("\\.jnx\\'" . image-mode)
     ("\\.miff\\'" . image-mode)
     ("\\.mng\\'" . image-mode)
     ("\\.mvg\\'" . image-mode)
     ("\\.otb\\'" . image-mode)
     ("\\.p7\\'" . image-mode)
     ("\\.pcx\\'" . image-mode)
     ("\\.pdb\\'" . image-mode)
     ("\\.pfa\\'" . image-mode)
     ("\\.pfb\\'" . image-mode)
     ("\\.picon\\'" . image-mode)
     ("\\.pict\\'" . image-mode)
     ("\\.rgb\\'" . image-mode)
     ("\\.rgba\\'" . image-mode)
     ("\\.tga\\'" . image-mode)
     ("\\.wbmp\\'" . image-mode)
     ("\\.webp\\'" . image-mode)
     ("\\.wmf\\'" . image-mode)
     ("\\.wpg\\'" . image-mode)
     ("\\.xcf\\'" . image-mode)
     ("\\.xmp\\'" . image-mode)
     ("\\.xwd\\'" . image-mode)
     ("\\.yuv\\'" . image-mode)))
  "Alist of filename patterns vs corresponding major mode functions.
Each element looks like (REGEXP . FUNCTION) or (REGEXP FUNCTION NON-NIL).
\(NON-NIL stands for anything that is not nil; the value does not matter.)
Visiting a file whose name matches REGEXP specifies FUNCTION as the
mode function to use.  FUNCTION will be called, unless it is nil.

If the element has the form (REGEXP FUNCTION NON-NIL), then after
calling FUNCTION (if it's not nil), we delete the suffix that matched
REGEXP and search the list again for another match.

The extensions whose FUNCTION is `archive-mode' should also
appear in `auto-coding-alist' with `no-conversion' coding system.

See also `interpreter-mode-alist', which detects executable script modes
based on the interpreters they specify to run,
and `magic-mode-alist', which determines modes based on file contents.")
(put 'auto-mode-alist 'risky-local-variable t)

(defun conf-mode-maybe ()
  "Select Conf mode or XML mode according to start of file."
  (if (save-excursion
	(save-restriction
	  (widen)
	  (goto-char (point-min))
	  (looking-at "<\\?xml \\|<!-- \\|<!DOCTYPE ")))
      (xml-mode)
    (conf-mode)))

(defvar interpreter-mode-alist
  ;; Note: The entries for the modes defined in cc-mode.el (awk-mode
  ;; and pike-mode) are added through autoload directives in that
  ;; file.  That way is discouraged since it spreads out the
  ;; definition of the initial value.
  (mapcar
   (lambda (l)
     (cons (purecopy (car l)) (cdr l)))
   '(("\\(mini\\)?perl5?" . perl-mode)
     ("wishx?" . tcl-mode)
     ("tcl\\(sh\\)?" . tcl-mode)
     ("expect" . tcl-mode)
     ("octave" . octave-mode)
     ("scm" . scheme-mode)
     ("[acjkwz]sh" . sh-mode)
     ("r?bash2?" . sh-mode)
     ("dash" . sh-mode)
     ("mksh" . sh-mode)
     ("\\(dt\\|pd\\|w\\)ksh" . sh-mode)
     ("es" . sh-mode)
     ("i?tcsh" . sh-mode)
     ("oash" . sh-mode)
     ("rc" . sh-mode)
     ("rpm" . sh-mode)
     ("sh5?" . sh-mode)
     ("tail" . text-mode)
     ("more" . text-mode)
     ("less" . text-mode)
     ("pg" . text-mode)
     ("make" . makefile-gmake-mode)		; Debian uses this
     ("guile" . scheme-mode)
     ("clisp" . lisp-mode)
     ("emacs" . emacs-lisp-mode)))
  "Alist mapping interpreter names to major modes.
This is used for files whose first lines match `auto-mode-interpreter-regexp'.
Each element looks like (REGEXP . MODE).
If REGEXP matches the entire name (minus any directory part) of
the interpreter specified in the first line of a script, enable
major mode MODE.

See also `auto-mode-alist'.")

(define-obsolete-variable-alias 'inhibit-first-line-modes-regexps
  'inhibit-file-local-variables-regexps "24.1")

;; TODO really this should be a list of modes (eg tar-mode), not regexps,
;; because we are duplicating info from auto-mode-alist.
;; TODO many elements of this list are also in auto-coding-alist.
(defvar inhibit-local-variables-regexps
  (mapcar 'purecopy '("\\.tar\\'" "\\.t[bg]z\\'"
		      "\\.arc\\'" "\\.zip\\'" "\\.lzh\\'" "\\.lha\\'"
		      "\\.zoo\\'" "\\.[jew]ar\\'" "\\.xpi\\'" "\\.rar\\'"
		      "\\.7z\\'"
		      "\\.sx[dmicw]\\'" "\\.odt\\'"
		      "\\.diff\\'" "\\.patch\\'"
		      "\\.tiff?\\'" "\\.gif\\'" "\\.png\\'" "\\.jpe?g\\'"))
  "List of regexps matching file names in which to ignore local variables.
This includes `-*-' lines as well as trailing \"Local Variables\" sections.
Files matching this list are typically binary file formats.
They may happen to contain sequences that look like local variable
specifications, but are not really, or they may be containers for
member files with their own local variable sections, which are
not appropriate for the containing file.
The function `inhibit-local-variables-p' uses this.")

(define-obsolete-variable-alias 'inhibit-first-line-modes-suffixes
  'inhibit-local-variables-suffixes "24.1")

(defvar inhibit-local-variables-suffixes nil
  "List of regexps matching suffixes to remove from file names.
The function `inhibit-local-variables-p' uses this: when checking
a file name, it first discards from the end of the name anything that
matches one of these regexps.")

;; Can't think of any situation in which you'd want this to be nil...
(defvar inhibit-local-variables-ignore-case t
  "Non-nil means `inhibit-local-variables-p' ignores case.")

(defun inhibit-local-variables-p ()
  "Return non-nil if file local variables should be ignored.
This checks the file (or buffer) name against `inhibit-local-variables-regexps'
and `inhibit-local-variables-suffixes'.  If
`inhibit-local-variables-ignore-case' is non-nil, this ignores case."
  (let ((temp inhibit-local-variables-regexps)
	(name (if buffer-file-name
		  (file-name-sans-versions buffer-file-name)
		(buffer-name)))
	(case-fold-search inhibit-local-variables-ignore-case))
    (while (let ((sufs inhibit-local-variables-suffixes))
	     (while (and sufs (not (string-match (car sufs) name)))
	       (setq sufs (cdr sufs)))
	     sufs)
      (setq name (substring name 0 (match-beginning 0))))
    (while (and temp
		(not (string-match (car temp) name)))
      (setq temp (cdr temp)))
    temp))

(defvar auto-mode-interpreter-regexp
  (purecopy "#![ \t]?\\([^ \t\n]*\
/bin/env[ \t]\\)?\\([^ \t\n]+\\)")
  "Regexp matching interpreters, for file mode determination.
This regular expression is matched against the first line of a file
to determine the file's mode in `set-auto-mode'.  If it matches, the file
is assumed to be interpreted by the interpreter matched by the second group
of the regular expression.  The mode is then determined as the mode
associated with that interpreter in `interpreter-mode-alist'.")

(defvar magic-mode-alist nil
  "Alist of buffer beginnings vs. corresponding major mode functions.
Each element looks like (REGEXP . FUNCTION) or (MATCH-FUNCTION . FUNCTION).
After visiting a file, if REGEXP matches the text at the beginning of the
buffer (case-sensitively), or calling MATCH-FUNCTION returns non-nil,
`normal-mode' will call FUNCTION rather than allowing `auto-mode-alist' to
decide the buffer's major mode.

If FUNCTION is nil, then it is not called.  (That is a way of saying
\"allow `auto-mode-alist' to decide for these files.\")")
(put 'magic-mode-alist 'risky-local-variable t)

(defvar magic-fallback-mode-alist
  (purecopy
  `((image-type-auto-detected-p . image-mode)
    ("\\(PK00\\)?[P]K\003\004" . archive-mode) ; zip
    ;; The < comes before the groups (but the first) to reduce backtracking.
    ;; TODO: UTF-16 <?xml may be preceded by a BOM 0xff 0xfe or 0xfe 0xff.
    ;; We use [ \t\r\n] instead of `\\s ' to make regex overflow less likely.
    (,(let* ((incomment-re "\\(?:[^-]\\|-[^-]\\)")
	     (comment-re (concat "\\(?:!--" incomment-re "*-->[ \t\r\n]*<\\)")))
	(concat "\\(?:<\\?xml[ \t\r\n]+[^>]*>\\)?[ \t\r\n]*<"
		comment-re "*"
		"\\(?:!DOCTYPE[ \t\r\n]+[^>]*>[ \t\r\n]*<[ \t\r\n]*" comment-re "*\\)?"
		"[Hh][Tt][Mm][Ll]"))
     . mhtml-mode)
    ("<!DOCTYPE[ \t\r\n]+[Hh][Tt][Mm][Ll]" . mhtml-mode)
    ;; These two must come after html, because they are more general:
    ("<\\?xml " . xml-mode)
    (,(let* ((incomment-re "\\(?:[^-]\\|-[^-]\\)")
	     (comment-re (concat "\\(?:!--" incomment-re "*-->[ \t\r\n]*<\\)")))
	(concat "[ \t\r\n]*<" comment-re "*!DOCTYPE "))
     . sgml-mode)
    ("\320\317\021\340\241\261\032\341" . doc-view-mode-maybe) ; Word documents 1997-2004
    ("%!PS" . ps-mode)
    ("# xmcd " . conf-unix-mode)))
  "Like `magic-mode-alist' but has lower priority than `auto-mode-alist'.
Each element looks like (REGEXP . FUNCTION) or (MATCH-FUNCTION . FUNCTION).
After visiting a file, if REGEXP matches the text at the beginning of the
buffer (case-sensitively), or calling MATCH-FUNCTION returns non-nil,
`normal-mode' will call FUNCTION, provided that `magic-mode-alist' and
`auto-mode-alist' have not specified a mode for this file.

If FUNCTION is nil, then it is not called.")
(put 'magic-fallback-mode-alist 'risky-local-variable t)

(defvar magic-mode-regexp-match-limit 4000
  "Upper limit on `magic-mode-alist' regexp matches.
Also applies to `magic-fallback-mode-alist'.")

(defun set-auto-mode (&optional keep-mode-if-same)
  "Select major mode appropriate for current buffer.

To find the right major mode, this function checks for a -*- mode tag
checks for a `mode:' entry in the Local Variables section of the file,
checks if it uses an interpreter listed in `interpreter-mode-alist',
matches the buffer beginning against `magic-mode-alist',
compares the filename against the entries in `auto-mode-alist',
then matches the buffer beginning against `magic-fallback-mode-alist'.

If `enable-local-variables' is nil, or if the file name matches
`inhibit-local-variables-regexps', this function does not check
for any mode: tag anywhere in the file.  If `local-enable-local-variables'
is nil, then the only mode: tag that can be relevant is a -*- one.

If the optional argument KEEP-MODE-IF-SAME is non-nil, then we
set the major mode only if that would change it.  In other words
we don't actually set it to the same mode the buffer already has."
  ;; Look for -*-MODENAME-*- or -*- ... mode: MODENAME; ... -*-
  (let ((try-locals (not (inhibit-local-variables-p)))
	end done mode modes)
    ;; Once we drop the deprecated feature where mode: is also allowed to
    ;; specify minor-modes (ie, there can be more than one "mode:"), we can
    ;; remove this section and just let (hack-local-variables t) handle it.
    ;; Find a -*- mode tag.
    (save-excursion
      (goto-char (point-min))
      (skip-chars-forward " \t\n")
      ;; Note by design local-enable-local-variables does not matter here.
      (and enable-local-variables
	   try-locals
	   (setq end (set-auto-mode-1))
	   (if (save-excursion (search-forward ":" end t))
	       ;; Find all specifications for the `mode:' variable
	       ;; and execute them left to right.
	       (while (let ((case-fold-search t))
			(or (and (looking-at "mode:")
				 (goto-char (match-end 0)))
			    (re-search-forward "[ \t;]mode:" end t)))
		 (skip-chars-forward " \t")
		 (let ((beg (point)))
		   (if (search-forward ";" end t)
		       (forward-char -1)
		     (goto-char end))
		   (skip-chars-backward " \t")
		   (push (intern (concat (downcase (buffer-substring beg (point))) "-mode"))
			 modes)))
	     ;; Simple -*-MODE-*- case.
	     (push (intern (concat (downcase (buffer-substring (point) end))
				   "-mode"))
		   modes))))
    ;; If we found modes to use, invoke them now, outside the save-excursion.
    (if modes
	(catch 'nop
	  (dolist (mode (nreverse modes))
	    (if (not (functionp mode))
		(message "Ignoring unknown mode `%s'" mode)
	      (setq done t)
	      (or (set-auto-mode-0 mode keep-mode-if-same)
		  ;; continuing would call minor modes again, toggling them off
		  (throw 'nop nil))))))
    ;; hack-local-variables checks local-enable-local-variables etc, but
    ;; we might as well be explicit here for the sake of clarity.
    (and (not done)
	 enable-local-variables
	 local-enable-local-variables
	 try-locals
	 (setq mode (hack-local-variables t))
	 (not (memq mode modes))	; already tried and failed
	 (if (not (functionp mode))
	     (message "Ignoring unknown mode `%s'" mode)
	   (setq done t)
	   (set-auto-mode-0 mode keep-mode-if-same)))
    ;; If we didn't, look for an interpreter specified in the first line.
    ;; As a special case, allow for things like "#!/bin/env perl", which
    ;; finds the interpreter anywhere in $PATH.
    (and (not done)
	 (setq mode (save-excursion
		      (goto-char (point-min))
		      (if (looking-at auto-mode-interpreter-regexp)
			  (match-string 2))))
	 ;; Map interpreter name to a mode, signaling we're done at the
	 ;; same time.
	 (setq done (assoc-default
		     (file-name-nondirectory mode)
		     (mapcar (lambda (e)
                               (cons
                                (format "\\`%s\\'" (car e))
                                (cdr e)))
			     interpreter-mode-alist)
		     #'string-match-p))
	 ;; If we found an interpreter mode to use, invoke it now.
	 (set-auto-mode-0 done keep-mode-if-same))
    ;; Next try matching the buffer beginning against magic-mode-alist.
    (unless done
      (if (setq done (save-excursion
		       (goto-char (point-min))
		       (save-restriction
			 (narrow-to-region (point-min)
					   (min (point-max)
						(+ (point-min) magic-mode-regexp-match-limit)))
                         (assoc-default
                          nil magic-mode-alist
                          (lambda (re _dummy)
                            (cond
                             ((functionp re)
                              (funcall re))
                             ((stringp re)
                              (let ((case-fold-search nil))
                                (looking-at re)))
                             (t
                              (error
                               "Problem in magic-mode-alist with element %s"
                               re))))))))
	  (set-auto-mode-0 done keep-mode-if-same)))
    ;; Next compare the filename against the entries in auto-mode-alist.
    (unless done
      (if buffer-file-name
	  (let ((name buffer-file-name)
		(remote-id (file-remote-p buffer-file-name))
		(case-insensitive-p (file-name-case-insensitive-p
				     buffer-file-name)))
	    ;; Remove backup-suffixes from file name.
	    (setq name (file-name-sans-versions name))
	    ;; Remove remote file name identification.
	    (when (and (stringp remote-id)
		       (string-match (regexp-quote remote-id) name))
	      (setq name (substring name (match-end 0))))
	    (while name
	      ;; Find first matching alist entry.
	      (setq mode
		    (if case-insensitive-p
			;; Filesystem is case-insensitive.
			(let ((case-fold-search t))
			  (assoc-default name auto-mode-alist
					 'string-match))
		      ;; Filesystem is case-sensitive.
		      (or
		       ;; First match case-sensitively.
		       (let ((case-fold-search nil))
			 (assoc-default name auto-mode-alist
					'string-match))
		       ;; Fallback to case-insensitive match.
		       (and auto-mode-case-fold
			    (let ((case-fold-search t))
			      (assoc-default name auto-mode-alist
					     'string-match))))))
	      (if (and mode
		       (consp mode)
		       (cadr mode))
		  (setq mode (car mode)
			name (substring name 0 (match-beginning 0)))
		(setq name nil))
	      (when mode
		(set-auto-mode-0 mode keep-mode-if-same)
		(setq done t))))))
    ;; Next try matching the buffer beginning against magic-fallback-mode-alist.
    (unless done
      (if (setq done (save-excursion
		       (goto-char (point-min))
		       (save-restriction
			 (narrow-to-region (point-min)
					   (min (point-max)
						(+ (point-min) magic-mode-regexp-match-limit)))
			 (assoc-default nil magic-fallback-mode-alist
                                        (lambda (re _dummy)
                                          (cond
                                           ((functionp re)
                                            (funcall re))
                                           ((stringp re)
                                            (let ((case-fold-search nil))
                                              (looking-at re)))
                                           (t
                                            (error
                                             "Problem with magic-fallback-mode-alist element: %s"
                                             re))))))))
	  (set-auto-mode-0 done keep-mode-if-same)))
    (unless done
      (set-buffer-major-mode (current-buffer)))))

;; When `keep-mode-if-same' is set, we are working on behalf of
;; set-visited-file-name.  In that case, if the major mode specified is the
;; same one we already have, don't actually reset it.  We don't want to lose
;; minor modes such as Font Lock.
(defun set-auto-mode-0 (mode &optional keep-mode-if-same)
  "Apply MODE and return it.
If optional arg KEEP-MODE-IF-SAME is non-nil, MODE is chased of
any aliases and compared to current major mode.  If they are the
same, do nothing and return nil."
  (unless (and keep-mode-if-same
	       (eq (indirect-function mode)
		   (indirect-function major-mode)))
    (when mode
      (funcall mode)
      mode)))

(defvar file-auto-mode-skip "^\\(#!\\|'\\\\\"\\)"
  "Regexp of lines to skip when looking for file-local settings.
If the first line matches this regular expression, then the -*-...-*- file-
local settings will be consulted on the second line instead of the first.")

(defun set-auto-mode-1 ()
  "Find the -*- spec in the buffer.
Call with point at the place to start searching from.
If one is found, set point to the beginning and return the position
of the end.  Otherwise, return nil; may change point.
The variable `inhibit-local-variables-regexps' can cause a -*- spec to
be ignored; but `enable-local-variables' and `local-enable-local-variables'
have no effect."
  (let (beg end)
    (and
     ;; Don't look for -*- if this file name matches any
     ;; of the regexps in inhibit-local-variables-regexps.
     (not (inhibit-local-variables-p))
     (search-forward "-*-" (line-end-position
                            ;; If the file begins with "#!"  (exec
                            ;; interpreter magic), look for mode frobs
                            ;; in the first two lines.  You cannot
                            ;; necessarily put them in the first line
                            ;; of such a file without screwing up the
                            ;; interpreter invocation.  The same holds
                            ;; for '\" in man pages (preprocessor
                            ;; magic for the `man' program).
                            (and (looking-at file-auto-mode-skip) 2)) t)
     (progn
       (skip-chars-forward " \t")
       (setq beg (point))
       (search-forward "-*-" (line-end-position) t))
     (progn
       (forward-char -3)
       (skip-chars-backward " \t")
       (setq end (point))
       (goto-char beg)
       end))))

;;; Handling file local variables

(defvar ignored-local-variables
  '(ignored-local-variables safe-local-variable-values
    file-local-variables-alist dir-local-variables-alist)
  "Variables to be ignored in a file's local variable spec.")
(put 'ignored-local-variables 'risky-local-variable t)

(defvar hack-local-variables-hook nil
  "Normal hook run after processing a file's local variables specs.
Major modes can use this to examine user-specified local variables
in order to initialize other data structure based on them.")

(defcustom safe-local-variable-values nil
  "List variable-value pairs that are considered safe.
Each element is a cons cell (VAR . VAL), where VAR is a variable
symbol and VAL is a value that is considered safe."
  :risky t
  :group 'find-file
  :type 'alist)

(defcustom safe-local-eval-forms
  ;; This should be here at least as long as Emacs supports write-file-hooks.
  '((add-hook 'write-file-hooks 'time-stamp)
    (add-hook 'write-file-functions 'time-stamp)
    (add-hook 'before-save-hook 'time-stamp nil t)
    (add-hook 'before-save-hook 'delete-trailing-whitespace nil t))
  "Expressions that are considered safe in an `eval:' local variable.
Add expressions to this list if you want Emacs to evaluate them, when
they appear in an `eval' local variable specification, without first
asking you for confirmation."
  :risky t
  :group 'find-file
  :version "24.1"			; added write-file-hooks
  :type '(repeat sexp))

;; Risky local variables:
(mapc (lambda (var) (put var 'risky-local-variable t))
      '(after-load-alist
	buffer-auto-save-file-name
	buffer-file-name
	buffer-file-truename
	buffer-undo-list
	debugger
	default-text-properties
	eval
	exec-directory
	exec-path
	file-name-handler-alist
	frame-title-format
	global-mode-string
	header-line-format
	icon-title-format
	inhibit-quit
	load-path
	max-lisp-eval-depth
	max-specpdl-size
	minor-mode-map-alist
	minor-mode-overriding-map-alist
	mode-line-format
	mode-name
	overriding-local-map
	overriding-terminal-local-map
	process-environment
	standard-input
	standard-output
	unread-command-events))

;; Safe local variables:
;;
;; For variables defined by major modes, the safety declarations can go into
;; the major mode's file, since that will be loaded before file variables are
;; processed.
;;
;; For variables defined by minor modes, put the safety declarations in the
;; file defining the minor mode after the defcustom/defvar using an autoload
;; cookie, e.g.:
;;
;;   ;;;###autoload(put 'variable 'safe-local-variable 'stringp)
;;
;; Otherwise, when Emacs visits a file specifying that local variable, the
;; minor mode file may not be loaded yet.
;;
;; For variables defined in the C source code the declaration should go here:

(dolist (pair
	 '((buffer-read-only        . booleanp)	;; C source code
	   (default-directory       . stringp)	;; C source code
	   (fill-column             . integerp)	;; C source code
	   (indent-tabs-mode        . booleanp)	;; C source code
	   (left-margin             . integerp)	;; C source code
	   (inhibit-compacting-font-caches . booleanp) ;; C source code
	   (no-update-autoloads     . booleanp)
	   (lexical-binding	 . booleanp)	  ;; C source code
	   (tab-width               . integerp)	  ;; C source code
	   (truncate-lines          . booleanp)	  ;; C source code
	   (word-wrap               . booleanp)	  ;; C source code
	   (bidi-display-reordering . booleanp))) ;; C source code
  (put (car pair) 'safe-local-variable (cdr pair)))

(put 'bidi-paragraph-direction 'safe-local-variable
     (lambda (v) (memq v '(nil right-to-left left-to-right))))

(put 'c-set-style 'safe-local-eval-function t)

(defvar file-local-variables-alist nil
  "Alist of file-local variable settings in the current buffer.
Each element in this list has the form (VAR . VALUE), where VAR
is a file-local variable (a symbol) and VALUE is the value
specified.  The actual value in the buffer may differ from VALUE,
if it is changed by the major or minor modes, or by the user.")
(make-variable-buffer-local 'file-local-variables-alist)
(put 'file-local-variables-alist 'permanent-local t)

(defvar dir-local-variables-alist nil
  "Alist of directory-local variable settings in the current buffer.
Each element in this list has the form (VAR . VALUE), where VAR
is a directory-local variable (a symbol) and VALUE is the value
specified in .dir-locals.el.  The actual value in the buffer
may differ from VALUE, if it is changed by the major or minor modes,
or by the user.")
(make-variable-buffer-local 'dir-local-variables-alist)

(defvar before-hack-local-variables-hook nil
  "Normal hook run before setting file-local variables.
It is called after checking for unsafe/risky variables and
setting `file-local-variables-alist', and before applying the
variables stored in `file-local-variables-alist'.  A hook
function is allowed to change the contents of this alist.

This hook is called only if there is at least one file-local
variable to set.")

(defun hack-local-variables-confirm (all-vars unsafe-vars risky-vars dir-name)
  "Get confirmation before setting up local variable values.
ALL-VARS is the list of all variables to be set up.
UNSAFE-VARS is the list of those that aren't marked as safe or risky.
RISKY-VARS is the list of those that are marked as risky.
If these settings come from directory-local variables, then
DIR-NAME is the name of the associated directory.  Otherwise it is nil."
  (unless noninteractive
    (let ((name (cond (dir-name)
		      (buffer-file-name
		       (file-name-nondirectory buffer-file-name))
		      ((concat "buffer " (buffer-name)))))
	  (offer-save (and (eq enable-local-variables t)
			   unsafe-vars))
	  (buf (get-buffer-create "*Local Variables*")))
      ;; Set up the contents of the *Local Variables* buffer.
      (with-current-buffer buf
	(erase-buffer)
	(cond
	 (unsafe-vars
	  (insert "The local variables list in " name
		  "\ncontains values that may not be safe (*)"
		  (if risky-vars
		      ", and variables that are risky (**)."
		    ".")))
	 (risky-vars
	  (insert "The local variables list in " name
		  "\ncontains variables that are risky (**)."))
	 (t
	  (insert "A local variables list is specified in " name ".")))
	(insert "\n\nDo you want to apply it?  You can type
y  -- to apply the local variables list.
n  -- to ignore the local variables list.")
	(if offer-save
	    (insert "
!  -- to apply the local variables list, and permanently mark these
      values (*) as safe (in the future, they will be set automatically.)\n\n")
	  (insert "\n\n"))
	(dolist (elt all-vars)
	  (cond ((member elt unsafe-vars)
		 (insert "  * "))
		((member elt risky-vars)
		 (insert " ** "))
		(t
		 (insert "    ")))
	  (princ (car elt) buf)
	  (insert " : ")
	  ;; Make strings with embedded whitespace easier to read.
	  (let ((print-escape-newlines t))
	    (prin1 (cdr elt) buf))
	  (insert "\n"))
	(set (make-local-variable 'cursor-type) nil)
	(set-buffer-modified-p nil)
	(goto-char (point-min)))

      ;; Display the buffer and read a choice.
      (save-window-excursion
	(pop-to-buffer buf '(display-buffer--maybe-at-bottom))
	(let* ((exit-chars '(?y ?n ?\s))
	       (prompt (format "Please type %s%s: "
			       (if offer-save "y, n, or !" "y or n")
			       (if (< (line-number-at-pos (point-max))
				      (window-body-height))
				   ""
				 ", or C-v/M-v to scroll")))
	       char)
	  (if offer-save (push ?! exit-chars))
	  (setq char (read-char-from-minibuffer prompt exit-chars))
	  (when (and offer-save (= char ?!) unsafe-vars)
	    (customize-push-and-save 'safe-local-variable-values unsafe-vars))
	  (prog1 (memq char '(?! ?\s ?y))
	    (quit-window t)))))))

(defconst hack-local-variable-regexp
  "[ \t]*\\([^][;\"'?()\\ \t\n]+\\)[ \t]*:[ \t]*")

(defun hack-local-variables-prop-line (&optional handle-mode)
  "Return local variables specified in the -*- line.
Usually returns an alist of elements (VAR . VAL), where VAR is a
variable and VAL is the specified value.  Ignores any
specification for `coding:', and sometimes for `mode' (which
should have already been handled by `set-auto-coding' and
`set-auto-mode', respectively).  Return nil if the -*- line is
malformed.

If HANDLE-MODE is nil, we return the alist of all the local
variables in the line except `coding' as described above.  If it
is neither nil nor t, we do the same, except that any settings of
`mode' and `coding' are ignored.  If HANDLE-MODE is t, we ignore
all settings in the line except for `mode', which \(if present) we
return as the symbol specifying the mode."
  (catch 'malformed-line
    (save-excursion
      (goto-char (point-min))
      (let ((end (set-auto-mode-1))
	    result)
	(cond ((not end)
	       nil)
	      ((looking-at "[ \t]*\\([^ \t\n\r:;]+\\)\\([ \t]*-\\*-\\)")
	       ;; Simple form: "-*- MODENAME -*-".
	       (if (eq handle-mode t)
		   (intern (concat (match-string 1) "-mode"))))
	      (t
	       ;; Hairy form: '-*-' [ <variable> ':' <value> ';' ]* '-*-'
	       ;; (last ";" is optional).
	       ;; If HANDLE-MODE is t, just check for `mode'.
	       ;; Otherwise, parse the -*- line into the RESULT alist.
	       (while (not (or (and (eq handle-mode t) result)
                               (>= (point) end)))
		 (unless (looking-at hack-local-variable-regexp)
		   (message "Malformed mode-line: %S"
                            (buffer-substring-no-properties (point) end))
		   (throw 'malformed-line nil))
		 (goto-char (match-end 0))
		 ;; There used to be a downcase here,
		 ;; but the manual didn't say so,
		 ;; and people want to set var names that aren't all lc.
		 (let* ((key (intern (match-string 1)))
			(val (save-restriction
			       (narrow-to-region (point) end)
                               ;; As a defensive measure, we do not allow
                               ;; circular data in the file-local data.
			       (let ((read-circle nil))
				 (read (current-buffer)))))
			;; It is traditional to ignore
			;; case when checking for `mode' in set-auto-mode,
			;; so we must do that here as well.
			;; That is inconsistent, but we're stuck with it.
			;; The same can be said for `coding' in set-auto-coding.
			(keyname (downcase (symbol-name key))))
                   (cond
                    ((eq handle-mode t)
                     (and (equal keyname "mode")
                          (setq result
                                (intern (concat (downcase (symbol-name val))
                                                "-mode")))))
                    ((equal keyname "coding"))
                    (t
                     (when (or (not handle-mode)
                               (not (equal keyname "mode")))
                       (condition-case nil
                           (push (cons (cond ((eq key 'eval) 'eval)
                                             ;; Downcase "Mode:".
                                             ((equal keyname "mode") 'mode)
                                             (t (indirect-variable key)))
                                       val)
                                 result)
                         (error nil)))))
		   (skip-chars-forward " \t;")))
	       result))))))

(defun hack-local-variables-filter (variables dir-name)
  "Filter local variable settings, querying the user if necessary.
VARIABLES is the alist of variable-value settings.  This alist is
 filtered based on the values of `ignored-local-variables',
 `enable-local-eval', `enable-local-variables', and (if necessary)
 user interaction.  The results are added to
 `file-local-variables-alist', without applying them.
If these settings come from directory-local variables, then
DIR-NAME is the name of the associated directory.  Otherwise it is nil."
  ;; Find those variables that we may want to save to
  ;; `safe-local-variable-values'.
  (let (all-vars risky-vars unsafe-vars)
    (dolist (elt variables)
      (let ((var (car elt))
	    (val (cdr elt)))
	(cond ((memq var ignored-local-variables)
	       ;; Ignore any variable in `ignored-local-variables'.
	       nil)
	      ;; Obey `enable-local-eval'.
	      ((eq var 'eval)
	       (when enable-local-eval
		 (let ((safe (or (hack-one-local-variable-eval-safep val)
				 ;; In case previously marked safe (bug#5636).
				 (safe-local-variable-p var val))))
		   ;; If not safe and e-l-v = :safe, ignore totally.
		   (when (or safe (not (eq enable-local-variables :safe)))
		     (push elt all-vars)
		     (or (eq enable-local-eval t)
			 safe
			 (push elt unsafe-vars))))))
	      ;; Ignore duplicates (except `mode') in the present list.
	      ((and (assq var all-vars) (not (eq var 'mode))) nil)
	      ;; Accept known-safe variables.
	      ((or (memq var '(mode unibyte coding))
		   (safe-local-variable-p var val))
	       (push elt all-vars))
	      ;; The variable is either risky or unsafe:
	      ((not (eq enable-local-variables :safe))
	       (push elt all-vars)
	       (if (risky-local-variable-p var val)
		   (push elt risky-vars)
		 (push elt unsafe-vars))))))
    (and all-vars
	 ;; Query, unless all vars are safe or user wants no querying.
	 (or (and (eq enable-local-variables t)
		  (null unsafe-vars)
		  (null risky-vars))
	     (memq enable-local-variables '(:all :safe))
	     (hack-local-variables-confirm all-vars unsafe-vars
					   risky-vars dir-name))
	 (dolist (elt all-vars)
	   (unless (memq (car elt) '(eval mode))
	     (unless dir-name
	       (setq dir-local-variables-alist
		     (assq-delete-all (car elt) dir-local-variables-alist)))
	     (setq file-local-variables-alist
		   (assq-delete-all (car elt) file-local-variables-alist)))
	   (push elt file-local-variables-alist)))))

;; TODO?  Warn once per file rather than once per session?
(defvar hack-local-variables--warned-lexical nil)

(defun hack-local-variables (&optional handle-mode)
  "Parse and put into effect this buffer's local variables spec.
For buffers visiting files, also puts into effect directory-local
variables.
Uses `hack-local-variables-apply' to apply the variables.

If HANDLE-MODE is nil, we apply all the specified local
variables.  If HANDLE-MODE is neither nil nor t, we do the same,
except that any settings of `mode' are ignored.

If HANDLE-MODE is t, all we do is check whether a \"mode:\"
is specified, and return the corresponding mode symbol, or nil.
In this case, we try to ignore minor-modes, and return only a
major-mode.

If `enable-local-variables' or `local-enable-local-variables' is nil,
this function does nothing.  If `inhibit-local-variables-regexps'
applies to the file in question, the file is not scanned for
local variables, but directory-local variables may still be applied."
  ;; We don't let inhibit-local-variables-p influence the value of
  ;; enable-local-variables, because then it would affect dir-local
  ;; variables.  We don't want to search eg tar files for file local
  ;; variable sections, but there is no reason dir-locals cannot apply
  ;; to them.  The real meaning of inhibit-local-variables-p is "do
  ;; not scan this file for local variables".
  (let ((enable-local-variables
	 (and local-enable-local-variables enable-local-variables))
	result)
    (unless (eq handle-mode t)
      (setq file-local-variables-alist nil)
      (when (and (file-remote-p default-directory)
                 (fboundp 'hack-connection-local-variables)
                 (fboundp 'connection-local-criteria-for-default-directory))
        (with-demoted-errors "Connection-local variables error: %s"
	  ;; Note this is a no-op if enable-local-variables is nil.
	  (hack-connection-local-variables
           (connection-local-criteria-for-default-directory))))
      (with-demoted-errors "Directory-local variables error: %s"
	;; Note this is a no-op if enable-local-variables is nil.
	(hack-dir-local-variables)))
    ;; This entire function is basically a no-op if enable-local-variables
    ;; is nil.  All it does is set file-local-variables-alist to nil.
    (when enable-local-variables
      ;; This part used to ignore enable-local-variables when handle-mode
      ;; was t.  That was inappropriate, eg consider the
      ;; (artificial) example of:
      ;; (setq local-enable-local-variables nil)
      ;; Open a file foo.txt that contains "mode: sh".
      ;; It correctly opens in text-mode.
      ;; M-x set-visited-file name foo.c, and it incorrectly stays in text-mode.
      (unless (or (inhibit-local-variables-p)
		  ;; If HANDLE-MODE is t, and the prop line specifies a
		  ;; mode, then we're done, and have no need to scan further.
		  (and (setq result (hack-local-variables-prop-line
                                     handle-mode))
		       (eq handle-mode t)))
	;; Look for "Local variables:" line in last page.
	(save-excursion
	  (goto-char (point-max))
	  (search-backward "\n\^L" (max (- (point-max) 3000) (point-min))
			   'move)
	  (when (let ((case-fold-search t))
		  (search-forward "Local Variables:" nil t))
	    (skip-chars-forward " \t")
	    ;; suffix is what comes after "local variables:" in its line.
	    ;; prefix is what comes before "local variables:" in its line.
	    (let ((suffix
		   (concat
		    (regexp-quote (buffer-substring (point)
						    (line-end-position)))
		    "$"))
		  (prefix
		   (concat "^" (regexp-quote
				(buffer-substring (line-beginning-position)
						  (match-beginning 0))))))

	      (forward-line 1)
	      (let ((startpos (point))
		    endpos
		    (thisbuf (current-buffer)))
		(save-excursion
		  (unless (let ((case-fold-search t))
			    (re-search-forward
			     (concat prefix "[ \t]*End:[ \t]*" suffix)
			     nil t))
		    ;; This used to be an error, but really all it means is
		    ;; that this may simply not be a local-variables section,
		    ;; so just ignore it.
		    (message "Local variables list is not properly terminated"))
		  (beginning-of-line)
		  (setq endpos (point)))

		(with-temp-buffer
		  (insert-buffer-substring thisbuf startpos endpos)
		  (goto-char (point-min))
		  (subst-char-in-region (point) (point-max) ?\^m ?\n)
		  (while (not (eobp))
		    ;; Discard the prefix.
		    (if (looking-at prefix)
			(delete-region (point) (match-end 0))
		      (error "Local variables entry is missing the prefix"))
		    (end-of-line)
		    ;; Discard the suffix.
		    (if (looking-back suffix (line-beginning-position))
			(delete-region (match-beginning 0) (point))
		      (error "Local variables entry is missing the suffix"))
		    (forward-line 1))
		  (goto-char (point-min))

		  (while (not (or (eobp)
                                  (and (eq handle-mode t) result)))
		    ;; Find the variable name;
		    (unless (looking-at hack-local-variable-regexp)
                      (error "Malformed local variable line: %S"
                             (buffer-substring-no-properties
                              (point) (line-end-position))))
                    (goto-char (match-end 1))
		    (let* ((str (match-string 1))
			   (var (intern str))
			   val val2)
		      (and (equal (downcase (symbol-name var)) "mode")
			   (setq var 'mode))
		      ;; Read the variable value.
		      (skip-chars-forward "^:")
		      (forward-char 1)
                      ;; As a defensive measure, we do not allow
                      ;; circular data in the file-local data.
		      (let ((read-circle nil))
			(setq val (read (current-buffer))))
		      (if (eq handle-mode t)
			  (and (eq var 'mode)
			       ;; Specifying minor-modes via mode: is
			       ;; deprecated, but try to reject them anyway.
			       (not (string-match
				     "-minor\\'"
				     (setq val2 (downcase (symbol-name val)))))
			       (setq result (intern (concat val2 "-mode"))))
			(cond ((eq var 'coding))
			      ((eq var 'lexical-binding)
			       (unless hack-local-variables--warned-lexical
				 (setq hack-local-variables--warned-lexical t)
				 (display-warning
                                  'files
                                  (format-message
                                   "%s: `lexical-binding' at end of file unreliable"
                                   (file-name-nondirectory
                                    ;; We are called from
                                    ;; 'with-temp-buffer', so we need
                                    ;; to use 'thisbuf's name in the
                                    ;; warning message.
                                    (or (buffer-file-name thisbuf) ""))))))
                              ((and (eq var 'mode) handle-mode))
			      (t
			       (ignore-errors
				 (push (cons (if (eq var 'eval)
						 'eval
					       (indirect-variable var))
					     val)
                                       result))))))
		    (forward-line 1))))))))
      ;; Now we've read all the local variables.
      ;; If HANDLE-MODE is t, return whether the mode was specified.
      (if (eq handle-mode t) result
	;; Otherwise, set the variables.
	(hack-local-variables-filter result nil)
	(hack-local-variables-apply)))))

(defun hack-local-variables-apply ()
  "Apply the elements of `file-local-variables-alist'.
If there are any elements, runs `before-hack-local-variables-hook',
then calls `hack-one-local-variable' to apply the alist elements one by one.
Finishes by running `hack-local-variables-hook', regardless of whether
the alist is empty or not.

Note that this function ignores a `mode' entry if it specifies the same
major mode as the buffer already has."
  (when file-local-variables-alist
    ;; Any 'evals must run in the Right sequence.
    (setq file-local-variables-alist
	  (nreverse file-local-variables-alist))
    (run-hooks 'before-hack-local-variables-hook)
    (dolist (elt file-local-variables-alist)
      (hack-one-local-variable (car elt) (cdr elt))))
  (run-hooks 'hack-local-variables-hook))

(defun safe-local-variable-p (sym val)
  "Non-nil if SYM is safe as a file-local variable with value VAL.
It is safe if any of these conditions are met:

 * There is a matching entry (SYM . VAL) in the
   `safe-local-variable-values' user option.

 * The `safe-local-variable' property of SYM is a function that
   evaluates to a non-nil value with VAL as an argument."
  (or (member (cons sym val) safe-local-variable-values)
      (let ((safep (get sym 'safe-local-variable)))
        (and (functionp safep)
             ;; If the function signals an error, that means it
             ;; can't assure us that the value is safe.
             (with-demoted-errors (funcall safep val))))))

(defun risky-local-variable-p (sym &optional _ignored)
  "Non-nil if SYM could be dangerous as a file-local variable.
It is dangerous if either of these conditions are met:

 * Its `risky-local-variable' property is non-nil.

 * Its name ends with \"hook(s)\", \"function(s)\", \"form(s)\", \"map\",
   \"program\", \"command(s)\", \"predicate(s)\", \"frame-alist\",
   \"mode-alist\", \"font-lock-(syntactic-)keyword*\",
   \"map-alist\", or \"bindat-spec\"."
  ;; If this is an alias, check the base name.
  (condition-case nil
      (setq sym (indirect-variable sym))
    (error nil))
  (or (get sym 'risky-local-variable)
      (string-match "-hooks?$\\|-functions?$\\|-forms?$\\|-program$\\|\
-commands?$\\|-predicates?$\\|font-lock-keywords$\\|font-lock-keywords\
-[0-9]+$\\|font-lock-syntactic-keywords$\\|-frame-alist$\\|-mode-alist$\\|\
-map$\\|-map-alist$\\|-bindat-spec$" (symbol-name sym))))

(defun hack-one-local-variable-quotep (exp)
  (and (consp exp) (eq (car exp) 'quote) (consp (cdr exp))))

(defun hack-one-local-variable-constantp (exp)
  (or (and (not (symbolp exp)) (not (consp exp)))
      (memq exp '(t nil))
      (keywordp exp)
      (hack-one-local-variable-quotep exp)))

(defun hack-one-local-variable-eval-safep (exp)
  "Return non-nil if it is safe to eval EXP when it is found in a file."
  (or (not (consp exp))
      ;; Detect certain `put' expressions.
      (and (eq (car exp) 'put)
	   (hack-one-local-variable-quotep (nth 1 exp))
	   (hack-one-local-variable-quotep (nth 2 exp))
	   (let ((prop (nth 1 (nth 2 exp)))
		 (val (nth 3 exp)))
	     (cond ((memq prop '(lisp-indent-hook
				 lisp-indent-function
				 scheme-indent-function))
		    ;; Allow only safe values (not functions).
		    (or (numberp val)
			(and (hack-one-local-variable-quotep val)
			     (eq (nth 1 val) 'defun))))
		   ((eq prop 'edebug-form-spec)
		    ;; Allow only indirect form specs.
		    ;; During bootstrapping, edebug-basic-spec might not be
		    ;; defined yet.
                    (and (fboundp 'edebug-basic-spec)
			 (hack-one-local-variable-quotep val)
                         (edebug-basic-spec (nth 1 val)))))))
      ;; Allow expressions that the user requested.
      (member exp safe-local-eval-forms)
      ;; Certain functions can be allowed with safe arguments
      ;; or can specify verification functions to try.
      (and (symbolp (car exp))
	   ;; Allow (minor)-modes calls with no arguments.
	   ;; This obsoletes the use of "mode:" for such things.  (Bug#8613)
	   (or (and (member (cdr exp) '(nil (1) (0) (-1)))
		    (string-match "-mode\\'" (symbol-name (car exp))))
	       (let ((prop (get (car exp) 'safe-local-eval-function)))
		 (cond ((eq prop t)
			(let ((ok t))
			  (dolist (arg (cdr exp))
			    (unless (hack-one-local-variable-constantp arg)
			      (setq ok nil)))
			  ok))
		       ((functionp prop)
			(funcall prop exp))
		       ((listp prop)
			(let ((ok nil))
			  (dolist (function prop)
			    (if (funcall function exp)
				(setq ok t)))
			  ok))))))))

(defun hack-one-local-variable--obsolete (var)
  (let ((o (get var 'byte-obsolete-variable)))
    (when o
      (let ((instead (nth 0 o))
            (since (nth 2 o)))
        (message "%s is obsolete%s; %s"
                 var (if since (format " (since %s)" since))
                 (if (stringp instead)
                     (substitute-command-keys instead)
                   (format-message "use `%s' instead" instead)))))))

(defun hack-one-local-variable (var val)
  "Set local variable VAR with value VAL.
If VAR is `mode', call `VAL-mode' as a function unless it's
already the major mode."
  (pcase var
    ('mode
     (let ((mode (intern (concat (downcase (symbol-name val))
                                 "-mode"))))
       (unless (eq (indirect-function mode)
                   (indirect-function major-mode))
         (funcall mode))))
    ('eval
     (pcase val
       (`(add-hook ',hook . ,_) (hack-one-local-variable--obsolete hook)))
     (save-excursion (eval val)))
    (_
     (hack-one-local-variable--obsolete var)
     ;; Make sure the string has no text properties.
     ;; Some text properties can get evaluated in various ways,
     ;; so it is risky to put them on with a local variable list.
     (if (stringp val)
         (set-text-properties 0 (length val) nil val))
     (set (make-local-variable var) val))))

;;; Handling directory-local variables, aka project settings.

(defvar dir-locals-class-alist '()
  "Alist mapping directory-local variable classes (symbols) to variable lists.")

(defvar dir-locals-directory-cache '()
  "List of cached directory roots for directory-local variable classes.
Each element in this list has the form (DIR CLASS MTIME).
DIR is the name of the directory.
CLASS is the name of a variable class (a symbol).
MTIME is the recorded modification time of the directory-local
variables file associated with this entry.  This time is a Lisp
timestamp (the same format as `current-time'), and is
used to test whether the cache entry is still valid.
Alternatively, MTIME can be nil, which means the entry is always
considered valid.")

(defsubst dir-locals-get-class-variables (class)
  "Return the variable list for CLASS."
  (cdr (assq class dir-locals-class-alist)))

(defun dir-locals-collect-mode-variables (mode-variables variables)
  "Collect directory-local variables from MODE-VARIABLES.
VARIABLES is the initial list of variables.
Returns the new list."
  (dolist (pair mode-variables variables)
    (let* ((variable (car pair))
	   (value (cdr pair))
	   (slot (assq variable variables)))
      ;; If variables are specified more than once, use only the last.  (Why?)
      ;; The pseudo-variables mode and eval are different (bug#3430).
      (if (and slot (not (memq variable '(mode eval))))
	  (setcdr slot value)
	;; Need a new cons in case we setcdr later.
	(push (cons variable value) variables)))))

(defun dir-locals-collect-variables (class-variables root variables)
  "Collect entries from CLASS-VARIABLES into VARIABLES.
ROOT is the root directory of the project.
Return the new variables list."
  (let* ((file-name (or (buffer-file-name)
			;; Handle non-file buffers, too.
			(expand-file-name default-directory)))
	 (sub-file-name (if (and file-name
                                 (file-name-absolute-p file-name))
                            ;; FIXME: Why not use file-relative-name?
			    (substring file-name (length root)))))
    (condition-case err
        (dolist (entry class-variables variables)
          (let ((key (car entry)))
            (cond
             ((stringp key)
              ;; Don't include this in the previous condition, because we
              ;; want to filter all strings before the next condition.
              (when (and sub-file-name
                         (>= (length sub-file-name) (length key))
                         (string-prefix-p key sub-file-name))
                (setq variables (dir-locals-collect-variables
                                 (cdr entry) root variables))))
             ((or (not key)
                  (derived-mode-p key))
              (let* ((alist (cdr entry))
                     (subdirs (assq 'subdirs alist)))
                (if (or (not subdirs)
                        (progn
                          (setq alist (delq subdirs alist))
                          (cdr-safe subdirs))
                        ;; TODO someone might want to extend this to allow
                        ;; integer values for subdir, where N means
                        ;; variables apply to this directory and N levels
                        ;; below it (0 == nil).
                        (equal root default-directory))
                    (setq variables (dir-locals-collect-mode-variables
                                     alist variables))))))))
      (error
       ;; The file's content might be invalid (e.g. have a merge conflict), but
       ;; that shouldn't prevent the user from opening the file.
       (message "%s error: %s" dir-locals-file (error-message-string err))
       nil))))

(defun dir-locals-set-directory-class (directory class &optional mtime)
  "Declare that the DIRECTORY root is an instance of CLASS.
DIRECTORY is the name of a directory, a string.
CLASS is the name of a project class, a symbol.
MTIME is either the modification time of the directory-local
variables file that defined this class, or nil.

When a file beneath DIRECTORY is visited, the mode-specific
variables from CLASS are applied to the buffer.  The variables
for a class are defined using `dir-locals-set-class-variables'."
  (setq directory (file-name-as-directory (expand-file-name directory)))
  (unless (assq class dir-locals-class-alist)
    (error "No such class `%s'" (symbol-name class)))
  (push (list directory class mtime) dir-locals-directory-cache))

(defun dir-locals-set-class-variables (class variables)
  "Map the type CLASS to a list of variable settings.
CLASS is the project class, a symbol.  VARIABLES is a list
that declares directory-local variables for the class.
An element in VARIABLES is either of the form:
    (MAJOR-MODE . ALIST)
or
    (DIRECTORY . LIST)

In the first form, MAJOR-MODE is a symbol, and ALIST is an alist
whose elements are of the form (VARIABLE . VALUE).

In the second form, DIRECTORY is a directory name (a string), and
LIST is a list of the form accepted by the function.

When a file is visited, the file's class is found.  A directory
may be assigned a class using `dir-locals-set-directory-class'.
Then variables are set in the file's buffer according to the
VARIABLES list of the class.  The list is processed in order.

* If the element is of the form (MAJOR-MODE . ALIST), and the
  buffer's major mode is derived from MAJOR-MODE (as determined
  by `derived-mode-p'), then all the variables in ALIST are
  applied.  A MAJOR-MODE of nil may be used to match any buffer.
  `make-local-variable' is called for each variable before it is
  set.

* If the element is of the form (DIRECTORY . LIST), and DIRECTORY
  is an initial substring of the file's directory, then LIST is
  applied by recursively following these rules."
  (setf (alist-get class dir-locals-class-alist) variables))

(defconst dir-locals-file ".dir-locals.el"
  "File that contains directory-local variables.
It has to be constant to enforce uniform values across different
environments and users.

A second dir-locals file can be used by a user to specify their
personal dir-local variables even if the current directory
already has a `dir-locals-file' that is shared with other
users (such as in a git repository).  The name of this second
file is derived by appending \"-2\" to the base name of
`dir-locals-file'.  With the default value of `dir-locals-file',
a \".dir-locals-2.el\" file in the same directory will override
the \".dir-locals.el\".

See Info node `(elisp)Directory Local Variables' for details.")

(defun dir-locals--all-files (directory)
  "Return a list of all readable dir-locals files in DIRECTORY.
The returned list is sorted by increasing priority.  That is,
values specified in the last file should take precedence over
those in the first."
  (when (file-readable-p directory)
    (let* ((file-1 (expand-file-name (if (eq system-type 'ms-dos)
                                        (dosified-file-name dir-locals-file)
                                      dir-locals-file)
                                    directory))
           (file-2 (when (string-match "\\.el\\'" file-1)
                     (replace-match "-2.el" t nil file-1)))
          (out nil))
      ;; The order here is important.
      (dolist (f (list file-2 file-1))
        (when (and f
                   (file-readable-p f)
                   ;; FIXME: Aren't file-regular-p and
                   ;; file-directory-p mutually exclusive?
                   (file-regular-p f)
                   (not (file-directory-p f)))
          (push f out)))
      out)))

(defun dir-locals-find-file (file)
  "Find the directory-local variables for FILE.
This searches upward in the directory tree from FILE.
It stops at the first directory that has been registered in
`dir-locals-directory-cache' or contains a `dir-locals-file'.
If it finds an entry in the cache, it checks that it is valid.
A cache entry with no modification time element (normally, one that
has been assigned directly using `dir-locals-set-directory-class', not
set from a file) is always valid.
A cache entry based on a `dir-locals-file' is valid if the modification
time stored in the cache matches the current file modification time.
If not, the cache entry is cleared so that the file will be re-read.

This function returns either:
  - nil (no directory local variables found),
  - the matching entry from `dir-locals-directory-cache' (a list),
  - or the full path to the directory (a string) containing at
    least one `dir-locals-file' in the case of no valid cache
    entry."
  (setq file (expand-file-name file))
  (let* ((locals-dir (locate-dominating-file (file-name-directory file)
                                             #'dir-locals--all-files))
         dir-elt)
    ;; `locate-dominating-file' may have abbreviated the name.
    (when locals-dir
      (setq locals-dir (expand-file-name locals-dir)))
    ;; Find the best cached value in `dir-locals-directory-cache'.
    (dolist (elt dir-locals-directory-cache)
      (when (and (string-prefix-p (car elt) file
                                  (memq system-type
                                        '(windows-nt cygwin ms-dos)))
                 (> (length (car elt)) (length (car dir-elt))))
        (setq dir-elt elt)))
    (if (and dir-elt
             (or (null locals-dir)
                 (<= (length locals-dir)
                     (length (car dir-elt)))))
        ;; Found a potential cache entry.  Check validity.
        ;; A cache entry with no MTIME is assumed to always be valid
        ;; (ie, set directly, not from a dir-locals file).
        ;; Note, we don't bother to check that there is a matching class
        ;; element in dir-locals-class-alist, since that's done by
        ;; dir-locals-set-directory-class.
        (if (or (null (nth 2 dir-elt))
                (let ((cached-files (dir-locals--all-files (car dir-elt))))
                  ;; The entry MTIME should match the most recent
                  ;; MTIME among matching files.
                  (and cached-files
		       (equal (nth 2 dir-elt)
			      (let ((latest 0))
				(dolist (f cached-files latest)
				  (let ((f-time
					 (file-attribute-modification-time
					  (file-attributes f))))
				    (if (time-less-p latest f-time)
					(setq latest f-time)))))))))
            ;; This cache entry is OK.
            dir-elt
          ;; This cache entry is invalid; clear it.
          (setq dir-locals-directory-cache
                (delq dir-elt dir-locals-directory-cache))
          ;; Return the first existing dir-locals file.  Might be the same
          ;; as dir-elt's, might not (eg latter might have been deleted).
          locals-dir)
      ;; No cache entry.
      locals-dir)))

(declare-function map-merge-with "map" (type function &rest maps))
(declare-function map-merge "map" (type &rest maps))

(defun dir-locals--get-sort-score (node)
  "Return a number used for sorting the definitions of dir locals.
NODE is assumed to be a cons cell where the car is either a
string or a symbol representing a mode name.

If it is a mode then the depth of the mode (ie, how many parents
that mode has) will be returned.

If it is a string then the length of the string plus 1000 will be
returned.

Otherwise it returns -1.

That way the value can be used to sort the list such that deeper
modes will be after the other modes.  This will be followed by
directory entries in order of length.  If the entries are all
applied in order then that means the more specific modes will
  override the values specified by the earlier modes and directory
variables will override modes."
  (let ((key (car node)))
    (cond ((null key) -1)
          ((symbolp key)
           (let ((mode key)
                 (depth 0))
             (while (setq mode (get mode 'derived-mode-parent))
               (setq depth (1+ depth)))
             depth))
          ((stringp key)
           (+ 1000 (length key)))
          (t -2))))

(defun dir-locals--sort-variables (variables)
  "Sorts VARIABLES so that applying them in order has the right effect.
The variables are compared by dir-locals--get-sort-score.
Directory entries are then recursively sorted using the same
criteria."
  (setq variables (sort variables
                        (lambda (a b)
                          (< (dir-locals--get-sort-score a)
                             (dir-locals--get-sort-score b)))))
  (dolist (n variables)
    (when (stringp (car n))
      (setcdr n (dir-locals--sort-variables (cdr n)))))

  variables)

(defun dir-locals-read-from-dir (dir)
  "Load all variables files in DIR and register a new class and instance.
DIR is the absolute name of a directory, which must contain at
least one dir-local file (which is a file holding variables to
apply).
Return the new class name, which is a symbol named DIR."
  (let* ((class-name (intern dir))
         (files (dir-locals--all-files dir))
	 ;; If there was a problem, use the values we could get but
	 ;; don't let the cache prevent future reads.
	 (latest 0) (success 0)
         (variables))
    (with-demoted-errors "Error reading dir-locals: %S"
      (dolist (file files)
	(let ((file-time (file-attribute-modification-time
			  (file-attributes file))))
	  (if (time-less-p latest file-time)
	    (setq latest file-time)))
        (with-temp-buffer
          (insert-file-contents file)
          (let ((newvars
                 (condition-case-unless-debug nil
                     ;; As a defensive measure, we do not allow
                     ;; circular data in the file/dir-local data.
                     (let ((read-circle nil))
                       (read (current-buffer)))
                   (end-of-file nil))))
            (setq variables
                  ;; Try and avoid loading `map' since that also loads cl-lib
                  ;; which then might hamper bytecomp warnings (bug#30635).
                  (if (not (and newvars variables))
                      (or newvars variables)
                    (require 'map)
                    (map-merge-with 'list (lambda (a b) (map-merge 'list a b))
                                    variables
                                    newvars))))))
      (setq success latest))
    (setq variables (dir-locals--sort-variables variables))
    (dir-locals-set-class-variables class-name variables)
    (dir-locals-set-directory-class dir class-name success)
    class-name))

(define-obsolete-function-alias 'dir-locals-read-from-file
  'dir-locals-read-from-dir "25.1")

(defcustom enable-remote-dir-locals nil
  "Non-nil means dir-local variables will be applied to remote files."
  :version "24.3"
  :type 'boolean
  :group 'find-file)

(defvar hack-dir-local-variables--warned-coding nil)

(defun hack-dir-local-variables ()
  "Read per-directory local variables for the current buffer.
Store the directory-local variables in `dir-local-variables-alist'
and `file-local-variables-alist', without applying them.

This does nothing if either `enable-local-variables' or
`enable-dir-local-variables' are nil."
  (when (and enable-local-variables
	     enable-dir-local-variables
	     (or enable-remote-dir-locals
		 (not (file-remote-p (or (buffer-file-name)
					 default-directory)))))
    ;; Find the variables file.
    (let ((dir-or-cache (dir-locals-find-file
                         (or (buffer-file-name) default-directory)))
	  (class nil)
	  (dir-name nil))
      (cond
       ((stringp dir-or-cache)
	(setq dir-name dir-or-cache
	      class (dir-locals-read-from-dir dir-or-cache)))
       ((consp dir-or-cache)
	(setq dir-name (nth 0 dir-or-cache))
	(setq class (nth 1 dir-or-cache))))
      (when class
	(let ((variables
	       (dir-locals-collect-variables
		(dir-locals-get-class-variables class) dir-name nil)))
	  (when variables
	    (dolist (elt variables)
	      (if (eq (car elt) 'coding)
                  (unless hack-dir-local-variables--warned-coding
                    (setq hack-dir-local-variables--warned-coding t)
                    (display-warning 'files
                                     "Coding cannot be specified by dir-locals"))
		(unless (memq (car elt) '(eval mode))
		  (setq dir-local-variables-alist
			(assq-delete-all (car elt) dir-local-variables-alist)))
		(push elt dir-local-variables-alist)))
	    (hack-local-variables-filter variables dir-name)))))))

(defun hack-dir-local-variables-non-file-buffer ()
  "Apply directory-local variables to a non-file buffer.
For non-file buffers, such as Dired buffers, directory-local
variables are looked for in `default-directory' and its parent
directories."
  (hack-dir-local-variables)
  (hack-local-variables-apply))


(defcustom change-major-mode-with-file-name t
  "Non-nil means \\[write-file] should set the major mode from the file name.
However, the mode will not be changed if
\(1) a local variables list or the `-*-' line specifies a major mode, or
\(2) the current major mode is a \"special\" mode,
    not suitable for ordinary files, or
\(3) the new file name does not particularly specify any mode."
  :type 'boolean
  :group 'editing-basics)

(defvar after-set-visited-file-name-hook nil
  "Normal hook run just after setting visited file name of current buffer.")

(defun set-visited-file-name (filename &optional no-query along-with-file)
  "Change name of file visited in current buffer to FILENAME.
This also renames the buffer to correspond to the new file.
The next time the buffer is saved it will go in the newly specified file.
FILENAME nil or an empty string means mark buffer as not visiting any file.
Remember to delete the initial contents of the minibuffer
if you wish to pass an empty string as the argument.

The optional second argument NO-QUERY, if non-nil, inhibits asking for
confirmation in the case where another buffer is already visiting FILENAME.

The optional third argument ALONG-WITH-FILE, if non-nil, means that
the old visited file has been renamed to the new name FILENAME."
  (interactive "FSet visited file name: ")
  (if (buffer-base-buffer)
      (error "An indirect buffer cannot visit a file"))
  (let (truename old-try-locals)
    (if filename
	(setq filename
	      (if (string-equal filename "")
		  nil
		(expand-file-name filename))))
    (if filename
	(progn
	  (setq truename (file-truename filename))
	  (if find-file-visit-truename
	      (setq filename truename))))
    (if filename
	(let ((new-name (file-name-nondirectory filename)))
	  (if (string= new-name "")
	      (error "Empty file name"))))
    (let ((buffer (and filename (find-buffer-visiting filename))))
      (and buffer (not (eq buffer (current-buffer)))
	   (not no-query)
	   (not (y-or-n-p (format "A buffer is visiting %s; proceed? "
				  filename)))
	   (user-error "Aborted")))
    (or (equal filename buffer-file-name)
	(progn
	  (and filename (lock-buffer filename))
	  (unlock-buffer)))
    (setq old-try-locals (not (inhibit-local-variables-p))
	  buffer-file-name filename)
    (if filename			; make buffer name reflect filename.
	(let ((new-name (file-name-nondirectory buffer-file-name)))
	  (setq default-directory (file-name-directory buffer-file-name))
	  ;; If new-name == old-name, renaming would add a spurious <2>
	  ;; and it's considered as a feature in rename-buffer.
	  (or (string= new-name (buffer-name))
	      (rename-buffer new-name t))))
    (setq buffer-backed-up nil)
    (or along-with-file
	(clear-visited-file-modtime))
    ;; Abbreviate the file names of the buffer.
    (if truename
	(progn
	  (setq buffer-file-truename (abbreviate-file-name truename))
	  (if find-file-visit-truename
	      (setq buffer-file-name truename))))
    (setq buffer-file-number
	  (if filename
	      (nthcdr 10 (file-attributes buffer-file-name))
	    nil))
    ;; write-file-functions is normally used for things like ftp-find-file
    ;; that visit things that are not local files as if they were files.
    ;; Changing to visit an ordinary local file instead should flush the hook.
    (kill-local-variable 'write-file-functions)
    (kill-local-variable 'local-write-file-hooks)
    (kill-local-variable 'revert-buffer-function)
    (kill-local-variable 'backup-inhibited)
    ;; If buffer was read-only because of version control,
    ;; that reason is gone now, so make it writable.
    (if vc-mode
	(setq buffer-read-only nil))
    (kill-local-variable 'vc-mode)
    ;; Turn off backup files for certain file names.
    ;; Since this is a permanent local, the major mode won't eliminate it.
    (and buffer-file-name
	 backup-enable-predicate
	 (not (funcall backup-enable-predicate buffer-file-name))
	 (progn
	   (make-local-variable 'backup-inhibited)
	   (setq backup-inhibited t)))
    (let ((oauto buffer-auto-save-file-name))
      (cond ((null filename)
	     (setq buffer-auto-save-file-name nil))
	    ((not buffer-auto-save-file-name)
	     ;; If auto-save was not already on, turn it on if appropriate.
	     (and buffer-file-name auto-save-default (auto-save-mode t)))
	    (t
	     ;; If auto save is on, start using a new name. We
	     ;; deliberately don't rename or delete the old auto save
	     ;; for the old visited file name.  This is because
	     ;; perhaps the user wants to save the new state and then
	     ;; compare with the previous state from the auto save
	     ;; file.
	     (setq buffer-auto-save-file-name (make-auto-save-file-name))))
      ;; Rename the old auto save file if any.
      (and oauto buffer-auto-save-file-name
	   (file-exists-p oauto)
	   (rename-file oauto buffer-auto-save-file-name t)))
    (and buffer-file-name
	 (not along-with-file)
	 (set-buffer-modified-p t))
    ;; Update the major mode, if the file name determines it.
    (condition-case nil
	;; Don't change the mode if it is special.
	(or (not change-major-mode-with-file-name)
	    (get major-mode 'mode-class)
	    ;; Don't change the mode if the local variable list specifies it.
	    ;; The file name can influence whether the local variables apply.
	    (and old-try-locals
		 ;; h-l-v also checks it, but might as well be explicit.
		 (not (inhibit-local-variables-p))
		 (hack-local-variables t))
	    ;; TODO consider making normal-mode handle this case.
	    (let ((old major-mode))
	      (set-auto-mode t)
	      (or (eq old major-mode)
		  (hack-local-variables))))
      (error nil))
    (run-hooks 'after-set-visited-file-name-hook)))

(defun write-file (filename &optional confirm)
  "Write current buffer into file FILENAME.
This makes the buffer visit that file, and marks it as not modified.

Interactively, prompt for FILENAME.
If you specify just a directory name as FILENAME, that means to write
to a file in that directory.  In this case, the base name of the file
is the same as that of the file visited in the buffer, or the buffer
name sans leading directories, if any, if the buffer is not already
visiting a file.

You can also yank the file name into the minibuffer to edit it,
using \\<minibuffer-local-map>\\[next-history-element].

If optional second arg CONFIRM is non-nil, this function
asks for confirmation before overwriting an existing file.
Interactively, confirmation is required unless you supply a prefix argument."
;;  (interactive "FWrite file: ")
  (interactive
   (list (if buffer-file-name
	     (read-file-name "Write file: "
			     nil nil nil nil)
	   (read-file-name "Write file: " default-directory
			   (expand-file-name
			    (file-name-nondirectory (buffer-name))
			    default-directory)
			   nil nil))
	 (not current-prefix-arg)))
  (or (null filename) (string-equal filename "")
      (progn
	;; If arg is a directory name,
	;; use the default file name, but in that directory.
	(if (directory-name-p filename)
	    (setq filename (concat filename
				   (file-name-nondirectory
				    (or buffer-file-name (buffer-name))))))
	(and confirm
	     (file-exists-p filename)
	     ;; NS does its own confirm dialog.
	     (not (and (eq (framep-on-display) 'ns)
		       (listp last-nonmenu-event)
		       use-dialog-box))
	     (or (y-or-n-p (format-message
                            "File `%s' exists; overwrite? " filename))
		 (user-error "Canceled")))
	(set-visited-file-name filename (not confirm))))
  (set-buffer-modified-p t)
  ;; Make buffer writable if file is writable.
  (and buffer-file-name
       (file-writable-p buffer-file-name)
       (setq buffer-read-only nil))
  (save-buffer)
  ;; It's likely that the VC status at the new location is different from
  ;; the one at the old location.
  (vc-refresh-state))

(defun file-extended-attributes (filename)
  "Return an alist of extended attributes of file FILENAME.

Extended attributes are platform-specific metadata about the file,
such as SELinux context, list of ACL entries, etc."
  `((acl . ,(file-acl filename))
    (selinux-context . ,(file-selinux-context filename))))

(defun set-file-extended-attributes (filename attributes)
  "Set extended attributes of file FILENAME to ATTRIBUTES.

ATTRIBUTES must be an alist of file attributes as returned by
`file-extended-attributes'.
Value is t if the function succeeds in setting the attributes."
  (let (result rv)
    (dolist (elt attributes)
      (let ((attr (car elt))
	    (val (cdr elt)))
	(cond ((eq attr 'acl)
               (setq rv (set-file-acl filename val)))
	      ((eq attr 'selinux-context)
               (setq rv (set-file-selinux-context filename val))))
        (setq result (or result rv))))

    result))

(defun backup-buffer ()
  "Make a backup of the disk file visited by the current buffer, if appropriate.
This is normally done before saving the buffer the first time.

A backup may be done by renaming or by copying; see documentation of
variable `make-backup-files'.  If it's done by renaming, then the file is
no longer accessible under its old name.

The value is non-nil after a backup was made by renaming.
It has the form (MODES EXTENDED-ATTRIBUTES BACKUPNAME).
MODES is the result of `file-modes' on the original
file; this means that the caller, after saving the buffer, should change
the modes of the new file to agree with the old modes.
EXTENDED-ATTRIBUTES is the result of `file-extended-attributes'
on the original file; this means that the caller, after saving
the buffer, should change the extended attributes of the new file
to agree with the old attributes.
BACKUPNAME is the backup file name, which is the old file renamed."
  (when (and make-backup-files (not backup-inhibited) (not buffer-backed-up))
    (let ((attributes (file-attributes buffer-file-name)))
      (when (and attributes (memq (aref (elt attributes 8) 0) '(?- ?l)))
	;; If specified name is a symbolic link, chase it to the target.
	;; This makes backups in the directory where the real file is.
	(let* ((real-file-name (file-chase-links buffer-file-name))
	       (backup-info (find-backup-file-name real-file-name)))
	  (when backup-info
	    (let* ((backupname (car backup-info))
		   (targets (cdr backup-info))
		   (old-versions
		    ;; If have old versions to maybe delete,
		    ;; ask the user to confirm now, before doing anything.
		    ;; But don't actually delete til later.
		    (and targets
			 (booleanp delete-old-versions)
			 (or delete-old-versions
			     (y-or-n-p
			      (format "Delete excess backup versions of %s? "
				      real-file-name)))
			 targets))
		   (modes (file-modes buffer-file-name))
		   (extended-attributes
		    (file-extended-attributes buffer-file-name))
		   (copy-when-priv-mismatch
		    backup-by-copying-when-privileged-mismatch)
		   (make-copy
		    (or file-precious-flag backup-by-copying
			;; Don't rename a suid or sgid file.
			(and modes (< 0 (logand modes #o6000)))
			(not (file-writable-p
			      (file-name-directory real-file-name)))
			(and backup-by-copying-when-linked
			     (< 1 (file-nlinks real-file-name)))
			(and (or backup-by-copying-when-mismatch
				 (and (integerp copy-when-priv-mismatch)
				      (let ((attr (file-attributes
						   real-file-name
						   'integer)))
                                        (or (<= (file-attribute-user-id attr)
                                                copy-when-priv-mismatch)
                                            (<= (file-attribute-group-id attr)
                                                copy-when-priv-mismatch)))))
			     (not (file-ownership-preserved-p real-file-name
							      t)))))
		   setmodes)
	      (condition-case ()
		  (progn
		    ;; Actually make the backup file.
		    (if make-copy
			(backup-buffer-copy real-file-name backupname
					    modes extended-attributes)
		      ;; rename-file should delete old backup.
		      (rename-file real-file-name backupname t)
		      (setq setmodes (list modes extended-attributes
					   backupname)))
		    (setq buffer-backed-up t)
		    ;; Now delete the old versions, if desired.
		    (dolist (old-version old-versions)
		      (delete-file old-version)))
		(file-error nil))
	      ;; If trouble writing the backup, write it in .emacs.d/%backup%.
	      (when (not buffer-backed-up)
		(setq backupname (locate-user-emacs-file "%backup%~"))
		(message "Cannot write backup file; backing up in %s"
			 backupname)
		(sleep-for 1)
		(backup-buffer-copy real-file-name backupname
				    modes extended-attributes)
		(setq buffer-backed-up t))
	      setmodes)))))))

(defun backup-buffer-copy (from-name to-name modes extended-attributes)
  ;; Create temp files with strict access rights.  It's easy to
  ;; loosen them later, whereas it's impossible to close the
  ;; time-window of loose permissions otherwise.
  (with-file-modes ?\700
    (when (condition-case nil
	      ;; Try to overwrite old backup first.
	      (copy-file from-name to-name t t t)
	    (error t))
      (while (condition-case nil
		 (progn
		   (when (file-exists-p to-name)
		     (delete-file to-name))
		   (copy-file from-name to-name nil t t)
		   nil)
	       (file-already-exists t))
	;; The file was somehow created by someone else between
	;; `delete-file' and `copy-file', so let's try again.
	;; rms says "I think there is also a possible race
	;; condition for making backup files" (emacs-devel 20070821).
	nil)))
  ;; If set-file-extended-attributes fails, fall back on set-file-modes.
  (unless (and extended-attributes
	       (with-demoted-errors
		 (set-file-extended-attributes to-name extended-attributes)))
    (and modes
	 (set-file-modes to-name (logand modes #o1777)))))

(defvar file-name-version-regexp
  "\\(?:~\\|\\.~[-[:alnum:]:#@^._]+\\(?:~[[:digit:]]+\\)?~\\)"
  ;; The last ~[[:digit]]+ matches relative versions in git,
  ;; e.g. `foo.js.~HEAD~1~'.
  "Regular expression matching the backup/version part of a file name.
Used by `file-name-sans-versions'.")

(defun file-name-sans-versions (name &optional keep-backup-version)
  "Return file NAME sans backup versions or strings.
This is a separate procedure so your site-init or startup file can
redefine it.
If the optional argument KEEP-BACKUP-VERSION is non-nil,
we do not remove backup version numbers, only true file version numbers.
See also `file-name-version-regexp'."
  (let ((handler (find-file-name-handler name 'file-name-sans-versions)))
    (if handler
	(funcall handler 'file-name-sans-versions name keep-backup-version)
      (substring name 0
		 (unless keep-backup-version
                   (string-match (concat file-name-version-regexp "\\'")
                                 name))))))

(defun file-ownership-preserved-p (file &optional group)
  "Return t if deleting FILE and rewriting it would preserve the owner.
Return also t if FILE does not exist.  If GROUP is non-nil, check whether
the group would be preserved too."
  (let ((handler (find-file-name-handler file 'file-ownership-preserved-p)))
    (if handler
	(funcall handler 'file-ownership-preserved-p file group)
      (let ((attributes (file-attributes file 'integer)))
	;; Return t if the file doesn't exist, since it's true that no
	;; information would be lost by an (attempted) delete and create.
	(or (null attributes)
	    (and (or (= (file-attribute-user-id attributes) (user-uid))
		     ;; Files created on Windows by Administrator (RID=500)
		     ;; have the Administrators group (RID=544) recorded as
		     ;; their owner.  Rewriting them will still preserve the
		     ;; owner.
		     (and (eq system-type 'windows-nt)
			  (= (user-uid) 500)
			  (= (file-attribute-user-id attributes) 544)))
		 (or (not group)
		     ;; On BSD-derived systems files always inherit the parent
		     ;; directory's group, so skip the group-gid test.
		     (memq system-type '(berkeley-unix darwin gnu/kfreebsd))
		     (= (file-attribute-group-id attributes) (group-gid)))
		 (let* ((parent (or (file-name-directory file) "."))
			(parent-attributes (file-attributes parent 'integer)))
		   (and parent-attributes
			;; On some systems, a file created in a setuid directory
			;; inherits that directory's owner.
			(or
			 (= (file-attribute-user-id parent-attributes)
			    (user-uid))
			 (string-match
			  "^...[^sS]"
			  (file-attribute-modes parent-attributes)))
			;; On many systems, a file created in a setgid directory
			;; inherits that directory's group.  On some systems
			;; this happens even if the setgid bit is not set.
			(or (not group)
			    (= (file-attribute-group-id parent-attributes)
			       (file-attribute-group-id attributes)))))))))))

(defun file-name-sans-extension (filename)
  "Return FILENAME sans final \"extension\".
The extension, in a file name, is the part that begins with the last `.',
except that a leading `.' of the file name, if there is one, doesn't count."
  (save-match-data
    (let ((file (file-name-sans-versions (file-name-nondirectory filename)))
	  directory)
      (if (and (string-match "\\.[^.]*\\'" file)
	       (not (eq 0 (match-beginning 0))))
	  (if (setq directory (file-name-directory filename))
	      ;; Don't use expand-file-name here; if DIRECTORY is relative,
	      ;; we don't want to expand it.
	      (concat directory (substring file 0 (match-beginning 0)))
	    (substring file 0 (match-beginning 0)))
	filename))))

(defun file-name-extension (filename &optional period)
  "Return FILENAME's final \"extension\".
The extension, in a file name, is the part that begins with the last `.',
excluding version numbers and backup suffixes, except that a leading `.'
of the file name, if there is one, doesn't count.
Return nil for extensionless file names such as `foo'.
Return the empty string for file names such as `foo.'.

By default, the returned value excludes the period that starts the
extension, but if the optional argument PERIOD is non-nil, the period
is included in the value, and in that case, if FILENAME has no
extension, the value is \"\"."
  (save-match-data
    (let ((file (file-name-sans-versions (file-name-nondirectory filename))))
      (if (and (string-match "\\.[^.]*\\'" file)
	       (not (eq 0 (match-beginning 0))))
          (substring file (+ (match-beginning 0) (if period 0 1)))
        (if period
            "")))))

(defun file-name-base (&optional filename)
  "Return the base name of the FILENAME: no directory, no extension."
  (declare (advertised-calling-convention (filename) "27.1"))
  (file-name-sans-extension
   (file-name-nondirectory (or filename (buffer-file-name)))))

(defcustom make-backup-file-name-function
  #'make-backup-file-name--default-function
  "A function that `make-backup-file-name' uses to create backup file names.
The function receives a single argument, the original file name.

If you change this, you may need to change `backup-file-name-p' and
`file-name-sans-versions' too.

You could make this buffer-local to do something special for specific files.

For historical reasons, a value of nil means to use the default function.
This should not be relied upon.

See also `backup-directory-alist'."
  :version "24.4"     ; nil -> make-backup-file-name--default-function
  :group 'backup
  :type '(choice (const :tag "Deprecated way to get the default function" nil)
		 (function :tag "Function")))

(defcustom backup-directory-alist nil
  "Alist of filename patterns and backup directory names.
Each element looks like (REGEXP . DIRECTORY).  Backups of files with
names matching REGEXP will be made in DIRECTORY.  DIRECTORY may be
relative or absolute.  If it is absolute, so that all matching files
are backed up into the same directory, the file names in this
directory will be the full name of the file backed up with all
directory separators changed to `!' to prevent clashes.  This will not
work correctly if your filesystem truncates the resulting name.

For the common case of all backups going into one directory, the alist
should contain a single element pairing \".\" with the appropriate
directory name.

If this variable is nil, or it fails to match a filename, the backup
is made in the original file's directory.

On MS-DOS filesystems without long names this variable is always
ignored."
  :group 'backup
  :type '(repeat (cons (regexp :tag "Regexp matching filename")
		       (directory :tag "Backup directory name"))))

(defun normal-backup-enable-predicate (name)
  "Default `backup-enable-predicate' function.
Checks for files in `temporary-file-directory',
`small-temporary-file-directory', and \"/tmp\"."
  (let ((temporary-file-directory temporary-file-directory)
	caseless)
    ;; On MS-Windows, file-truename will convert short 8+3 aliases to
    ;; their long file-name equivalents, so compare-strings does TRT.
    (if (memq system-type '(ms-dos windows-nt))
	(setq temporary-file-directory (file-truename temporary-file-directory)
	      name (file-truename name)
	      caseless t))
    (not (or (let ((comp (compare-strings temporary-file-directory 0 nil
					  name 0 nil caseless)))
	       ;; Directory is under temporary-file-directory.
	       (and (not (eq comp t))
		    (< comp (- (length temporary-file-directory)))))
	     (let ((comp (compare-strings "/tmp" 0 nil
					  name 0 nil)))
	       ;; Directory is under /tmp.
	       (and (not (eq comp t))
		    (< comp (- (length "/tmp")))))
	     (if small-temporary-file-directory
		 (let ((comp (compare-strings small-temporary-file-directory
					      0 nil
					      name 0 nil caseless)))
		   ;; Directory is under small-temporary-file-directory.
		   (and (not (eq comp t))
			(< comp (- (length small-temporary-file-directory))))))))))

(defun make-backup-file-name (file)
  "Create the non-numeric backup file name for FILE.
This calls the function that `make-backup-file-name-function' specifies,
with a single argument FILE."
  (funcall (or make-backup-file-name-function
               #'make-backup-file-name--default-function)
           file))

(defun make-backup-file-name--default-function (file)
  "Default function for `make-backup-file-name'.
Normally this just returns FILE's name with `~' appended.
It searches for a match for FILE in `backup-directory-alist'.
If the directory for the backup doesn't exist, it is created."
  (if (and (eq system-type 'ms-dos)
           (not (msdos-long-file-names)))
      (let ((fn (file-name-nondirectory file)))
        (concat (file-name-directory file)
                (or (and (string-match "\\`[^.]+\\'" fn)
                         (concat (match-string 0 fn) ".~"))
                    (and (string-match "\\`[^.]+\\.\\(..?\\)?" fn)
                         (concat (match-string 0 fn) "~")))))
    (concat (make-backup-file-name-1 file) "~")))

(defun make-backup-file-name-1 (file)
  "Subroutine of `make-backup-file-name--default-function'.
The function `find-backup-file-name' also uses this."
  (let ((alist backup-directory-alist)
	elt backup-directory abs-backup-directory)
    (while alist
      (setq elt (pop alist))
      (if (string-match (car elt) file)
	  (setq backup-directory (cdr elt)
		alist nil)))
    ;; If backup-directory is relative, it should be relative to the
    ;; file's directory.  By expanding explicitly here, we avoid
    ;; depending on default-directory.
    (if backup-directory
	(setq abs-backup-directory
	      (expand-file-name backup-directory
				(file-name-directory file))))
    (if (and abs-backup-directory (not (file-exists-p abs-backup-directory)))
	(condition-case nil
	    (make-directory abs-backup-directory 'parents)
	  (file-error (setq backup-directory nil
			    abs-backup-directory nil))))
    (if (null backup-directory)
	file
      (if (file-name-absolute-p backup-directory)
	  (progn
	    (when (memq system-type '(windows-nt ms-dos cygwin))
	      ;; Normalize DOSish file names: downcase the drive
	      ;; letter, if any, and replace the leading "x:" with
	      ;; "/drive_x".
	      (or (file-name-absolute-p file)
		  (setq file (expand-file-name file))) ; make defaults explicit
              (cond
               ((file-remote-p file)
                ;; Remove the leading slash, if any, to prevent
                ;; convert-standard-filename from converting that to a
                ;; backslash.
                (and (memq (aref file 0) '(?/ ?\\))
                     (setq file (substring file 1)))
	        ;; Replace any invalid file-name characters, then
	        ;; prepend the leading slash back.
                (setq file (concat "/" (convert-standard-filename file))))
               (t
	        ;; Replace any invalid file-name characters.
	        (setq file (expand-file-name (convert-standard-filename file)))
	        (if (eq (aref file 1) ?:)
		    (setq file (concat "/"
				       "drive_"
				       (char-to-string (downcase (aref file 0)))
				       (if (eq (aref file 2) ?/)
					   ""
				         "/")
				       (substring file 2)))))))
	    ;; Make the name unique by substituting directory
	    ;; separators.  It may not really be worth bothering about
	    ;; doubling `!'s in the original name...
	    (expand-file-name
	     (subst-char-in-string
	      ?/ ?!
	      (replace-regexp-in-string "!" "!!" file))
	     backup-directory))
	(expand-file-name (file-name-nondirectory file)
			  (file-name-as-directory abs-backup-directory))))))

(defun backup-file-name-p (file)
  "Return non-nil if FILE is a backup file name (numeric or not).
This is a separate function so you can redefine it for customization.
You may need to redefine `file-name-sans-versions' as well."
    (string-match "~\\'" file))

(defvar backup-extract-version-start)

;; This is used in various files.
;; The usage of backup-extract-version-start is not very clean,
;; but I can't see a good alternative, so as of now I am leaving it alone.
(defun backup-extract-version (fn)
  "Given the name of a numeric backup file, FN, return the backup number.
Uses the free variable `backup-extract-version-start', whose value should be
the index in the name where the version number begins."
  (if (and (string-match "[0-9]+~/?$" fn backup-extract-version-start)
	   (= (match-beginning 0) backup-extract-version-start))
      (string-to-number (substring fn backup-extract-version-start -1))
      0))

(defun find-backup-file-name (fn)
  "Find a file name for a backup file FN, and suggestions for deletions.
Value is a list whose car is the name for the backup file
and whose cdr is a list of old versions to consider deleting now.
If the value is nil, don't make a backup.
Uses `backup-directory-alist' in the same way as
`make-backup-file-name--default-function' does."
  (let ((handler (find-file-name-handler fn 'find-backup-file-name)))
    ;; Run a handler for this function so that ange-ftp can refuse to do it.
    (if handler
	(funcall handler 'find-backup-file-name fn)
      (if (or (eq version-control 'never)
	      ;; We don't support numbered backups on plain MS-DOS
	      ;; when long file names are unavailable.
	      (and (eq system-type 'ms-dos)
		   (not (msdos-long-file-names))))
	  (list (make-backup-file-name fn))
	(let* ((basic-name (make-backup-file-name-1 fn))
	       (base-versions (concat (file-name-nondirectory basic-name)
				      ".~"))
	       (backup-extract-version-start (length base-versions))
	       (high-water-mark 0)
	       (number-to-delete 0)
	       possibilities deserve-versions-p versions)
	  (condition-case ()
	      (setq possibilities (file-name-all-completions
				   base-versions
				   (file-name-directory basic-name))
		    versions (sort (mapcar #'backup-extract-version
					   possibilities)
				   #'<)
		    high-water-mark (apply 'max 0 versions)
		    deserve-versions-p (or version-control
					   (> high-water-mark 0))
		    number-to-delete (- (length versions)
					kept-old-versions
					kept-new-versions
					-1))
	    (file-error (setq possibilities nil)))
	  (if (not deserve-versions-p)
	      (list (make-backup-file-name fn))
	    (cons (format "%s.~%d~" basic-name (1+ high-water-mark))
		  (if (and (> number-to-delete 0)
			   ;; Delete nothing if kept-new-versions and
			   ;; kept-old-versions combine to an outlandish value.
			   (>= (+ kept-new-versions kept-old-versions -1) 0))
		      (mapcar (lambda (n)
				(format "%s.~%d~" basic-name n))
			      (let ((v (nthcdr kept-old-versions versions)))
				(rplacd (nthcdr (1- number-to-delete) v) ())
				v))))))))))

(defun file-nlinks (filename)
  "Return number of names file FILENAME has."
  (car (cdr (file-attributes filename))))

(defun file-relative-name (filename &optional directory)
  "Convert FILENAME to be relative to DIRECTORY (default: `default-directory').
This function returns a relative file name that is equivalent to FILENAME
when used with that default directory as the default.
If FILENAME is a relative file name, it will be interpreted as existing in
`default-directory'.
If FILENAME and DIRECTORY lie on different machines or on different drives
on a DOS/Windows machine, it returns FILENAME in expanded form."
  (save-match-data
    (setq directory
	  (file-name-as-directory (expand-file-name (or directory
							default-directory))))
    (setq filename (expand-file-name filename))
    (let ((fremote (file-remote-p filename))
	  (dremote (file-remote-p directory))
	  (fold-case (or (file-name-case-insensitive-p filename)
			 read-file-name-completion-ignore-case)))
      (if ;; Conditions for separate trees
	  (or
	   ;; Test for different filesystems on DOS/Windows
	   (and
	    ;; Should `cygwin' really be included here?  --stef
	    (memq system-type '(ms-dos cygwin windows-nt))
	    (or
	     ;; Test for different drive letters
	     (not (eq t (compare-strings filename 0 2 directory 0 2 fold-case)))
	     ;; Test for UNCs on different servers
	     (not (eq t (compare-strings
			 (progn
			   (if (string-match "\\`//\\([^:/]+\\)/" filename)
			       (match-string 1 filename)
			     ;; Windows file names cannot have ? in
			     ;; them, so use that to detect when
			     ;; neither FILENAME nor DIRECTORY is a
			     ;; UNC.
			     "?"))
			 0 nil
			 (progn
			   (if (string-match "\\`//\\([^:/]+\\)/" directory)
			       (match-string 1 directory)
			     "?"))
			 0 nil t)))))
	   ;; Test for different remote file system identification
	   (not (equal fremote dremote)))
	  filename
        (let ((ancestor ".")
	      (filename-dir (file-name-as-directory filename)))
          (while (not
		  (or (string-prefix-p directory filename-dir fold-case)
		      (string-prefix-p directory filename fold-case)))
            (setq directory (file-name-directory (substring directory 0 -1))
		  ancestor (if (equal ancestor ".")
			       ".."
			     (concat "../" ancestor))))
          ;; Now ancestor is empty, or .., or ../.., etc.
          (if (string-prefix-p directory filename fold-case)
	      ;; We matched within FILENAME's directory part.
	      ;; Add the rest of FILENAME onto ANCESTOR.
	      (let ((rest (substring filename (length directory))))
		(if (and (equal ancestor ".") (not (equal rest "")))
		    ;; But don't bother with ANCESTOR if it would give us `./'.
		    rest
		  (concat (file-name-as-directory ancestor) rest)))
            ;; We matched FILENAME's directory equivalent.
            ancestor))))))

(defun save-buffer (&optional arg)
  "Save current buffer in visited file if modified.
Variations are described below.

By default, makes the previous version into a backup file
 if previously requested or if this is the first save.
Prefixed with one \\[universal-argument], marks this version
 to become a backup when the next save is done.
Prefixed with two \\[universal-argument]'s,
 makes the previous version into a backup file.
Prefixed with three \\[universal-argument]'s, marks this version
 to become a backup when the next save is done,
 and makes the previous version into a backup file.

With a numeric prefix argument of 0, never make the previous version
into a backup file.

Note that the various variables that control backups, such
as `version-control', `backup-enable-predicate', `vc-make-backup-files',
and `backup-inhibited', to name just the more popular ones, still
control whether a backup will actually be produced, even when you
invoke this command prefixed with two or three \\[universal-argument]'s.

If a file's name is FOO, the names of its numbered backup versions are
 FOO.~i~ for various integers i.  A non-numbered backup file is called FOO~.
Numeric backups (rather than FOO~) will be made if value of
 `version-control' is not the atom `never' and either there are already
 numeric versions of the file being backed up, or `version-control' is
 non-nil.
We don't want excessive versions piling up, so there are variables
 `kept-old-versions', which tells Emacs how many oldest versions to keep,
 and `kept-new-versions', which tells how many newest versions to keep.
 Defaults are 2 old versions and 2 new.
`dired-kept-versions' controls dired's clean-directory (.) command.
If `delete-old-versions' is nil, system will query user
 before trimming versions.  Otherwise it does it silently.

If `vc-make-backup-files' is nil, which is the default,
 no backup files are made for files managed by version control.
 (This is because the version control system itself records previous versions.)

See the subroutine `basic-save-buffer' for more information."
  (interactive "p")
  (let ((modp (buffer-modified-p))
	(make-backup-files (or (and make-backup-files (not (eq arg 0)))
			       (memq arg '(16 64)))))
    (and modp (memq arg '(16 64)) (setq buffer-backed-up nil))
    ;; We used to display the message below only for files > 50KB, but
    ;; then Rmail-mbox never displays it due to buffer swapping.  If
    ;; the test is ever re-introduced, be sure to handle saving of
    ;; Rmail files.
    (if (and modp
             (buffer-file-name)
             (not noninteractive)
             (not save-silently))
	(message "Saving file %s..." (buffer-file-name)))
    (basic-save-buffer (called-interactively-p 'any))
    (and modp (memq arg '(4 64)) (setq buffer-backed-up nil))))

(defun delete-auto-save-file-if-necessary (&optional force)
  "Delete auto-save file for current buffer if `delete-auto-save-files' is t.
Normally delete only if the file was written by this Emacs since
the last real save, but optional arg FORCE non-nil means delete anyway."
  (and buffer-auto-save-file-name delete-auto-save-files
       (not (string= buffer-file-name buffer-auto-save-file-name))
       (or force (recent-auto-save-p))
       (progn
	 (condition-case ()
	     (delete-file buffer-auto-save-file-name)
	   (file-error nil))
	 (set-buffer-auto-saved))))

(defvar auto-save-hook nil
  "Normal hook run just before auto-saving.")

(defcustom before-save-hook nil
  "Normal hook that is run before a buffer is saved to its file.
Used only by `save-buffer'."
  :options '(copyright-update time-stamp)
  :type 'hook
  :group 'files)

(defcustom after-save-hook nil
  "Normal hook that is run after a buffer is saved to its file.
Used only by `save-buffer'."
  :options '(executable-make-buffer-file-executable-if-script-p)
  :type 'hook
  :group 'files)

(defvar save-buffer-coding-system nil
  "If non-nil, use this coding system for saving the buffer.
More precisely, use this coding system in place of the
value of `buffer-file-coding-system', when saving the buffer.
Calling `write-region' for any purpose other than saving the buffer
will still use `buffer-file-coding-system'; this variable has no effect
in such cases.")

(make-variable-buffer-local 'save-buffer-coding-system)
(put 'save-buffer-coding-system 'permanent-local t)

(defun basic-save-buffer (&optional called-interactively)
  "Save the current buffer in its visited file, if it has been modified.

The hooks `write-contents-functions', `local-write-file-hooks'
and `write-file-functions' get a chance to do the job of saving;
if they do not, then the buffer is saved in the visited file in
the usual way.

Before and after saving the buffer, this function runs
`before-save-hook' and `after-save-hook', respectively."
  (interactive '(called-interactively))
  (save-current-buffer
    ;; In an indirect buffer, save its base buffer instead.
    (if (buffer-base-buffer)
	(set-buffer (buffer-base-buffer)))
    (if (or (buffer-modified-p)
	    ;; Handle the case when no modification has been made but
	    ;; the file disappeared since visited.
	    (and buffer-file-name
		 (not (file-exists-p buffer-file-name))))
	(let ((recent-save (recent-auto-save-p))
	      setmodes)
	  (or (null buffer-file-name)
              (verify-visited-file-modtime (current-buffer))
	      (not (file-exists-p buffer-file-name))
	      (yes-or-no-p
	       (format
		"%s has changed since visited or saved.  Save anyway? "
		(file-name-nondirectory buffer-file-name)))
	      (user-error "Save not confirmed"))
	  (save-restriction
	    (widen)
	    (save-excursion
	      (and (> (point-max) (point-min))
		   (not find-file-literally)
                   (null buffer-read-only)
		   (/= (char-after (1- (point-max))) ?\n)
		   (not (and (eq selective-display t)
			     (= (char-after (1- (point-max))) ?\r)))
		   (or (eq require-final-newline t)
		       (eq require-final-newline 'visit-save)
		       (and require-final-newline
			    (y-or-n-p
			     (format "Buffer %s does not end in newline.  Add one? "
				     (buffer-name)))))
		   (save-excursion
		     (goto-char (point-max))
		     (insert ?\n))))
	    ;; Don't let errors prevent saving the buffer.
	    (with-demoted-errors (run-hooks 'before-save-hook))
            ;; Give `write-contents-functions' a chance to
            ;; short-circuit the whole process.
	    (unless (run-hook-with-args-until-success 'write-contents-functions)
              ;; If buffer has no file name, ask user for one.
              (or buffer-file-name
                  (let ((filename
                         (expand-file-name
                          (read-file-name "File to save in: "
                                          nil (expand-file-name (buffer-name))))))
                    (if (file-exists-p filename)
                        (if (file-directory-p filename)
                            ;; Signal an error if the user specified the name of an
                            ;; existing directory.
                            (error "%s is a directory" filename)
                          (unless (y-or-n-p (format-message
                                             "File `%s' exists; overwrite? "
                                             filename))
                            (error "Canceled"))))
                    (set-visited-file-name filename)))
              ;; Support VC version backups.
	      (vc-before-save)
	      (or (run-hook-with-args-until-success 'local-write-file-hooks)
	          (run-hook-with-args-until-success 'write-file-functions)
	          ;; If a hook returned t, file is already "written".
	          ;; Otherwise, write it the usual way now.
	          (let ((dir (file-name-directory
			      (expand-file-name buffer-file-name))))
		    (unless (file-exists-p dir)
		      (if (y-or-n-p
		           (format-message
                            "Directory `%s' does not exist; create? " dir))
		          (make-directory dir t)
		        (error "Canceled")))
		    (setq setmodes (basic-save-buffer-1)))))
	    ;; Now we have saved the current buffer.  Let's make sure
	    ;; that buffer-file-coding-system is fixed to what
	    ;; actually used for saving by binding it locally.
            (when buffer-file-name
	      (if save-buffer-coding-system
		  (setq save-buffer-coding-system last-coding-system-used)
	        (setq buffer-file-coding-system last-coding-system-used))
	      (setq buffer-file-number
		    (nthcdr 10 (file-attributes buffer-file-name)))
	      (if setmodes
		  (condition-case ()
		      (progn
		        (unless
			    (with-demoted-errors
			        (set-file-modes buffer-file-name (car setmodes)))
			  (set-file-extended-attributes buffer-file-name
						        (nth 1 setmodes))))
		    (error nil)))
              ;; Support VC `implicit' locking.
	      (vc-after-save))
            ;; If the auto-save file was recent before this command,
	    ;; delete it now.
	    (delete-auto-save-file-if-necessary recent-save))
	  (run-hooks 'after-save-hook))
      (or noninteractive
          (not called-interactively)
          (files--message "(No changes need to be saved)")))))

;; This does the "real job" of writing a buffer into its visited file
;; and making a backup file.  This is what is normally done
;; but inhibited if one of write-file-functions returns non-nil.
;; It returns a value (MODES EXTENDED-ATTRIBUTES BACKUPNAME), like
;; backup-buffer.
(defun basic-save-buffer-1 ()
  (prog1
      (if save-buffer-coding-system
	  (let ((coding-system-for-write save-buffer-coding-system))
	    (basic-save-buffer-2))
	(basic-save-buffer-2))
    (if buffer-file-coding-system-explicit
	(setcar buffer-file-coding-system-explicit last-coding-system-used))))

;; This returns a value (MODES EXTENDED-ATTRIBUTES BACKUPNAME), like
;; backup-buffer.
(defun basic-save-buffer-2 ()
  (let (tempsetmodes setmodes)
    (if (not (file-writable-p buffer-file-name))
	(let ((dir (file-name-directory buffer-file-name)))
	  (if (not (file-directory-p dir))
	      (if (file-exists-p dir)
		  (error "%s is not a directory" dir)
		(error "%s: no such directory" dir))
	    (if (not (file-exists-p buffer-file-name))
		(error "Directory %s write-protected" dir)
	      (if (yes-or-no-p
		   (format
		    "File %s is write-protected; try to save anyway? "
		    (file-name-nondirectory
		     buffer-file-name)))
		  (setq tempsetmodes t)
		(error "Attempt to save to a file that you aren't allowed to write"))))))
    (or buffer-backed-up
	(setq setmodes (backup-buffer)))
    (let* ((dir (file-name-directory buffer-file-name))
           (dir-writable (file-writable-p dir)))
      (if (or (and file-precious-flag dir-writable)
              (and break-hardlink-on-save
                   (file-exists-p buffer-file-name)
                   (> (file-nlinks buffer-file-name) 1)
                   (or dir-writable
                       (error (concat "Directory %s write-protected; "
                                      "cannot break hardlink when saving")
                              dir))))
	  ;; Write temp name, then rename it.
	  ;; This requires write access to the containing dir,
	  ;; which is why we don't try it if we don't have that access.
	  (let ((realname buffer-file-name)
		tempname
		(old-modtime (visited-file-modtime)))
	    ;; Create temp files with strict access rights.  It's easy to
	    ;; loosen them later, whereas it's impossible to close the
	    ;; time-window of loose permissions otherwise.
	    (condition-case err
		(progn
		  (clear-visited-file-modtime)
		  ;; Call write-region in the appropriate way
		  ;; for saving the buffer.
		  (setq tempname
			(make-temp-file
			 (expand-file-name "tmp" dir)))
		  ;; Pass in nil&nil rather than point-min&max
		  ;; cause we're saving the whole buffer.
		  ;; write-region-annotate-functions may use it.
		  (write-region nil nil tempname nil realname
				buffer-file-truename)
		  (when save-silently (message nil)))
	      ;; If we failed, restore the buffer's modtime.
	      (error (set-visited-file-modtime old-modtime)
		     (signal (car err) (cdr err))))
	    ;; Since we have created an entirely new file,
	    ;; make sure it gets the right permission bits set.
	    (setq setmodes (or setmodes
 			       (list (or (file-modes buffer-file-name)
					 (logand ?\666 (default-file-modes)))
				     (file-extended-attributes buffer-file-name)
				     buffer-file-name)))
	    ;; We succeeded in writing the temp file,
	    ;; so rename it.
	    (rename-file tempname buffer-file-name t))
	;; If file not writable, see if we can make it writable
	;; temporarily while we write it.
	;; But no need to do so if we have just backed it up
	;; (setmodes is set) because that says we're superseding.
	(cond ((and tempsetmodes (not setmodes))
	       ;; Change the mode back, after writing.
	       (setq setmodes (list (file-modes buffer-file-name)
				    (file-extended-attributes buffer-file-name)
				    buffer-file-name))
	       ;; If set-file-extended-attributes fails, fall back on
	       ;; set-file-modes.
	       (unless
		   (with-demoted-errors
		     (set-file-extended-attributes buffer-file-name
						   (nth 1 setmodes)))
		 (set-file-modes buffer-file-name
				 (logior (car setmodes) 128)))))
	(let (success)
	  (unwind-protect
	      (progn
                ;; Pass in nil&nil rather than point-min&max to indicate
                ;; we're saving the buffer rather than just a region.
                ;; write-region-annotate-functions may make use of it.
                (write-region nil nil
                              buffer-file-name nil t buffer-file-truename)
                (when save-silently (message nil))
		(setq success t))
	    ;; If we get an error writing the new file, and we made
	    ;; the backup by renaming, undo the backing-up.
	    (and setmodes (not success)
		 (progn
		   (rename-file (nth 2 setmodes) buffer-file-name t)
		   (setq buffer-backed-up nil)))))))
    setmodes))

(declare-function diff-no-select "diff"
		  (old new &optional switches no-async buf))

(defvar save-some-buffers--switch-window-callback nil)

(defvar save-some-buffers-action-alist
  `((?\C-r
     ,(lambda (buf)
        (if (not enable-recursive-minibuffers)
            (progn (display-buffer buf)
                   (setq other-window-scroll-buffer buf))
          (view-buffer buf (lambda (_) (exit-recursive-edit)))
          (recursive-edit))
        ;; Return nil to ask about BUF again.
        nil)
     ,(purecopy "view this buffer"))
    (?\C-f
     ,(lambda (buf)
        (funcall save-some-buffers--switch-window-callback buf)
        (setq quit-flag t))
     ,(purecopy "view this buffer and quit"))
    (?d ,(lambda (buf)
           (if (null (buffer-file-name buf))
               (message "Not applicable: no file")
             (require 'diff)            ;for diff-no-select.
             (let ((diffbuf (diff-no-select (buffer-file-name buf) buf
                                            nil 'noasync)))
               (if (not enable-recursive-minibuffers)
                   (progn (display-buffer diffbuf)
                          (setq other-window-scroll-buffer diffbuf))
                 (view-buffer diffbuf (lambda (_) (exit-recursive-edit)))
                 (recursive-edit))))
           ;; Return nil to ask about BUF again.
           nil)
	,(purecopy "view changes in this buffer")))
  "ACTION-ALIST argument used in call to `map-y-or-n-p'.")
(put 'save-some-buffers-action-alist 'risky-local-variable t)

(defvar buffer-save-without-query nil
  "Non-nil means `save-some-buffers' should save this buffer without asking.")
(make-variable-buffer-local 'buffer-save-without-query)

(defcustom save-some-buffers-default-predicate nil
  "Default predicate for `save-some-buffers'.

This allows you to stop `save-some-buffers' from asking
about certain files that you'd usually rather not save.

This function is called (with no parameters) from the buffer to
be saved."
  :group 'auto-save
  ;; FIXME nil should not be a valid option, let alone the default,
  ;; eg so that add-function can be used.
  :type '(choice (const :tag "Default" nil) function)
  :version "26.1")

(defun save-some-buffers (&optional arg pred)
  "Save some modified file-visiting buffers.  Asks user about each one.
You can answer `y' or SPC to save, `n' or DEL not to save, `C-r'
to look at the buffer in question with `view-buffer' before
deciding, `d' to view the differences using
`diff-buffer-with-file', `!' to save the buffer and all remaining
buffers without any further querying, `.' to save only the
current buffer and skip the remaining ones and `q' or RET to exit
the function without saving any more buffers.  `C-h' displays a
help message describing these options.

This command first saves any buffers where `buffer-save-without-query' is
non-nil, without asking.

Optional argument ARG (interactively, prefix argument) non-nil means save
all with no questions.
Optional second argument PRED determines which buffers are considered:
If PRED is nil, all the file-visiting buffers are considered.
If PRED is t, then certain non-file buffers will also be considered.
If PRED is a zero-argument function, it indicates for each buffer whether
to consider it or not when called with that buffer current.
PRED defaults to the value of `save-some-buffers-default-predicate'.

See `save-some-buffers-action-alist' if you want to
change the additional actions you can take on files."
  (interactive "P")
  (unless pred
    (setq pred save-some-buffers-default-predicate))
  (let* ((switched-buffer nil)
         (save-some-buffers--switch-window-callback
          (lambda (buffer)
            (setq switched-buffer buffer)))
         queried autosaved-buffers
	 files-done abbrevs-done)
    (unwind-protect
        (save-window-excursion
          (dolist (buffer (buffer-list))
	    ;; First save any buffers that we're supposed to save
	    ;; unconditionally.  That way the following code won't ask
	    ;; about them.
	    (with-current-buffer buffer
	      (when (and buffer-save-without-query (buffer-modified-p))
	        (push (buffer-name) autosaved-buffers)
	        (save-buffer))))
          ;; Ask about those buffers that merit it,
          ;; and record the number thus saved.
          (setq files-done
	        (map-y-or-n-p
                 (lambda (buffer)
	           ;; Note that killing some buffers may kill others via
	           ;; hooks (e.g. Rmail and its viewing buffer).
	           (and (buffer-live-p buffer)
		        (buffer-modified-p buffer)
                        (not (buffer-base-buffer buffer))
                        (or
                         (buffer-file-name buffer)
                         (with-current-buffer buffer
                           (or (eq buffer-offer-save 'always)
                               (and pred buffer-offer-save
                                    (> (buffer-size) 0)))))
                        (or (not (functionp pred))
                            (with-current-buffer buffer (funcall pred)))
                        (if arg
                            t
                          (setq queried t)
                          (if (buffer-file-name buffer)
                              (format "Save file %s? "
                                      (buffer-file-name buffer))
                            (format "Save buffer %s? "
                                    (buffer-name buffer))))))
                 (lambda (buffer)
                   (with-current-buffer buffer
                     (save-buffer)))
                 (buffer-list)
	         '("buffer" "buffers" "save")
	         save-some-buffers-action-alist))
          ;; Maybe to save abbrevs, and record whether
          ;; we either saved them or asked to.
          (and save-abbrevs abbrevs-changed
	       (progn
	         (if (or arg
		         (eq save-abbrevs 'silently)
		         (y-or-n-p (format "Save abbrevs in %s? "
                                           abbrev-file-name)))
		     (write-abbrev-file nil))
	         ;; Don't keep bothering user if he says no.
	         (setq abbrevs-changed nil)
	         (setq abbrevs-done t)))
          (or queried (> files-done 0) abbrevs-done
	      (cond
	       ((null autosaved-buffers)
                (when (called-interactively-p 'any)
                  (files--message "(No files need saving)")))
	       ((= (length autosaved-buffers) 1)
	        (files--message "(Saved %s)" (car autosaved-buffers)))
	       (t
	        (files--message
                 "(Saved %d files: %s)" (length autosaved-buffers)
                 (mapconcat 'identity autosaved-buffers ", "))))))
      (when switched-buffer
        (pop-to-buffer-same-window switched-buffer)))))

(defun clear-visited-file-modtime ()
  "Clear out records of last mod time of visited file.
Next attempt to save will not complain of a discrepancy."
  (set-visited-file-modtime 0))

(defun not-modified (&optional arg)
  "Mark current buffer as unmodified, not needing to be saved.
With prefix ARG, mark buffer as modified, so \\[save-buffer] will save.

It is not a good idea to use this function in Lisp programs, because it
prints a message in the minibuffer.  Instead, use `set-buffer-modified-p'."
  (declare (interactive-only set-buffer-modified-p))
  (interactive "P")
  (files--message (if arg "Modification-flag set"
                    "Modification-flag cleared"))
  (set-buffer-modified-p arg))

(defun toggle-read-only (&optional arg interactive)
  "Change whether this buffer is read-only."
  (declare (obsolete read-only-mode "24.3"))
  (interactive (list current-prefix-arg t))
  (if interactive
      (call-interactively 'read-only-mode)
    (read-only-mode (or arg 'toggle))))

(defun insert-file (filename)
  "Insert contents of file FILENAME into buffer after point.
Set mark after the inserted text.

This function is meant for the user to run interactively.
Don't call it from programs!  Use `insert-file-contents' instead.
\(Its calling sequence is different; see its documentation)."
  (declare (interactive-only insert-file-contents))
  (interactive "*fInsert file: ")
  (insert-file-1 filename #'insert-file-contents))

(defun append-to-file (start end filename)
  "Append the contents of the region to the end of file FILENAME.
When called from a function, expects three arguments,
START, END and FILENAME.  START and END are normally buffer positions
specifying the part of the buffer to write.
If START is nil, that means to use the entire buffer contents.
If START is a string, then output that string to the file
instead of any buffer contents; END is ignored.

This does character code conversion and applies annotations
like `write-region' does."
  (interactive "r\nFAppend to file: ")
  (prog1 (write-region start end filename t)
    (when save-silently (message nil))))

(defun file-newest-backup (filename)
  "Return most recent backup file for FILENAME or nil if no backups exist."
  ;; `make-backup-file-name' will get us the right directory for
  ;; ordinary or numeric backups.  It might create a directory for
  ;; backups as a side-effect, according to `backup-directory-alist'.
  (let* ((filename (file-name-sans-versions
		    (make-backup-file-name (expand-file-name filename))))
	 (file (file-name-nondirectory filename))
	 (dir  (file-name-directory    filename))
	 (comp (file-name-all-completions file dir))
         (newest nil)
         tem)
    (while comp
      (setq tem (pop comp))
      (cond ((and (backup-file-name-p tem)
                  (string= (file-name-sans-versions tem) file))
             (setq tem (concat dir tem))
             (if (or (null newest)
                     (file-newer-than-file-p tem newest))
                 (setq newest tem)))))
    newest))

(defun rename-uniquely ()
  "Rename current buffer to a similar name not already taken.
This function is useful for creating multiple shell process buffers
or multiple mail buffers, etc.

Note that some commands, in particular those based on `compilation-mode'
\(`compile', `grep', etc.) will reuse the current buffer if it has the
appropriate mode even if it has been renamed.  So as well as renaming
the buffer, you also need to switch buffers before running another
instance of such commands."
  (interactive)
  (save-match-data
    (let ((base-name (buffer-name)))
      (and (string-match "<[0-9]+>\\'" base-name)
	   (not (and buffer-file-name
		     (string= base-name
			      (file-name-nondirectory buffer-file-name))))
	   ;; If the existing buffer name has a <NNN>,
	   ;; which isn't part of the file name (if any),
	   ;; then get rid of that.
	   (setq base-name (substring base-name 0 (match-beginning 0))))
      (rename-buffer (generate-new-buffer-name base-name))
      (force-mode-line-update))))

(defun files--ensure-directory (dir)
  "Make directory DIR if it is not already a directory.  Return nil."
  (condition-case err
      (make-directory-internal dir)
    (error
     (unless (file-directory-p dir)
       (signal (car err) (cdr err))))))

(defun make-directory (dir &optional parents)
  "Create the directory DIR and optionally any nonexistent parent dirs.
If DIR already exists as a directory, signal an error, unless
PARENTS is non-nil.

Interactively, the default choice of directory to create is the
current buffer's default directory.  That is useful when you have
visited a file in a nonexistent directory.

Noninteractively, the second (optional) argument PARENTS, if
non-nil, says whether to create parent directories that don't
exist.  Interactively, this happens by default.

If creating the directory or directories fail, an error will be
raised."
  (interactive
   (list (read-file-name "Make directory: " default-directory default-directory
			 nil nil)
	 t))
  ;; If default-directory is a remote directory,
  ;; make sure we find its make-directory handler.
  (setq dir (expand-file-name dir))
  (let ((handler (find-file-name-handler dir 'make-directory)))
    (if handler
	(funcall handler 'make-directory dir parents)
      (if (not parents)
	  (make-directory-internal dir)
	(let ((dir (directory-file-name (expand-file-name dir)))
	      create-list parent)
	  (while (progn
		   (setq parent (directory-file-name
				 (file-name-directory dir)))
		   (condition-case ()
		       (files--ensure-directory dir)
		     (file-missing
		      ;; Do not loop if root does not exist (Bug#2309).
		      (not (string= dir parent)))))
	    (setq create-list (cons dir create-list)
		  dir parent))
	  (dolist (dir create-list)
            (files--ensure-directory dir)))))))

(defun make-empty-file (filename &optional parents)
  "Create an empty file FILENAME.
Optional arg PARENTS, if non-nil then creates parent dirs as needed.

If called interactively, then PARENTS is non-nil."
  (interactive
   (let ((filename (read-file-name "Create empty file: ")))
     (list filename t)))
  (when (and (file-exists-p filename) (null parents))
    (signal 'file-already-exists `("File exists" ,filename)))
  (let ((paren-dir (file-name-directory filename)))
    (when (and paren-dir (not (file-exists-p paren-dir)))
      (make-directory paren-dir parents)))
  (write-region "" nil filename nil 0))

(defconst directory-files-no-dot-files-regexp
  "^\\([^.]\\|\\.\\([^.]\\|\\..\\)\\).*"
  "Regexp matching any file name except \".\" and \"..\".")

(defun files--force (no-such fn &rest args)
  "Use NO-SUCH to affect behavior of function FN applied to list ARGS.
This acts like (apply FN ARGS) except it returns NO-SUCH if it is
non-nil and if FN fails due to a missing file or directory."
  (condition-case err
      (apply fn args)
    (file-missing (or no-such (signal (car err) (cdr err))))))

(defun delete-directory (directory &optional recursive trash)
  "Delete the directory named DIRECTORY.  Does not follow symlinks.
If RECURSIVE is non-nil, delete files in DIRECTORY as well, with
no error if something else is simultaneously deleting them.
TRASH non-nil means to trash the directory instead, provided
`delete-by-moving-to-trash' is non-nil.

When called interactively, TRASH is nil if and only if a prefix
argument is given, and a further prompt asks the user for
RECURSIVE if DIRECTORY is nonempty."
  (interactive
   (let* ((trashing (and delete-by-moving-to-trash
			 (null current-prefix-arg)))
	  (dir (expand-file-name
		(read-directory-name
		 (if trashing
		     "Move directory to trash: "
		   "Delete directory: ")
		 default-directory default-directory nil nil))))
     (list dir
	   (if (directory-files	dir nil directory-files-no-dot-files-regexp)
	       (y-or-n-p
		(format-message "Directory `%s' is not empty, really %s? "
                                dir (if trashing "trash" "delete")))
	     nil)
	   (null current-prefix-arg))))
  ;; If default-directory is a remote directory, make sure we find its
  ;; delete-directory handler.
  (setq directory (directory-file-name (expand-file-name directory)))
  (let ((handler (find-file-name-handler directory 'delete-directory)))
    (cond
     (handler
      (funcall handler 'delete-directory directory recursive trash))
     ((and delete-by-moving-to-trash trash)
      ;; Move non-empty dir to trash only if recursive deletion was
      ;; requested.  This mimics the non-`delete-by-moving-to-trash'
      ;; case, where the operation fails in delete-directory-internal.
      ;; As `move-file-to-trash' trashes directories (empty or
      ;; otherwise) as a unit, we do not need to recurse here.
      (if (and (not recursive)
	       ;; Check if directory is empty apart from "." and "..".
	       (directory-files
		directory 'full directory-files-no-dot-files-regexp))
	  (error "Directory is not empty, not moving to trash")
	(move-file-to-trash directory)))
     ;; Otherwise, call ourselves recursively if needed.
     (t
      (when (or (not recursive) (file-symlink-p directory)
		(let* ((files
			(files--force t #'directory-files directory 'full
				      directory-files-no-dot-files-regexp))
		       (directory-exists (listp files)))
		  (when directory-exists
		    (mapc (lambda (file)
			    ;; This test is equivalent to but more efficient
			    ;; than (and (file-directory-p fn)
			    ;;		 (not (file-symlink-p fn))).
			    (if (eq t (car (file-attributes file)))
				(delete-directory file recursive)
			      (files--force t #'delete-file file)))
			  files))
		  directory-exists))
	(files--force recursive #'delete-directory-internal directory))))))

(defun file-equal-p (file1 file2)
  "Return non-nil if files FILE1 and FILE2 name the same file.
If FILE1 or FILE2 does not exist, the return value is unspecified."
  (let ((handler (or (find-file-name-handler file1 'file-equal-p)
                     (find-file-name-handler file2 'file-equal-p))))
    (if handler
        (funcall handler 'file-equal-p file1 file2)
      (let (f1-attr f2-attr)
        (and (setq f1-attr (file-attributes (file-truename file1)))
	     (setq f2-attr (file-attributes (file-truename file2)))
	     (equal f1-attr f2-attr))))))

(defun file-in-directory-p (file dir)
  "Return non-nil if FILE is in DIR or a subdirectory of DIR.
A directory is considered to be \"in\" itself.
Return nil if DIR is not an existing directory."
  (let ((handler (or (find-file-name-handler file 'file-in-directory-p)
                     (find-file-name-handler dir  'file-in-directory-p))))
    (if handler
        (funcall handler 'file-in-directory-p file dir)
      (when (file-directory-p dir) ; DIR must exist.
	(setq file (file-truename file)
	      dir  (file-truename dir))
	(let ((ls1 (split-string file "/" t))
	      (ls2 (split-string dir  "/" t))
	      (root
               (cond
                ;; A UNC on Windows systems, or a "super-root" on Apollo.
                ((string-match "\\`//" file) "//")
                ((string-match "\\`/" file) "/")
                (t "")))
	      (mismatch nil))
	  (while (and ls1 ls2 (not mismatch))
	    (if (string-equal (car ls1) (car ls2))
		(setq root (concat root (car ls1) "/"))
	      (setq mismatch t))
	    (setq ls1 (cdr ls1)
		  ls2 (cdr ls2)))
	  (unless mismatch
	    (file-equal-p root dir)))))))

(defun copy-directory (directory newname &optional keep-time parents copy-contents)
  "Copy DIRECTORY to NEWNAME.  Both args must be strings.
This function always sets the file modes of the output files to match
the corresponding input file.

The third arg KEEP-TIME non-nil means give the output files the same
last-modified time as the old ones.  (This works on only some systems.)

A prefix arg makes KEEP-TIME non-nil.

Noninteractively, the last argument PARENTS says whether to
create parent directories if they don't exist.  Interactively,
this happens by default.

If NEWNAME is a directory name, copy DIRECTORY as a subdirectory
there.  However, if called from Lisp with a non-nil optional
argument COPY-CONTENTS, copy the contents of DIRECTORY directly
into NEWNAME instead."
  (interactive
   (let ((dir (read-directory-name
	       "Copy directory: " default-directory default-directory t nil)))
     (list dir
	   (read-directory-name
	    (format "Copy directory %s to: " dir)
	    default-directory default-directory nil nil)
	   current-prefix-arg t nil)))
  (when (file-in-directory-p newname directory)
    (error "Cannot copy `%s' into its subdirectory `%s'"
           directory newname))
  ;; If default-directory is a remote directory, make sure we find its
  ;; copy-directory handler.
  (let ((handler (or (find-file-name-handler directory 'copy-directory)
		     (find-file-name-handler newname 'copy-directory))))
    (if handler
	(funcall handler 'copy-directory directory
                 newname keep-time parents copy-contents)

      ;; Compute target name.
      (setq directory (directory-file-name (expand-file-name directory))
	    newname (expand-file-name newname))

      (cond ((not (directory-name-p newname))
	     ;; If NEWNAME is not a directory name, create it;
	     ;; that is where we will copy the files of DIRECTORY.
	     (make-directory newname parents))
	    ;; NEWNAME is a directory name.  If COPY-CONTENTS is non-nil,
	    ;; create NEWNAME if it is not already a directory;
	    ;; otherwise, create NEWNAME/[DIRECTORY-BASENAME].
	    ((if copy-contents
		 (or parents (not (file-directory-p newname)))
	       (setq newname (concat newname
				     (file-name-nondirectory directory))))
	     (make-directory (directory-file-name newname) parents)))

      ;; Copy recursively.
      (dolist (file
	       ;; We do not want to copy "." and "..".
	       (directory-files directory 'full
				directory-files-no-dot-files-regexp))
	(let ((target (concat (file-name-as-directory newname)
			      (file-name-nondirectory file)))
	      (filetype (car (file-attributes file))))
	  (cond
	   ((eq filetype t)       ; Directory but not a symlink.
	    (copy-directory file target keep-time parents t))
	   ((stringp filetype)    ; Symbolic link
	    (make-symbolic-link filetype target t))
	   ((copy-file file target t keep-time)))))

      ;; Set directory attributes.
      (let ((modes (file-modes directory))
	    (times (and keep-time (file-attribute-modification-time
				   (file-attributes directory)))))
	(if modes (set-file-modes newname modes))
	(if times (set-file-times newname times))))))


;; At time of writing, only info uses this.
(defun prune-directory-list (dirs &optional keep reject)
  "Return a copy of DIRS with all non-existent directories removed.
The optional argument KEEP is a list of directories to retain even if
they don't exist, and REJECT is a list of directories to remove from
DIRS, even if they exist; REJECT takes precedence over KEEP.

Note that membership in REJECT and KEEP is checked using simple string
comparison."
  (apply #'nconc
	 (mapcar (lambda (dir)
		   (and (not (member dir reject))
			(or (member dir keep) (file-directory-p dir))
			(list dir)))
		 dirs)))


(put 'revert-buffer-function 'permanent-local t)
(defvar revert-buffer-function #'revert-buffer--default
  "Function to use to revert this buffer.
The function receives two arguments IGNORE-AUTO and NOCONFIRM,
which are the arguments that `revert-buffer' received.
It also has access to the `preserve-modes' argument of `revert-buffer'
via the `revert-buffer-preserve-modes' dynamic variable.

For historical reasons, a value of nil means to use the default function.
This should not be relied upon.")

(put 'revert-buffer-insert-file-contents-function 'permanent-local t)
(defvar revert-buffer-insert-file-contents-function
  #'revert-buffer-insert-file-contents--default-function
  "Function to use to insert contents when reverting this buffer.
The function receives two arguments: the first the nominal file name to use;
the second is t if reading the auto-save file.

The function is responsible for updating (or preserving) point.

For historical reasons, a value of nil means to use the default function.
This should not be relied upon.")

(defun buffer-stale--default-function (&optional _noconfirm)
  "Default function to use for `buffer-stale-function'.
This function ignores its argument.
This returns non-nil if the current buffer is visiting a readable file
whose modification time does not match that of the buffer.

This function handles only buffers that are visiting files.
Non-file buffers need a custom function."
  (and buffer-file-name
       (file-readable-p buffer-file-name)
       (not (buffer-modified-p (current-buffer)))
       (not (verify-visited-file-modtime (current-buffer)))))

(defvar buffer-stale-function #'buffer-stale--default-function
  "Function to check whether a buffer needs reverting.
This should be a function with one optional argument NOCONFIRM.
Auto Revert Mode passes t for NOCONFIRM.  The function should return
non-nil if the buffer should be reverted.  A return value of
`fast' means that the need for reverting was not checked, but
that reverting the buffer is fast.  The buffer is current when
this function is called.

The idea behind the NOCONFIRM argument is that it should be
non-nil if the buffer is going to be reverted without asking the
user.  In such situations, one has to be careful with potentially
time consuming operations.

For historical reasons, a value of nil means to use the default function.
This should not be relied upon.

For more information on how this variable is used by Auto Revert mode,
see Info node `(emacs)Supporting additional buffers'.")

(defvar-local buffer-auto-revert-by-notification nil
  "Whether a buffer can rely on notification in Auto-Revert mode.
If non-nil, monitoring changes to the directory of the current
buffer is sufficient for knowing when that buffer needs to be
updated in Auto Revert Mode.  Such notification does not include
changes to files in that directory, only to the directory itself.

This variable applies only to buffers where `buffer-file-name' is
nil; other buffers are tracked by their files.")

(defvar before-revert-hook nil
  "Normal hook for `revert-buffer' to run before reverting.
The function `revert-buffer--default' runs this.
A customized `revert-buffer-function' need not run this hook.")

(defvar after-revert-hook nil
  "Normal hook for `revert-buffer' to run after reverting.
Note that the hook value that it runs is the value that was in effect
before reverting; that makes a difference if you have buffer-local
hook functions.

The function `revert-buffer--default' runs this.
A customized `revert-buffer-function' need not run this hook.")

(defvar revert-buffer-in-progress-p nil
  "Non-nil if a `revert-buffer' operation is in progress, nil otherwise.")

(defvar revert-buffer-internal-hook)

;; `revert-buffer-function' was defined long ago to be a function of only
;; 2 arguments, so we have to use a dynbind variable to pass the
;; `preserve-modes' argument of `revert-buffer'.
(defvar revert-buffer-preserve-modes)

(defun revert-buffer (&optional ignore-auto noconfirm preserve-modes)
  "Replace current buffer text with the text of the visited file on disk.
This undoes all changes since the file was visited or saved.
With a prefix argument, offer to revert from latest auto-save file, if
that is more recent than the visited file.

This command also implements an interface for special buffers
that contain text that doesn't come from a file, but reflects
some other data instead (e.g. Dired buffers, `buffer-list'
buffers).  This is done via the variable `revert-buffer-function'.
In these cases, it should reconstruct the buffer contents from the
appropriate data.

When called from Lisp, the first argument is IGNORE-AUTO; offer to
revert from the auto-save file only when this is nil.  Note that the
sense of this argument is the reverse of the prefix argument, for the
sake of backward compatibility.  IGNORE-AUTO is optional, defaulting
to nil.

Optional second argument NOCONFIRM means don't ask for confirmation
at all.  (The variable `revert-without-query' offers another way to
revert buffers without querying for confirmation.)

Optional third argument PRESERVE-MODES non-nil means don't alter
the files modes.  Normally we reinitialize them using `normal-mode'.

This function binds `revert-buffer-in-progress-p' non-nil while it operates.

This function calls the function that `revert-buffer-function' specifies
to do the work, with arguments IGNORE-AUTO and NOCONFIRM.
The default function runs the hooks `before-revert-hook' and
`after-revert-hook'."
  ;; I admit it's odd to reverse the sense of the prefix argument, but
  ;; there is a lot of code out there that assumes that the first
  ;; argument should be t to avoid consulting the auto-save file, and
  ;; there's no straightforward way to encourage authors to notice a
  ;; reversal of the argument sense.  So I'm just changing the user
  ;; interface, but leaving the programmatic interface the same.
  (interactive (list (not current-prefix-arg)))
  (let ((revert-buffer-in-progress-p t)
        (revert-buffer-preserve-modes preserve-modes))
    (funcall (or revert-buffer-function #'revert-buffer--default)
             ignore-auto noconfirm)))

(defun revert-buffer--default (ignore-auto noconfirm)
  "Default function for `revert-buffer'.
The arguments IGNORE-AUTO and NOCONFIRM are as described for `revert-buffer'.
Runs the hooks `before-revert-hook' and `after-revert-hook' at the
start and end.

Calls `revert-buffer-insert-file-contents-function' to reread the
contents of the visited file, with two arguments: the first is the file
name, the second is non-nil if reading an auto-save file.

This function handles only buffers that are visiting files.
Non-file buffers need a custom function."
  (with-current-buffer (or (buffer-base-buffer (current-buffer))
                           (current-buffer))
    (let* ((auto-save-p (and (not ignore-auto)
                             (recent-auto-save-p)
                             buffer-auto-save-file-name
                             (file-readable-p buffer-auto-save-file-name)
                             (y-or-n-p
                              "Buffer has been auto-saved recently.  Revert from auto-save file? ")))
           (file-name (if auto-save-p
                          buffer-auto-save-file-name
                        buffer-file-name)))
      (cond ((null file-name)
             (error "Buffer does not seem to be associated with any file"))
            ((or noconfirm
                 (and (not (buffer-modified-p))
                      (catch 'found
                        (dolist (regexp revert-without-query)
                          (when (string-match regexp file-name)
                            (throw 'found t)))))
                 (yes-or-no-p (format "Revert buffer from file %s? "
                                      file-name)))
             (run-hooks 'before-revert-hook)
             ;; If file was backed up but has changed since,
             ;; we should make another backup.
             (and (not auto-save-p)
                  (not (verify-visited-file-modtime (current-buffer)))
                  (setq buffer-backed-up nil))
             ;; Effectively copy the after-revert-hook status,
             ;; since after-find-file will clobber it.
             (let ((global-hook (default-value 'after-revert-hook))
                   (local-hook (when (local-variable-p 'after-revert-hook)
                                 after-revert-hook))
                   (inhibit-read-only t))
               ;; FIXME: Throw away undo-log when preserve-modes is nil?
               (funcall
                (or revert-buffer-insert-file-contents-function
                    #'revert-buffer-insert-file-contents--default-function)
                file-name auto-save-p)
               ;; Recompute the truename in case changes in symlinks
               ;; have changed the truename.
               (setq buffer-file-truename
                     (abbreviate-file-name (file-truename buffer-file-name)))
               (after-find-file nil nil t nil revert-buffer-preserve-modes)
               ;; Run after-revert-hook as it was before we reverted.
               (setq-default revert-buffer-internal-hook global-hook)
               (if local-hook
                   (set (make-local-variable 'revert-buffer-internal-hook)
                        local-hook)
                 (kill-local-variable 'revert-buffer-internal-hook))
               (run-hooks 'revert-buffer-internal-hook))
             t)))))

(defun revert-buffer-insert-file-contents--default-function (file-name auto-save-p)
  "Default function for `revert-buffer-insert-file-contents-function'.
The function `revert-buffer--default' calls this.
FILE-NAME is the name of the file.  AUTO-SAVE-P is non-nil if this is
an auto-save file."
  (cond
   ((not (file-exists-p file-name))
    (error (if buffer-file-number
               "File %s no longer exists!"
             "Cannot revert nonexistent file %s")
           file-name))
   ((not (file-readable-p file-name))
    (error (if buffer-file-number
               "File %s no longer readable!"
             "Cannot revert unreadable file %s")
           file-name))
   (t
    ;; Bind buffer-file-name to nil
    ;; so that we don't try to lock the file.
    (let ((buffer-file-name nil))
      (or auto-save-p
          (unlock-buffer)))
    (widen)
    (let ((coding-system-for-read
           ;; Auto-saved file should be read by Emacs's
           ;; internal coding.
           (if auto-save-p 'auto-save-coding
             (or coding-system-for-read
                 (and
                  buffer-file-coding-system-explicit
                  (car buffer-file-coding-system-explicit))))))
      (if (and (not enable-multibyte-characters)
               coding-system-for-read
               (not (memq (coding-system-base
                           coding-system-for-read)
                          '(no-conversion raw-text))))
          ;; As a coding system suitable for multibyte
          ;; buffer is specified, make the current
          ;; buffer multibyte.
          (set-buffer-multibyte t))

      ;; This force after-insert-file-set-coding
      ;; (called from insert-file-contents) to set
      ;; buffer-file-coding-system to a proper value.
      (kill-local-variable 'buffer-file-coding-system)

      ;; Note that this preserves point in an intelligent way.
      (if revert-buffer-preserve-modes
          (let ((buffer-file-format buffer-file-format))
            (insert-file-contents file-name (not auto-save-p)
                                  nil nil t))
        (insert-file-contents file-name (not auto-save-p)
                              nil nil t))))))

(defun recover-this-file ()
  "Recover the visited file--get contents from its last auto-save file."
  (interactive)
  (or buffer-file-name
      (user-error "This buffer is not visiting a file"))
  (recover-file buffer-file-name))

(defun recover-file (file)
  "Visit file FILE, but get contents from its last auto-save file."
  ;; Actually putting the file name in the minibuffer should be used
  ;; only rarely.
  ;; Not just because users often use the default.
  (interactive "FRecover file: ")
  (setq file (expand-file-name file))
  (if (auto-save-file-name-p (file-name-nondirectory file))
      (user-error "%s is an auto-save file" (abbreviate-file-name file)))
  (let ((file-name (let ((buffer-file-name file))
		     (make-auto-save-file-name))))
    (cond ((and (file-exists-p file)
                (not (file-exists-p file-name)))
           (error "Auto save file %s does not exist"
                  (abbreviate-file-name file-name)))
          ((if (file-exists-p file)
	       (not (file-newer-than-file-p file-name file))
	     (not (file-exists-p file-name)))
	   (user-error "Auto-save file %s not current"
                       (abbreviate-file-name file-name)))
	  ((with-temp-buffer-window
	    "*Directory*" nil
	    #'(lambda (window _value)
		(with-selected-window window
		  (unwind-protect
		      (yes-or-no-p (format "Recover auto save file %s? " file-name))
		    (when (window-live-p window)
		      (quit-restore-window window 'kill)))))
	    (with-current-buffer standard-output
	      (let ((switches dired-listing-switches))
		(if (file-symlink-p file)
		    (setq switches (concat switches " -L")))
		;; Use insert-directory-safely, not insert-directory,
		;; because these files might not exist.  In particular,
		;; FILE might not exist if the auto-save file was for
		;; a buffer that didn't visit a file, such as "*mail*".
		;; The code in v20.x called `ls' directly, so we need
		;; to emulate what `ls' did in that case.
		(insert-directory-safely file switches)
		(insert-directory-safely file-name switches))))
	   (switch-to-buffer (find-file-noselect file t))
	   (let ((inhibit-read-only t)
		 ;; Keep the current buffer-file-coding-system.
		 (coding-system buffer-file-coding-system)
		 ;; Auto-saved file should be read with special coding.
		 (coding-system-for-read 'auto-save-coding))
	     (erase-buffer)
	     (insert-file-contents file-name nil)
	     (set-buffer-file-coding-system coding-system))
	   (after-find-file nil nil t))
	  (t (user-error "Recover-file canceled")))))

(defvar dired-mode-hook)

(defun recover-session ()
  "Recover auto save files from a previous Emacs session.
This command first displays a Dired buffer showing you the
previous sessions that you could recover from.
To choose one, move point to the proper line and then type C-c C-c.
Then you'll be asked about a number of files to recover."
  (interactive)
  (if (null auto-save-list-file-prefix)
      (error "You set `auto-save-list-file-prefix' to disable making session files"))
  (let ((dir (file-name-directory auto-save-list-file-prefix))
        (nd (file-name-nondirectory auto-save-list-file-prefix)))
    (unless (file-directory-p dir)
      (make-directory dir t))
    (unless (directory-files dir nil
                             (if (string= "" nd)
                                 directory-files-no-dot-files-regexp
                               (concat "\\`" (regexp-quote nd)))
			     t)
      (error "No previous sessions to recover")))
  (require 'dired)
  (let ((ls-lisp-support-shell-wildcards t)
        ;; Ensure that we don't omit the session files as the user may
        ;; have (as suggested by the manual) `dired-omit-mode' in the
        ;; hook.
        (dired-mode-hook (delete 'dired-omit-mode dired-mode-hook)))
    (dired (concat auto-save-list-file-prefix "*")
	   (concat dired-listing-switches " -t")))
  (use-local-map (nconc (make-sparse-keymap) (current-local-map)))
  (define-key (current-local-map) "\C-c\C-c" 'recover-session-finish)
  (save-excursion
    (goto-char (point-min))
    (or (looking-at " Move to the session you want to recover,")
	(let ((inhibit-read-only t))
	  ;; Each line starts with a space
	  ;; so that Font Lock mode won't highlight the first character.
	  (insert " To recover a session, move to it and type C-c C-c.\n"
		  (substitute-command-keys
		   " To delete a session file, type \
\\[dired-flag-file-deletion] on its line to flag
 the file for deletion, then \\[dired-do-flagged-delete] to \
delete flagged files.\n\n"))))))

(defun recover-session-finish ()
  "Choose one saved session to recover auto-save files from.
This command is used in the special Dired buffer created by
\\[recover-session]."
  (interactive)
  ;; Get the name of the session file to recover from.
  (let ((file (dired-get-filename))
	files
	(buffer (get-buffer-create " *recover*")))
    (dired-unmark 1)
    (dired-do-flagged-delete t)
    (unwind-protect
	(with-current-buffer buffer
	  ;; Read in the auto-save-list file.
	  (erase-buffer)
	  (insert-file-contents file)
	  ;; Loop thru the text of that file
	  ;; and get out the names of the files to recover.
	  (while (not (eobp))
	    (let (thisfile autofile)
	      (if (eolp)
		  ;; This is a pair of lines for a non-file-visiting buffer.
		  ;; Get the auto-save file name and manufacture
		  ;; a "visited file name" from that.
		  (progn
		    (forward-line 1)
		    ;; If there is no auto-save file name, the
		    ;; auto-save-list file is probably corrupted.
		    (unless (eolp)
		      (setq autofile
			    (buffer-substring-no-properties
			     (point)
			     (line-end-position)))
		      (setq thisfile
			    (expand-file-name
			     (substring
			      (file-name-nondirectory autofile)
			      1 -1)
			     (file-name-directory autofile))))
		    (forward-line 1))
		;; This pair of lines is a file-visiting
		;; buffer.  Use the visited file name.
		(progn
		  (setq thisfile
			(buffer-substring-no-properties
			 (point) (progn (end-of-line) (point))))
		  (forward-line 1)
		  (setq autofile
			(buffer-substring-no-properties
			 (point) (progn (end-of-line) (point))))
		  (forward-line 1)))
	      ;; Ignore a file if its auto-save file does not exist now.
	      (if (and autofile (file-exists-p autofile))
		  (setq files (cons thisfile files)))))
	  (setq files (nreverse files))
	  ;; The file contains a pair of line for each auto-saved buffer.
	  ;; The first line of the pair contains the visited file name
	  ;; or is empty if the buffer was not visiting a file.
	  ;; The second line is the auto-save file name.
	  (if files
	      (map-y-or-n-p  "Recover %s? "
			     (lambda (file)
			       (condition-case nil
				   (save-excursion (recover-file file))
				 (error
				  "Failed to recover `%s'" file)))
			     files
			     '("file" "files" "recover"))
	    (message "No files can be recovered from this session now")))
      (kill-buffer buffer))))

(defun kill-buffer-ask (buffer)
  "Kill BUFFER if confirmed."
  (when (yes-or-no-p (format "Buffer %s %s.  Kill? "
			     (buffer-name buffer)
			     (if (buffer-modified-p buffer)
				 "HAS BEEN EDITED" "is unmodified")))
    (kill-buffer buffer)))

(defun kill-some-buffers (&optional list)
  "Kill some buffers.  Asks the user whether to kill each one of them.
Non-interactively, if optional argument LIST is non-nil, it
specifies the list of buffers to kill, asking for approval for each one."
  (interactive)
  (if (null list)
      (setq list (buffer-list)))
  (while list
    (let* ((buffer (car list))
	   (name (buffer-name buffer)))
      (and name				; Can be nil for an indirect buffer
					; if we killed the base buffer.
	   (not (string-equal name ""))
	   (/= (aref name 0) ?\s)
	   (kill-buffer-ask buffer)))
    (setq list (cdr list))))

(defun kill-matching-buffers (regexp &optional internal-too no-ask)
  "Kill buffers whose name matches the specified REGEXP.
Ignores buffers whose name starts with a space, unless optional
prefix argument INTERNAL-TOO is non-nil.  Asks before killing
each buffer, unless NO-ASK is non-nil."
  (interactive "sKill buffers matching this regular expression: \nP")
  (dolist (buffer (buffer-list))
    (let ((name (buffer-name buffer)))
      (when (and name (not (string-equal name ""))
                 (or internal-too (/= (aref name 0) ?\s))
                 (string-match regexp name))
        (funcall (if no-ask 'kill-buffer 'kill-buffer-ask) buffer)))))


(defun rename-auto-save-file ()
  "Adjust current buffer's auto save file name for current conditions.
Also rename any existing auto save file, if it was made in this session."
  (let ((osave buffer-auto-save-file-name))
    (setq buffer-auto-save-file-name
	  (make-auto-save-file-name))
    (if (and osave buffer-auto-save-file-name
	     (not (string= buffer-auto-save-file-name buffer-file-name))
	     (not (string= buffer-auto-save-file-name osave))
	     (file-exists-p osave)
	     (recent-auto-save-p))
	(rename-file osave buffer-auto-save-file-name t))))

(defun make-auto-save-file-name ()
  "Return file name to use for auto-saves of current buffer.
Does not consider `auto-save-visited-file-name' as that variable is checked
before calling this function.  You can redefine this for customization.
See also `auto-save-file-name-p'."
  (if buffer-file-name
      (let ((handler (find-file-name-handler buffer-file-name
					     'make-auto-save-file-name)))
	(if handler
	    (funcall handler 'make-auto-save-file-name)
	  (let ((list auto-save-file-name-transforms)
		(filename buffer-file-name)
		result uniq)
	    ;; Apply user-specified translations
	    ;; to the file name.
	    (while (and list (not result))
	      (if (string-match (car (car list)) filename)
		  (setq result (replace-match (cadr (car list)) t nil
					      filename)
			uniq (car (cddr (car list)))))
	      (setq list (cdr list)))
	    (if result
		(if uniq
		    (setq filename (concat
				    (file-name-directory result)
				    (subst-char-in-string
				     ?/ ?!
				     (replace-regexp-in-string "!" "!!"
							       filename))))
		  (setq filename result)))
	    (setq result
		  (if (and (eq system-type 'ms-dos)
			   (not (msdos-long-file-names)))
		      ;; We truncate the file name to DOS 8+3 limits
		      ;; before doing anything else, because the regexp
		      ;; passed to string-match below cannot handle
		      ;; extensions longer than 3 characters, multiple
		      ;; dots, and other atrocities.
		      (let ((fn (dos-8+3-filename
				 (file-name-nondirectory buffer-file-name))))
			(string-match
			 "\\`\\([^.]+\\)\\(\\.\\(..?\\)?.?\\|\\)\\'"
			 fn)
			(concat (file-name-directory buffer-file-name)
				"#" (match-string 1 fn)
				"." (match-string 3 fn) "#"))
		    (concat (file-name-directory filename)
			    "#"
			    (file-name-nondirectory filename)
			    "#")))
	    ;; Make sure auto-save file names don't contain characters
	    ;; invalid for the underlying filesystem.
	    (if (and (memq system-type '(ms-dos windows-nt cygwin))
		     ;; Don't modify remote filenames
                     (not (file-remote-p result)))
		(convert-standard-filename result)
	      result))))

    ;; Deal with buffers that don't have any associated files.  (Mail
    ;; mode tends to create a good number of these.)

    (let ((buffer-name (buffer-name))
	  (limit 0)
	  file-name)
      ;; Restrict the characters used in the file name to those that
      ;; are known to be safe on all filesystems, url-encoding the
      ;; rest.
      ;; We do this on all platforms, because even if we are not
      ;; running on DOS/Windows, the current directory may be on a
      ;; mounted VFAT filesystem, such as a USB memory stick.
      (while (string-match "[^A-Za-z0-9_.~#+-]" buffer-name limit)
	(let* ((character (aref buffer-name (match-beginning 0)))
	       (replacement
                ;; For multibyte characters, this will produce more than
                ;; 2 hex digits, so is not true URL encoding.
                (format "%%%02X" character)))
	  (setq buffer-name (replace-match replacement t t buffer-name))
	  (setq limit (1+ (match-end 0)))))
      ;; Generate the file name.
      (setq file-name
	    (make-temp-file
	     (let ((fname
		    (expand-file-name
		     (format "#%s#" buffer-name)
		     ;; Try a few alternative directories, to get one we can
		     ;; write it.
		     (cond
		      ((file-writable-p default-directory) default-directory)
		      ((file-writable-p "/var/tmp/") "/var/tmp/")
		      ("~/")))))
	       (if (and (memq system-type '(ms-dos windows-nt cygwin))
			;; Don't modify remote filenames
			(not (file-remote-p fname)))
		   ;; The call to convert-standard-filename is in case
		   ;; buffer-name includes characters not allowed by the
		   ;; DOS/Windows filesystems.  make-temp-file writes to the
		   ;; file it creates, so we must fix the file name _before_
		   ;; make-temp-file is called.
		   (convert-standard-filename fname)
		 fname))
	     nil "#"))
      ;; make-temp-file creates the file,
      ;; but we don't want it to exist until we do an auto-save.
      (condition-case ()
	  (delete-file file-name)
	(file-error nil))
      file-name)))

(defun auto-save-file-name-p (filename)
  "Return non-nil if FILENAME can be yielded by `make-auto-save-file-name'.
FILENAME should lack slashes.  You can redefine this for customization."
  (string-match "\\`#.*#\\'" filename))

(defun wildcard-to-regexp (wildcard)
  "Given a shell file name pattern WILDCARD, return an equivalent regexp.
The generated regexp will match a filename only if the filename
matches that wildcard according to shell rules.  Only wildcards known
by `sh' are supported."
  (let* ((i (string-match "[[.*+\\^$?]" wildcard))
	 ;; Copy the initial run of non-special characters.
	 (result (substring wildcard 0 i))
	 (len (length wildcard)))
    ;; If no special characters, we're almost done.
    (if i
	(while (< i len)
	  (let ((ch (aref wildcard i))
		j)
	    (setq
	     result
	     (concat result
		     (cond
		      ((and (eq ch ?\[)
			    (< (1+ i) len)
			    (eq (aref wildcard (1+ i)) ?\]))
		       "\\[")
		      ((eq ch ?\[)	; [...] maps to regexp char class
		       (progn
			 (setq i (1+ i))
			 (concat
			  (cond
			   ((eq (aref wildcard i) ?!) ; [!...] -> [^...]
			    (progn
			      (setq i (1+ i))
			      (if (eq (aref wildcard i) ?\])
				  (progn
				    (setq i (1+ i))
				    "[^]")
				"[^")))
			   ((eq (aref wildcard i) ?^)
			    ;; Found "[^".  Insert a `\0' character
			    ;; (which cannot happen in a filename)
			    ;; into the character class, so that `^'
			    ;; is not the first character after `[',
			    ;; and thus non-special in a regexp.
			    (progn
			      (setq i (1+ i))
			      "[\000^"))
			   ((eq (aref wildcard i) ?\])
			    ;; I don't think `]' can appear in a
			    ;; character class in a wildcard, but
			    ;; let's be general here.
			    (progn
			      (setq i (1+ i))
			      "[]"))
			   (t "["))
			  (prog1	; copy everything upto next `]'.
			      (substring wildcard
					 i
					 (setq j (string-match
						  "]" wildcard i)))
			    (setq i (if j (1- j) (1- len)))))))
		      ((eq ch ?.)  "\\.")
		      ((eq ch ?*)  "[^\000]*")
		      ((eq ch ?+)  "\\+")
		      ((eq ch ?^)  "\\^")
		      ((eq ch ?$)  "\\$")
		      ((eq ch ?\\) "\\\\") ; probably cannot happen...
		      ((eq ch ??)  "[^\000]")
		      (t (char-to-string ch)))))
	    (setq i (1+ i)))))
    ;; Shell wildcards should match the entire filename,
    ;; not its part.  Make the regexp say so.
    (concat "\\`" result "\\'")))

(defcustom list-directory-brief-switches
  (purecopy "-CF")
  "Switches for `list-directory' to pass to `ls' for brief listing."
  :type 'string
  :group 'dired)

(defcustom list-directory-verbose-switches
    (purecopy "-l")
  "Switches for `list-directory' to pass to `ls' for verbose listing."
  :type 'string
  :group 'dired)

(defun file-expand-wildcards (pattern &optional full)
  "Expand wildcard pattern PATTERN.
This returns a list of file names that match the pattern.
Files are sorted in `string<' order.

If PATTERN is written as an absolute file name,
the values are absolute also.

If PATTERN is written as a relative file name, it is interpreted
relative to the current default directory, `default-directory'.
The file names returned are normally also relative to the current
default directory.  However, if FULL is non-nil, they are absolute."
  (save-match-data
    (let* ((nondir (file-name-nondirectory pattern))
	   (dirpart (file-name-directory pattern))
	   ;; A list of all dirs that DIRPART specifies.
	   ;; This can be more than one dir
	   ;; if DIRPART contains wildcards.
	   (dirs (if (and dirpart
			  (string-match "[[*?]" (file-local-name dirpart)))
		     (mapcar 'file-name-as-directory
			     (file-expand-wildcards (directory-file-name dirpart)))
		   (list dirpart)))
	   contents)
      (dolist (dir dirs)
	(when (or (null dir)	; Possible if DIRPART is not wild.
		  (file-accessible-directory-p dir))
	  (let ((this-dir-contents
		 ;; Filter out "." and ".."
		 (delq nil
		       (mapcar #'(lambda (name)
				   (unless (string-match "\\`\\.\\.?\\'"
							 (file-name-nondirectory name))
				     name))
			       (directory-files (or dir ".") full
						(wildcard-to-regexp nondir))))))
	    (setq contents
		  (nconc
		   (if (and dir (not full))
		       (mapcar #'(lambda (name) (concat dir name))
			       this-dir-contents)
		     this-dir-contents)
		   contents)))))
      contents)))

;; Let Tramp know that `file-expand-wildcards' does not need an advice.
(provide 'files '(remote-wildcards))

(defun list-directory (dirname &optional verbose)
  "Display a list of files in or matching DIRNAME, a la `ls'.
DIRNAME is globbed by the shell if necessary.
Prefix arg (second arg if noninteractive) means supply -l switch to `ls'.
Actions controlled by variables `list-directory-brief-switches'
and `list-directory-verbose-switches'."
  (interactive (let ((pfx current-prefix-arg))
		 (list (read-directory-name (if pfx "List directory (verbose): "
					 "List directory (brief): ")
				       nil default-directory nil)
		       pfx)))
  (let ((switches (if verbose list-directory-verbose-switches
		    list-directory-brief-switches))
	buffer)
    (or dirname (setq dirname default-directory))
    (setq dirname (expand-file-name dirname))
    (with-output-to-temp-buffer "*Directory*"
      (setq buffer standard-output)
      (buffer-disable-undo standard-output)
      (princ "Directory ")
      (princ dirname)
      (terpri)
      (with-current-buffer "*Directory*"
	(let ((wildcard (not (file-directory-p dirname))))
	  (insert-directory dirname switches wildcard (not wildcard)))))
    ;; Finishing with-output-to-temp-buffer seems to clobber default-directory.
    (with-current-buffer buffer
      (setq default-directory
	    (if (file-directory-p dirname)
		(file-name-as-directory dirname)
	      (file-name-directory dirname))))))

(defun shell-quote-wildcard-pattern (pattern)
  "Quote characters special to the shell in PATTERN, leave wildcards alone.

PATTERN is assumed to represent a file-name wildcard suitable for the
underlying filesystem.  For Unix and GNU/Linux, each character from the
set [ \\t\\n;<>&|()\\=`\\='\"#$] is quoted with a backslash; for DOS/Windows, all
the parts of the pattern that don't include wildcard characters are
quoted with double quotes.

This function leaves alone existing quote characters (\\ on Unix and \"
on Windows), so PATTERN can use them to quote wildcard characters that
need to be passed verbatim to shell commands."
  (save-match-data
    (cond
     ((memq system-type '(ms-dos windows-nt cygwin))
      ;; DOS/Windows don't allow `"' in file names.  So if the
      ;; argument has quotes, we can safely assume it is already
      ;; quoted by the caller.
      (if (or (string-match "[\"]" pattern)
	      ;; We quote [&()#$`'] in case their shell is a port of a
	      ;; Unixy shell.  We quote [,=+] because stock DOS and
	      ;; Windows shells require that in some cases, such as
	      ;; passing arguments to batch files that use positional
	      ;; arguments like %1.
	      (not (string-match "[ \t;&()#$`',=+]" pattern)))
	  pattern
	(let ((result "\"")
	      (beg 0)
	      end)
	  (while (string-match "[*?]+" pattern beg)
	    (setq end (match-beginning 0)
		  result (concat result (substring pattern beg end)
				 "\""
				 (substring pattern end (match-end 0))
				 "\"")
		  beg (match-end 0)))
	  (concat result (substring pattern beg) "\""))))
     (t
      (let ((beg 0))
	(while (string-match "[ \t\n;<>&|()`'\"#$]" pattern beg)
	  (setq pattern
		(concat (substring pattern 0 (match-beginning 0))
			"\\"
			(substring pattern (match-beginning 0)))
		beg (1+ (match-end 0)))))
      pattern))))


(defvar insert-directory-program (purecopy "ls")
  "Absolute or relative name of the `ls' program used by `insert-directory'.")

(defcustom directory-free-space-program (purecopy "df")
  "Program to get the amount of free space on a file system.
We assume the output has the format of `df'.
The value of this variable must be just a command name or file name;
if you want to specify options, use `directory-free-space-args'.

A value of nil disables this feature.

This variable is obsolete; Emacs no longer uses it."
  :type '(choice (string :tag "Program") (const :tag "None" nil))
  :group 'dired)
(make-obsolete-variable 'directory-free-space-program
			"ignored, as Emacs uses `file-system-info' instead"
			"27.1")

(defcustom directory-free-space-args
  (purecopy (if (eq system-type 'darwin) "-k" "-Pk"))
  "Options to use when running `directory-free-space-program'."
  :type 'string
  :group 'dired)
(make-obsolete-variable 'directory-free-space-args
			"ignored, as Emacs uses `file-system-info' instead"
			"27.1")

(defun get-free-disk-space (dir)
  "String describing the amount of free space on DIR's file system.
If DIR's free space cannot be obtained, this function returns nil."
  (save-match-data
    (let ((avail (nth 2 (file-system-info dir))))
      (if avail
          (funcall byte-count-to-string-function avail)))))

;; The following expression replaces `dired-move-to-filename-regexp'.
(defvar directory-listing-before-filename-regexp
  (let* ((l "\\([A-Za-z]\\|[^\0-\177]\\)")
	 (l-or-quote "\\([A-Za-z']\\|[^\0-\177]\\)")
	 ;; In some locales, month abbreviations are as short as 2 letters,
	 ;; and they can be followed by ".".
	 ;; In Breton, a month name  can include a quote character.
	 (month (concat l-or-quote l-or-quote "+\\.?"))
	 (s " ")
	 (yyyy "[0-9][0-9][0-9][0-9]")
	 (dd "[ 0-3][0-9]")
	 (HH:MM "[ 0-2][0-9][:.][0-5][0-9]")
	 (seconds "[0-6][0-9]\\([.,][0-9]+\\)?")
	 (zone "[-+][0-2][0-9][0-5][0-9]")
	 (iso-mm-dd "[01][0-9]-[0-3][0-9]")
	 (iso-time (concat HH:MM "\\(:" seconds "\\( ?" zone "\\)?\\)?"))
	 (iso (concat "\\(\\(" yyyy "-\\)?" iso-mm-dd "[ T]" iso-time
		      "\\|" yyyy "-" iso-mm-dd "\\)"))
	 (western (concat "\\(" month s "+" dd "\\|" dd "\\.?" s month "\\)"
			  s "+"
			  "\\(" HH:MM "\\|" yyyy "\\)"))
	 (western-comma (concat month s "+" dd "," s "+" yyyy))
	 ;; Japanese MS-Windows ls-lisp has one-digit months, and
	 ;; omits the Kanji characters after month and day-of-month.
	 ;; On Mac OS X 10.3, the date format in East Asian locales is
	 ;; day-of-month digits followed by month digits.
	 (mm "[ 0-1]?[0-9]")
	 (east-asian
	  (concat "\\(" mm l "?" s dd l "?" s "+"
		  "\\|" dd s mm s "+" "\\)"
		  "\\(" HH:MM "\\|" yyyy l "?" "\\)")))
	 ;; The "[0-9]" below requires the previous column to end in a digit.
	 ;; This avoids recognizing `1 may 1997' as a date in the line:
	 ;; -r--r--r--   1 may      1997        1168 Oct 19 16:49 README

	 ;; The "[BkKMGTPEZY]?" below supports "ls -alh" output.

	 ;; For non-iso date formats, we add the ".*" in order to find
	 ;; the last possible match.  This avoids recognizing
	 ;; `jservice 10 1024' as a date in the line:
	 ;; drwxr-xr-x  3 jservice  10  1024 Jul  2  1997 esg-host

         ;; vc dired listings provide the state or blanks between file
         ;; permissions and date.  The state is always surrounded by
         ;; parentheses:
         ;; -rw-r--r-- (modified) 2005-10-22 21:25 files.el
         ;; This is not supported yet.
    (purecopy (concat "\\([0-9][BkKMGTPEZY]? " iso
		      "\\|.*[0-9][BkKMGTPEZY]? "
		      "\\(" western "\\|" western-comma "\\|" east-asian "\\)"
		      "\\) +")))
  "Regular expression to match up to the file name in a directory listing.
The default value is designed to recognize dates and times
regardless of the language.")

(defvar insert-directory-ls-version 'unknown)

(defun insert-directory-wildcard-in-dir-p (dir)
  "Return non-nil if DIR contents a shell wildcard in the directory part.
The return value is a cons (DIR . WILDCARDS); DIR is the
`default-directory' in the Dired buffer, and WILDCARDS are the wildcards.

Valid wildcards are `*', `?', `[abc]' and `[a-z]'."
  (let ((wildcards "[?*"))
    (when (and (or (not (featurep 'ls-lisp))
                   ls-lisp-support-shell-wildcards)
               (string-match (concat "[" wildcards "]") (file-name-directory dir))
               (not (file-exists-p dir))) ; Prefer an existing file to wildcards.
      (let ((regexp (format "\\`\\([^%s]*/\\)\\([^%s]*[%s].*\\)"
                            wildcards wildcards wildcards)))
        (string-match regexp dir)
        (cons (match-string 1 dir) (match-string 2 dir))))))

(defun insert-directory-clean (beg switches)
  (when (if (stringp switches)
	    (string-match "--dired\\>" switches)
	  (member "--dired" switches))
    ;; The following overshoots by one line for an empty
    ;; directory listed with "--dired", but without "-a"
    ;; switch, where the ls output contains a
    ;; "//DIRED-OPTIONS//" line, but no "//DIRED//" line.
    ;; We take care of that case later.
    (forward-line -2)
    (when (looking-at "//SUBDIRED//")
      (delete-region (point) (progn (forward-line 1) (point)))
      (forward-line -1))
    (if (looking-at "//DIRED//")
	(let ((end (line-end-position))
	      (linebeg (point))
	      error-lines)
	  ;; Find all the lines that are error messages,
	  ;; and record the bounds of each one.
	  (goto-char beg)
	  (while (< (point) linebeg)
	    (or (eql (following-char) ?\s)
		(push (list (point) (line-end-position)) error-lines))
	    (forward-line 1))
	  (setq error-lines (nreverse error-lines))
	  ;; Now read the numeric positions of file names.
	  (goto-char linebeg)
	  (forward-word-strictly 1)
	  (forward-char 3)
	  (while (< (point) end)
	    (let ((start (insert-directory-adj-pos
			  (+ beg (read (current-buffer)))
			  error-lines))
		  (end (insert-directory-adj-pos
			(+ beg (read (current-buffer)))
			error-lines)))
	      (if (memq (char-after end) '(?\n ?\s))
		  ;; End is followed by \n or by " -> ".
		  (put-text-property start end 'dired-filename t)
		;; It seems that we can't trust ls's output as to
		;; byte positions of filenames.
		(put-text-property beg (point) 'dired-filename nil)
		(end-of-line))))
	  (goto-char end)
	  (beginning-of-line)
	  (delete-region (point) (progn (forward-line 1) (point))))
      ;; Take care of the case where the ls output contains a
      ;; "//DIRED-OPTIONS//"-line, but no "//DIRED//"-line
      ;; and we went one line too far back (see above).
      (forward-line 1))
    (if (looking-at "//DIRED-OPTIONS//")
	(delete-region (point) (progn (forward-line 1) (point))))))

;; insert-directory
;; - must insert _exactly_one_line_ describing FILE if WILDCARD and
;;   FULL-DIRECTORY-P is nil.
;;   The single line of output must display FILE's name as it was
;;   given, namely, an absolute path name.
;; - must insert exactly one line for each file if WILDCARD or
;;   FULL-DIRECTORY-P is t, plus one optional "total" line
;;   before the file lines, plus optional text after the file lines.
;;   Lines are delimited by "\n", so filenames containing "\n" are not
;;   allowed.
;;   File lines should display the basename.
;; - must be consistent with
;;   - functions dired-move-to-filename, (these two define what a file line is)
;;   		 dired-move-to-end-of-filename,
;;		 dired-between-files, (shortcut for (not (dired-move-to-filename)))
;;   		 dired-insert-headerline
;;   		 dired-after-subdir-garbage (defines what a "total" line is)
;;   - variable dired-subdir-regexp
;; - may be passed "--dired" as the first argument in SWITCHES.
;;   File name handlers might have to remove this switch if their
;;   "ls" command does not support it.
(defun insert-directory (file switches &optional wildcard full-directory-p)
  "Insert directory listing for FILE, formatted according to SWITCHES.
Leaves point after the inserted text.
SWITCHES may be a string of options, or a list of strings
representing individual options.
Optional third arg WILDCARD means treat FILE as shell wildcard.
Optional fourth arg FULL-DIRECTORY-P means file is a directory and
switches do not contain `d', so that a full listing is expected.

This works by running a directory listing program
whose name is in the variable `insert-directory-program'.
If WILDCARD, it also runs the shell specified by `shell-file-name'.

When SWITCHES contains the long `--dired' option, this function
treats it specially, for the sake of dired.  However, the
normally equivalent short `-D' option is just passed on to
`insert-directory-program', as any other option."
  ;; We need the directory in order to find the right handler.
  (let ((handler (find-file-name-handler (expand-file-name file)
					 'insert-directory)))
    (if handler
	(funcall handler 'insert-directory file switches
		 wildcard full-directory-p)
	(let (result (beg (point)))

	  ;; Read the actual directory using `insert-directory-program'.
	  ;; RESULT gets the status code.
	  (let* (;; We at first read by no-conversion, then after
		 ;; putting text property `dired-filename, decode one
		 ;; bunch by one to preserve that property.
		 (coding-system-for-read 'no-conversion)
		 ;; This is to control encoding the arguments in call-process.
		 (coding-system-for-write
		  (and enable-multibyte-characters
		       (or file-name-coding-system
			   default-file-name-coding-system))))
	    (setq result
		  (if wildcard
		      ;; If the wildcard is just in the file part, then run ls in
                      ;; the directory part of the file pattern using the last
                      ;; component as argument.  Otherwise, run ls in the longest
                      ;; subdirectory of the directory part free of wildcards; use
                      ;; the remaining of the file pattern as argument.
		      (let* ((dir-wildcard (insert-directory-wildcard-in-dir-p file))
                             (default-directory
                               (cond (dir-wildcard (car dir-wildcard))
                                     (t
			              (if (file-name-absolute-p file)
				          (file-name-directory file)
				        (file-name-directory (expand-file-name file))))))
			     (pattern (if dir-wildcard (cdr dir-wildcard) (file-name-nondirectory file))))
			;; NB since switches is passed to the shell, be
			;; careful of malicious values, eg "-l;reboot".
			;; See eg dired-safe-switches-p.
			(call-process
			 shell-file-name nil t nil
			 shell-command-switch
			 (concat (if (memq system-type '(ms-dos windows-nt))
				     ""
				   "\\") ; Disregard Unix shell aliases!
				 insert-directory-program
				 " -d "
				 (if (stringp switches)
				     switches
				   (mapconcat 'identity switches " "))
				 " -- "
				 ;; Quote some characters that have
				 ;; special meanings in shells; but
				 ;; don't quote the wildcards--we want
				 ;; them to be special.  We also
				 ;; currently don't quote the quoting
				 ;; characters in case people want to
				 ;; use them explicitly to quote
				 ;; wildcard characters.
				 (shell-quote-wildcard-pattern pattern))))
		    ;; SunOS 4.1.3, SVr4 and others need the "." to list the
		    ;; directory if FILE is a symbolic link.
 		    (unless full-directory-p
 		      (setq switches
 			    (cond
                             ((stringp switches) (concat switches " -d"))
                             ((member "-d" switches) switches)
                             (t (append switches '("-d"))))))
		    (apply 'call-process
			   insert-directory-program nil t nil
			   (append
			    (if (listp switches) switches
			      (unless (equal switches "")
				;; Split the switches at any spaces so we can
				;; pass separate options as separate args.
				(split-string-and-unquote switches)))
			    ;; Avoid lossage if FILE starts with `-'.
			    '("--")
			    (progn
			      (if (string-match "\\`~" file)
				  (setq file (expand-file-name file)))
			      (list
			       (if full-directory-p
				   ;; (concat (file-name-as-directory file) ".")
                                   file
				 file))))))))

	  ;; If we got "//DIRED//" in the output, it means we got a real
	  ;; directory listing, even if `ls' returned nonzero.
	  ;; So ignore any errors.
	  (when (if (stringp switches)
		    (string-match "--dired\\>" switches)
		  (member "--dired" switches))
	    (save-excursion
	      (forward-line -2)
	      (when (looking-at "//SUBDIRED//")
		(forward-line -1))
	      (if (looking-at "//DIRED//")
		  (setq result 0))))

	  (when (and (not (eq 0 result))
		     (eq insert-directory-ls-version 'unknown))
	    ;; The first time ls returns an error,
	    ;; find the version numbers of ls,
	    ;; and set insert-directory-ls-version
	    ;; to > if it is more than 5.2.1, < if it is less, nil if it
	    ;; is equal or if the info cannot be obtained.
	    ;; (That can mean it isn't GNU ls.)
	    (let ((version-out
		   (with-temp-buffer
		     (call-process "ls" nil t nil "--version")
		     (buffer-string))))
	      (if (string-match "ls (.*utils) \\([0-9.]*\\)$" version-out)
		  (let* ((version (match-string 1 version-out))
			 (split (split-string version "[.]"))
			 (numbers (mapcar 'string-to-number split))
			 (min '(5 2 1))
			 comparison)
		    (while (and (not comparison) (or numbers min))
		      (cond ((null min)
			     (setq comparison '>))
			    ((null numbers)
			     (setq comparison '<))
			    ((> (car numbers) (car min))
			     (setq comparison '>))
			    ((< (car numbers) (car min))
			     (setq comparison '<))
			    (t
			     (setq numbers (cdr numbers)
				   min (cdr min)))))
		    (setq insert-directory-ls-version (or comparison '=)))
		(setq insert-directory-ls-version nil))))

	  ;; For GNU ls versions 5.2.2 and up, ignore minor errors.
	  (when (and (eq 1 result) (eq insert-directory-ls-version '>))
	    (setq result 0))

	  ;; If `insert-directory-program' failed, signal an error.
	  (unless (eq 0 result)
	    ;; Delete the error message it may have output.
	    (delete-region beg (point))
	    ;; On non-Posix systems, we cannot open a directory, so
	    ;; don't even try, because that will always result in
	    ;; the ubiquitous "Access denied".  Instead, show the
	    ;; command line so the user can try to guess what went wrong.
	    (if (and (file-directory-p file)
		     (memq system-type '(ms-dos windows-nt)))
		(error
		 "Reading directory: \"%s %s -- %s\" exited with status %s"
		 insert-directory-program
		 (if (listp switches) (concat switches) switches)
		 file result)
	      ;; Unix.  Access the file to get a suitable error.
	      (access-file file "Reading directory")
	      (error "Listing directory failed but `access-file' worked")))
          (insert-directory-clean beg switches)
	  ;; Now decode what read if necessary.
	  (let ((coding (or coding-system-for-read
			    file-name-coding-system
			    default-file-name-coding-system
			    'undecided))
		coding-no-eol
		val pos)
	    (when (and enable-multibyte-characters
		       (not (memq (coding-system-base coding)
				  '(raw-text no-conversion))))
	      ;; If no coding system is specified or detection is
	      ;; requested, detect the coding.
	      (if (eq (coding-system-base coding) 'undecided)
		  (setq coding (detect-coding-region beg (point) t)))
	      (if (not (eq (coding-system-base coding) 'undecided))
		  (save-restriction
		    (setq coding-no-eol
			  (coding-system-change-eol-conversion coding 'unix))
		    (narrow-to-region beg (point))
		    (goto-char (point-min))
		    (while (not (eobp))
		      (setq pos (point)
			    val (get-text-property (point) 'dired-filename))
		      (goto-char (next-single-property-change
				  (point) 'dired-filename nil (point-max)))
		      ;; Force no eol conversion on a file name, so
		      ;; that CR is preserved.
		      (decode-coding-region pos (point)
					    (if val coding-no-eol coding))
		      (if val
			  (put-text-property pos (point)
					     'dired-filename t)))))))

	  (if full-directory-p
	      ;; Try to insert the amount of free space.
	      (save-excursion
		(goto-char beg)
		;; First find the line to put it on.
		(when (re-search-forward "^ *\\(total\\)" nil t)
		  ;; Replace "total" with "total used in directory" to
		  ;; avoid confusion.
		  (replace-match "total used in directory" nil nil nil 1)
		  (let ((available (get-free-disk-space ".")))
		    (when available
		      (end-of-line)
		      (insert " available " available))))))))))

(defun insert-directory-adj-pos (pos error-lines)
  "Convert `ls --dired' file name position value POS to a buffer position.
File name position values returned in ls --dired output
count only stdout; they don't count the error messages sent to stderr.
So this function converts to them to real buffer positions.
ERROR-LINES is a list of buffer positions of error message lines,
of the form (START END)."
  (while (and error-lines (< (caar error-lines) pos))
    (setq pos (+ pos (- (nth 1 (car error-lines)) (nth 0 (car error-lines)))))
    (pop error-lines))
  pos)

(defun insert-directory-safely (file switches
				     &optional wildcard full-directory-p)
  "Insert directory listing for FILE, formatted according to SWITCHES.

Like `insert-directory', but if FILE does not exist, it inserts a
message to that effect instead of signaling an error."
  (if (file-exists-p file)
      (insert-directory file switches wildcard full-directory-p)
    ;; Simulate the message printed by `ls'.
    (insert (format "%s: No such file or directory\n" file))))

(defcustom kill-emacs-query-functions nil
  "Functions to call with no arguments to query about killing Emacs.
If any of these functions returns nil, killing Emacs is canceled.
`save-buffers-kill-emacs' calls these functions, but `kill-emacs',
the low level primitive, does not.  See also `kill-emacs-hook'."
  :type 'hook
  :version "26.1"
  :group 'convenience)

(defcustom confirm-kill-emacs nil
  "How to ask for confirmation when leaving Emacs.
If nil, the default, don't ask at all.  If the value is non-nil, it should
be a predicate function; for example `yes-or-no-p'."
  :type '(choice (const :tag "Ask with yes-or-no-p" yes-or-no-p)
		 (const :tag "Ask with y-or-n-p" y-or-n-p)
		 (const :tag "Don't confirm" nil)
		 (function :tag "Predicate function"))
  :group 'convenience
  :version "21.1")

(defcustom confirm-kill-processes t
  "Non-nil if Emacs should confirm killing processes on exit.
If this variable is nil, the value of
`process-query-on-exit-flag' is ignored.  Otherwise, if there are
processes with a non-nil `process-query-on-exit-flag', Emacs will
prompt the user before killing them."
  :type 'boolean
  :group 'convenience
  :version "26.1")

(defun save-buffers-kill-emacs (&optional arg)
  "Offer to save each buffer, then kill this Emacs process.
With prefix ARG, silently save all file-visiting buffers without asking.
If there are active processes where `process-query-on-exit-flag'
returns non-nil and `confirm-kill-processes' is non-nil,
asks whether processes should be killed.
Runs the members of `kill-emacs-query-functions' in turn and stops
if any returns nil.  If `confirm-kill-emacs' is non-nil, calls it."
  (interactive "P")
  ;; Don't use save-some-buffers-default-predicate, because we want
  ;; to ask about all the buffers before killing Emacs.
  (save-some-buffers arg t)
  (let ((confirm confirm-kill-emacs))
    (and
     (or (not (memq t (mapcar (function
                               (lambda (buf) (and (buffer-file-name buf)
                                                  (buffer-modified-p buf))))
                              (buffer-list))))
         (progn (setq confirm nil)
                (yes-or-no-p "Modified buffers exist; exit anyway? ")))
     (or (not (fboundp 'process-list))
         ;; process-list is not defined on MSDOS.
         (not confirm-kill-processes)
         (let ((processes (process-list))
               active)
           (while processes
             (and (memq (process-status (car processes)) '(run stop open listen))
                  (process-query-on-exit-flag (car processes))
                  (setq active t))
             (setq processes (cdr processes)))
           (or (not active)
               (with-displayed-buffer-window
                (get-buffer-create "*Process List*")
                '(display-buffer--maybe-at-bottom
                  (dedicated . t))
                #'(lambda (window _value)
                    (with-selected-window window
                      (unwind-protect
                          (progn
                            (setq confirm nil)
                            (yes-or-no-p "Active processes exist; kill them and exit anyway? "))
                        (when (window-live-p window)
                          (quit-restore-window window 'kill)))))
                (list-processes t)))))
     ;; Query the user for other things, perhaps.
     (run-hook-with-args-until-failure 'kill-emacs-query-functions)
     (or (null confirm)
         (funcall confirm "Really exit Emacs? "))
     (kill-emacs))))

(defun save-buffers-kill-terminal (&optional arg)
  "Offer to save each buffer, then kill the current connection.
If the current frame has no client, kill Emacs itself using
`save-buffers-kill-emacs'.

With prefix ARG, silently save all file-visiting buffers, then kill.

If emacsclient was started with a list of filenames to edit, then
only these files will be asked to be saved."
  (interactive "P")
  (if (frame-parameter nil 'client)
      (server-save-buffers-kill-terminal arg)
    (save-buffers-kill-emacs arg)))

;; We use /: as a prefix to "quote" a file name
;; so that magic file name handlers will not apply to it.

(setq file-name-handler-alist
      (cons (cons (purecopy "\\`/:") 'file-name-non-special)
	    file-name-handler-alist))

;; We depend on being the last handler on the list,
;; so that anything else that does need handling
;; has been handled already.
;; So it is safe for us to inhibit *all* magic file name handlers for
;; operations, which return a file name.  See Bug#29579.

(defun file-name-non-special (operation &rest arguments)
  (let (;; In general, we don't want any file name handler.  For some
        ;; few cases, operations with two file name arguments which
        ;; might be bound to different file name handlers, we still
        ;; need this.
        (saved-file-name-handler-alist file-name-handler-alist)
        file-name-handler-alist
        ;; Some operations respect file name handlers in
        ;; `default-directory'.  Because core function like
        ;; `call-process' don't care about file name handlers in
        ;; `default-directory', we here have to resolve the directory
        ;; into a local one.  For `process-file',
        ;; `start-file-process', and `shell-command', this fixes
        ;; Bug#25949.
        (default-directory
	  (if (memq operation
                    '(insert-directory process-file start-file-process
                                       make-process shell-command
                                       temporary-file-directory))
	      (directory-file-name
	       (expand-file-name
		(unhandled-file-name-directory default-directory)))
	    default-directory))
	;; Get a list of the indices of the args that are file names.
	(file-arg-indices
	 (cdr (or (assq operation
			'(;; The first seven are special because they
			  ;; return a file name.  We want to include
			  ;; the /: in the return value.  So just
			  ;; avoid stripping it in the first place.
                          (directory-file-name)
                          (expand-file-name)
                          (file-name-as-directory)
                          (file-name-directory)
                          (file-name-sans-versions)
                          (file-remote-p)
                          (find-backup-file-name)
	                  ;; `identity' means just return the first
			  ;; arg not stripped of its quoting.
			  (substitute-in-file-name identity)
			  ;; `add' means add "/:" to the result.
			  (file-truename add 0)
                          ;;`insert-file-contents' needs special handling.
			  (insert-file-contents insert-file-contents 0)
			  ;; `unquote-then-quote' means set buffer-file-name
			  ;; temporarily to unquoted filename.
			  (verify-visited-file-modtime unquote-then-quote)
                          ;; Unquote `buffer-file-name' temporarily.
                          (make-auto-save-file-name buffer-file-name)
                          (set-visited-file-modtime buffer-file-name)
                          ;; Use a temporary local copy.
			  (copy-file local-copy)
			  (rename-file local-copy)
                          (copy-directory local-copy)
			  ;; List the arguments that are filenames.
			  (file-name-completion 0 1)
			  (file-name-all-completions 0 1)
                          (file-equal-p 0 1)
                          (file-newer-than-file-p 0 1)
			  (write-region 2 5)
			  (file-in-directory-p 0 1)
			  (make-symbolic-link 0 1)
			  (add-name-to-file 0 1)
                          ;; These file-notify-* operations take a
                          ;; descriptor.
                          (file-notify-rm-watch)
                          (file-notify-valid-p)
                          ;; `make-process' uses keyword arguments and
                          ;; doesn't mangle its filenames in any way.
                          ;; It already strips /: from the binary
                          ;; filename, so we don't have to do this
                          ;; here.
                          (make-process)))
		  ;; For all other operations, treat the first
		  ;; argument only as the file name.
		  '(nil 0))))
	method
	;; Copy ARGUMENTS so we can replace elements in it.
	(arguments (copy-sequence arguments)))
    (if (symbolp (car file-arg-indices))
	(setq method (pop file-arg-indices)))
    ;; Strip off the /: from the file names that have it.
    (save-match-data                    ;FIXME: Why?
      (while (consp file-arg-indices)
	(let ((pair (nthcdr (car file-arg-indices) arguments)))
	  (when (car pair)
	    (setcar pair (file-name-unquote (car pair) t))))
	(setq file-arg-indices (cdr file-arg-indices))))
    (pcase method
      ('identity (car arguments))
      ('add (file-name-quote (apply operation arguments) t))
      ('buffer-file-name
       (let ((buffer-file-name (file-name-unquote buffer-file-name t)))
         (apply operation arguments)))
      ('insert-file-contents
       (let ((visit (nth 1 arguments)))
         (unwind-protect
             (apply operation arguments)
           (when (and visit buffer-file-name)
             (setq buffer-file-name (file-name-quote buffer-file-name t))))))
      ('unquote-then-quote
       ;; We can't use `cl-letf' with `(buffer-local-value)' here
       ;; because it wouldn't work during bootstrapping.
       (let ((buffer (current-buffer)))
         ;; `unquote-then-quote' is used only for the
         ;; `verify-visited-file-modtime' action, which takes a buffer
         ;; as only optional argument.
         (with-current-buffer (or (car arguments) buffer)
           (let ((buffer-file-name (file-name-unquote buffer-file-name t)))
             ;; Make sure to hide the temporary buffer change from the
             ;; underlying operation.
             (with-current-buffer buffer
               (apply operation arguments))))))
      ('local-copy
       (let* ((file-name-handler-alist saved-file-name-handler-alist)
              (source (car arguments))
              (target (car (cdr arguments)))
              (prefix (expand-file-name
                       "file-name-non-special" temporary-file-directory))
              tmpfile)
         (cond
          ;; If source is remote, we must create a local copy.
          ((file-remote-p source)
           (setq tmpfile (make-temp-name prefix))
           (apply operation source tmpfile (cddr arguments))
           (setq source tmpfile))
          ;; If source is quoted, and the unquoted source looks
          ;; remote, we must create a local copy.
          ((file-name-quoted-p source t)
           (setq source (file-name-unquote source t))
           (when (file-remote-p source)
             (setq tmpfile (make-temp-name prefix))
             (let (file-name-handler-alist)
               (apply operation source tmpfile (cddr arguments)))
             (setq source tmpfile))))
         ;; If target is quoted, and the unquoted target looks remote,
         ;; we must disable the file name handler.
         (when (file-name-quoted-p target t)
           (setq target (file-name-unquote target t))
           (when (file-remote-p target)
             (setq file-name-handler-alist nil)))
         ;; Do it.
         (setcar arguments source)
         (setcar (cdr arguments) target)
         (apply operation arguments)
         ;; Cleanup.
         (when (and tmpfile (file-exists-p tmpfile))
           (if (file-directory-p tmpfile)
               (delete-directory tmpfile 'recursive) (delete-file tmpfile)))))
      (_
       (apply operation arguments)))))

(defsubst file-name-quoted-p (name &optional top)
  "Whether NAME is quoted with prefix \"/:\".
If NAME is a remote file name and TOP is nil, check the local part of NAME."
  (let ((file-name-handler-alist (unless top file-name-handler-alist)))
    (string-prefix-p "/:" (file-local-name name))))

(defsubst file-name-quote (name &optional top)
  "Add the quotation prefix \"/:\" to file NAME.
If NAME is a remote file name and TOP is nil, the local part of
NAME is quoted.  If NAME is already a quoted file name, NAME is
returned unchanged."
  (let ((file-name-handler-alist (unless top file-name-handler-alist)))
    (if (file-name-quoted-p name top)
        name
      (concat (file-remote-p name) "/:" (file-local-name name)))))

(defsubst file-name-unquote (name &optional top)
  "Remove quotation prefix \"/:\" from file NAME, if any.
If NAME is a remote file name and TOP is nil, the local part of
NAME is unquoted."
  (let* ((file-name-handler-alist (unless top file-name-handler-alist))
         (localname (file-local-name name)))
    (when (file-name-quoted-p localname top)
      (setq
       localname (if (= (length localname) 2) "/" (substring localname 2))))
    (concat (file-remote-p name) localname)))

;; Symbolic modes and read-file-modes.

(defun file-modes-char-to-who (char)
  "Convert CHAR to a numeric bit-mask for extracting mode bits.
CHAR is in [ugoa] and represents the category of users (Owner, Group,
Others, or All) for whom to produce the mask.
The bit-mask that is returned extracts from mode bits the access rights
for the specified category of users."
  (cond ((= char ?u) #o4700)
	((= char ?g) #o2070)
	((= char ?o) #o1007)
	((= char ?a) #o7777)
	(t (error "%c: bad `who' character" char))))

(defun file-modes-char-to-right (char &optional from)
  "Convert CHAR to a numeric value of mode bits.
CHAR is in [rwxXstugo] and represents symbolic access permissions.
If CHAR is in [Xugo], the value is taken from FROM (or 0 if omitted)."
  (or from (setq from 0))
  (cond ((= char ?r) #o0444)
	((= char ?w) #o0222)
	((= char ?x) #o0111)
	((= char ?s) #o6000)
	((= char ?t) #o1000)
	;; Rights relative to the previous file modes.
	((= char ?X) (if (= (logand from #o111) 0) 0 #o0111))
	((= char ?u) (let ((uright (logand #o4700 from)))
		       (+ uright (/ uright #o10) (/ uright #o100))))
	((= char ?g) (let ((gright (logand #o2070 from)))
		       (+ gright (/ gright #o10) (* gright #o10))))
	((= char ?o) (let ((oright (logand #o1007 from)))
		       (+ oright (* oright #o10) (* oright #o100))))
	(t (error "%c: bad right character" char))))

(defun file-modes-rights-to-number (rights who-mask &optional from)
  "Convert a symbolic mode string specification to an equivalent number.
RIGHTS is the symbolic mode spec, it should match \"([+=-][rwxXstugo]*)+\".
WHO-MASK is the bit-mask specifying the category of users to which to
apply the access permissions.  See `file-modes-char-to-who'.
FROM (or 0 if nil) gives the mode bits on which to base permissions if
RIGHTS request to add, remove, or set permissions based on existing ones,
as in \"og+rX-w\"."
  (let* ((num-rights (or from 0))
	 (list-rights (string-to-list rights))
	 (op (pop list-rights)))
    (while (memq op '(?+ ?- ?=))
      (let ((num-right 0)
	    char-right)
	(while (memq (setq char-right (pop list-rights))
		     '(?r ?w ?x ?X ?s ?t ?u ?g ?o))
	  (setq num-right
		(logior num-right
			(file-modes-char-to-right char-right num-rights))))
	(setq num-right (logand who-mask num-right)
	      num-rights
	      (cond ((= op ?+) (logior num-rights num-right))
		    ((= op ?-) (logand num-rights (lognot num-right)))
		    (t (logior (logand num-rights (lognot who-mask)) num-right)))
	      op char-right)))
    num-rights))

(defun file-modes-symbolic-to-number (modes &optional from)
  "Convert symbolic file modes to numeric file modes.
MODES is the string to convert, it should match
\"[ugoa]*([+-=][rwxXstugo]*)+,...\".
See Info node `(coreutils)File permissions' for more information on this
notation.
FROM (or 0 if nil) gives the mode bits on which to base permissions if
MODES request to add, remove, or set permissions based on existing ones,
as in \"og+rX-w\"."
  (save-match-data
    (let ((case-fold-search nil)
	  (num-modes (or from 0)))
      (while (/= (string-to-char modes) 0)
	(if (string-match "^\\([ugoa]*\\)\\([+=-][rwxXstugo]*\\)+\\(,\\|\\)" modes)
	    (let ((num-who (apply 'logior 0
				  (mapcar 'file-modes-char-to-who
					  (match-string 1 modes)))))
	      (when (= num-who 0)
		(setq num-who (logior #o7000 (default-file-modes))))
	      (setq num-modes
		    (file-modes-rights-to-number (substring modes (match-end 1))
						 num-who num-modes)
		    modes (substring modes (match-end 3))))
	  (error "Parse error in modes near `%s'" (substring modes 0))))
      num-modes)))

(defun read-file-modes (&optional prompt orig-file)
  "Read file modes in octal or symbolic notation and return its numeric value.
PROMPT is used as the prompt, default to \"File modes (octal or symbolic): \".
ORIG-FILE is the name of a file on whose mode bits to base returned
permissions if what user types requests to add, remove, or set permissions
based on existing mode bits, as in \"og+rX-w\"."
  (let* ((modes (or (if orig-file (file-modes orig-file) 0)
		    (error "File not found")))
	 (modestr (and (stringp orig-file)
		       (file-attribute-modes (file-attributes orig-file))))
	 (default
	   (and (stringp modestr)
		(string-match "^.\\(...\\)\\(...\\)\\(...\\)$" modestr)
		(replace-regexp-in-string
		 "-" ""
		 (format "u=%s,g=%s,o=%s"
			 (match-string 1 modestr)
			 (match-string 2 modestr)
			 (match-string 3 modestr)))))
	 (value (read-string (or prompt "File modes (octal or symbolic): ")
			     nil nil default)))
    (save-match-data
      (if (string-match "^[0-7]+" value)
	  (string-to-number value 8)
	(file-modes-symbolic-to-number value modes)))))

(define-obsolete-variable-alias 'cache-long-line-scans
  'cache-long-scans "24.4")

;; Trashcan handling.
(defcustom trash-directory nil
  "Directory for `move-file-to-trash' to move files and directories to.
This directory is used only when the function `system-move-file-to-trash'
is not defined.
Relative paths are interpreted relative to `default-directory'.
If the value is nil, Emacs uses a freedesktop.org-style trashcan."
  :type  '(choice (const nil) directory)
  :group 'auto-save
  :version "23.2")

(defvar trash--hexify-table)

(declare-function system-move-file-to-trash "w32fns.c" (filename))

(defun move-file-to-trash (filename)
  "Move the file (or directory) named FILENAME to the trash.
When `delete-by-moving-to-trash' is non-nil, this function is
called by `delete-file' and `delete-directory' instead of
deleting files outright.

If the function `system-move-file-to-trash' is defined, call it
 with FILENAME as an argument.
Otherwise, if `trash-directory' is non-nil, move FILENAME to that
 directory.
Otherwise, trash FILENAME using the freedesktop.org conventions,
 like the GNOME, KDE and XFCE desktop environments.  Emacs moves
 files only to \"home trash\", ignoring per-volume trashcans."
  (interactive "fMove file to trash: ")
  ;; If `system-move-file-to-trash' is defined, use it.
  (cond ((fboundp 'system-move-file-to-trash)
	 (system-move-file-to-trash filename))
        (trash-directory
	 ;; If `trash-directory' is non-nil, move the file there.
	 (let* ((trash-dir   (expand-file-name trash-directory))
		(fn          (directory-file-name (expand-file-name filename)))
		(new-fn      (concat (file-name-as-directory trash-dir)
				     (file-name-nondirectory fn))))
	   ;; We can't trash a parent directory of trash-directory.
	   (if (string-prefix-p fn trash-dir)
	       (error "Trash directory `%s' is a subdirectory of `%s'"
		      trash-dir filename))
	   (unless (file-directory-p trash-dir)
	     (make-directory trash-dir t))
	   ;; Ensure that the trashed file-name is unique.
	   (if (file-exists-p new-fn)
	       (let ((version-control t)
		     (backup-directory-alist nil))
		 (setq new-fn (car (find-backup-file-name new-fn)))))
	   (let (delete-by-moving-to-trash)
	     (rename-file fn new-fn))))
	;; Otherwise, use the freedesktop.org method, as specified at
	;; http://freedesktop.org/wiki/Specifications/trash-spec
	(t
	 (let* ((xdg-data-dir
		 (directory-file-name
		  (expand-file-name "Trash"
				    (or (getenv "XDG_DATA_HOME")
					"~/.local/share"))))
		(trash-files-dir (expand-file-name "files" xdg-data-dir))
		(trash-info-dir (expand-file-name "info" xdg-data-dir))
		(fn (directory-file-name (expand-file-name filename))))

	   ;; Check if we have permissions to delete.
	   (unless (file-writable-p (directory-file-name
				     (file-name-directory fn)))
	     (error "Cannot move %s to trash: Permission denied" filename))
	   ;; The trashed file cannot be the trash dir or its parent.
	   (if (string-prefix-p fn trash-files-dir)
	       (error "The trash directory %s is a subdirectory of %s"
		      trash-files-dir filename))
	   (if (string-prefix-p fn trash-info-dir)
	       (error "The trash directory %s is a subdirectory of %s"
		      trash-info-dir filename))

	   ;; Ensure that the trash directory exists; otherwise, create it.
	   (with-file-modes #o700
	     (unless (file-exists-p trash-files-dir)
	       (make-directory trash-files-dir t))
	     (unless (file-exists-p trash-info-dir)
	       (make-directory trash-info-dir t)))

	   ;; Try to move to trash with .trashinfo undo information
	   (save-excursion
	     (with-temp-buffer
	       (set-buffer-file-coding-system 'utf-8-unix)
	       (insert "[Trash Info]\nPath=")
	       ;; Perform url-encoding on FN.  For compatibility with
	       ;; other programs (e.g. XFCE Thunar), allow literal "/"
	       ;; for path separators.
	       (unless (boundp 'trash--hexify-table)
		 (setq trash--hexify-table (make-vector 256 nil))
		 (let ((unreserved-chars
			(list ?/ ?a ?b ?c ?d ?e ?f ?g ?h ?i ?j ?k ?l ?m
			      ?n ?o ?p ?q ?r ?s ?t ?u ?v ?w ?x ?y ?z ?A
			      ?B ?C ?D ?E ?F ?G ?H ?I ?J ?K ?L ?M ?N ?O
			      ?P ?Q ?R ?S ?T ?U ?V ?W ?X ?Y ?Z ?0 ?1 ?2
			      ?3 ?4 ?5 ?6 ?7 ?8 ?9 ?- ?_ ?. ?! ?~ ?* ?'
			      ?\( ?\))))
		   (dotimes (byte 256)
		     (aset trash--hexify-table byte
			   (if (memq byte unreserved-chars)
			       (char-to-string byte)
			     (format "%%%02x" byte))))))
	       (mapc (lambda (byte)
		       (insert (aref trash--hexify-table byte)))
		     (if (multibyte-string-p fn)
			 (encode-coding-string fn 'utf-8)
		       fn))
	       (insert "\nDeletionDate="
		       (format-time-string "%Y-%m-%dT%T")
		       "\n")

	       ;; Make a .trashinfo file.  Use O_EXCL, as per trash-spec 1.0.
	       (let* ((files-base (file-name-nondirectory fn))
		      (info-fn (expand-file-name
				(concat files-base ".trashinfo")
				trash-info-dir)))
		 (condition-case nil
		     (write-region nil nil info-fn nil 'quiet info-fn 'excl)
		   (file-already-exists
		    ;; Uniquify new-fn.  Some file managers do not
		    ;; like Emacs-style backup file names.  E.g.:
		    ;; https://bugs.kde.org/170956
		    (setq info-fn (make-temp-file
				   (expand-file-name files-base trash-info-dir)
				   nil ".trashinfo"))
		    (setq files-base (substring (file-name-nondirectory info-fn)
                                                0 (- (length ".trashinfo"))))
		    (write-region nil nil info-fn nil 'quiet info-fn)))
		 ;; Finally, try to move the file to the trashcan.
		 (let ((delete-by-moving-to-trash nil)
		       (new-fn (expand-file-name files-base trash-files-dir)))
		   (rename-file fn new-fn)))))))))

(defsubst file-attribute-type (attributes)
  "The type field in ATTRIBUTES returned by `file-attributes'.
The value is either t for directory, string (name linked to) for
symbolic link, or nil."
  (nth 0 attributes))

(defsubst file-attribute-link-number (attributes)
  "Return the number of links in ATTRIBUTES returned by `file-attributes'."
  (nth 1 attributes))

(defsubst file-attribute-user-id (attributes)
  "The UID field in ATTRIBUTES returned by `file-attributes'.
This is either a string or a number.  If a string value cannot be
looked up, a numeric value, either an integer or a float, is
returned."
  (nth 2 attributes))

(defsubst file-attribute-group-id (attributes)
  "The GID field in ATTRIBUTES returned by `file-attributes'.
This is either a string or a number.  If a string value cannot be
looked up, a numeric value, either an integer or a float, is
returned."
  (nth 3 attributes))

(defsubst file-attribute-access-time (attributes)
  "The last access time in ATTRIBUTES returned by `file-attributes'.
This a Lisp timestamp in the style of `current-time'."
  (nth 4 attributes))

(defsubst file-attribute-modification-time (attributes)
  "The modification time in ATTRIBUTES returned by `file-attributes'.
This is the time of the last change to the file's contents, and
is a Lisp timestamp in the style of `current-time'."
  (nth 5 attributes))

(defsubst file-attribute-status-change-time (attributes)
  "The status modification time in ATTRIBUTES returned by `file-attributes'.
This is the time of last change to the file's attributes: owner
and group, access mode bits, etc., and is a Lisp timestamp in the
style of `current-time'."
  (nth 6 attributes))

(defsubst file-attribute-size (attributes)
  "The integer size (in bytes) in ATTRIBUTES returned by `file-attributes'."
  (nth 7 attributes))

(defsubst file-attribute-modes (attributes)
  "The file modes in ATTRIBUTES returned by `file-attributes'.
This is a string of ten letters or dashes as in ls -l."
  (nth 8 attributes))

(defsubst file-attribute-inode-number (attributes)
  "The inode number in ATTRIBUTES returned by `file-attributes'.
It is a nonnegative integer."
  (nth 10 attributes))

(defsubst file-attribute-device-number (attributes)
  "The file system device number in ATTRIBUTES returned by `file-attributes'.
It is an integer."
  (nth 11 attributes))

(defun file-attribute-collect (attributes &rest attr-names)
  "Return a sublist of ATTRIBUTES returned by `file-attributes'.
ATTR-NAMES are symbols with the selected attribute names.

Valid attribute names are: type, link-number, user-id, group-id,
access-time, modification-time, status-change-time, size, modes,
inode-number and device-number."
  (let ((all '(type link-number user-id group-id access-time
               modification-time status-change-time
               size modes inode-number device-number))
        result)
    (while attr-names
      (let ((attr (pop attr-names)))
        (if (memq attr all)
            (push (funcall
                   (intern (format "file-attribute-%s" (symbol-name attr)))
                   attributes)
                  result)
          (error "Wrong attribute name '%S'" attr))))
    (nreverse result)))

(define-key ctl-x-map "\C-f" 'find-file)
(define-key ctl-x-map "\C-r" 'find-file-read-only)
(define-key ctl-x-map "\C-v" 'find-alternate-file)
(define-key ctl-x-map "\C-s" 'save-buffer)
(define-key ctl-x-map "s" 'save-some-buffers)
(define-key ctl-x-map "\C-w" 'write-file)
(define-key ctl-x-map "i" 'insert-file)
(define-key esc-map "~" 'not-modified)
(define-key ctl-x-map "\C-d" 'list-directory)
(define-key ctl-x-map "\C-c" 'save-buffers-kill-terminal)
(define-key ctl-x-map "\C-q" 'read-only-mode)

(define-key ctl-x-4-map "f" 'find-file-other-window)
(define-key ctl-x-4-map "r" 'find-file-read-only-other-window)
(define-key ctl-x-4-map "\C-f" 'find-file-other-window)
(define-key ctl-x-4-map "b" 'switch-to-buffer-other-window)
(define-key ctl-x-4-map "\C-o" 'display-buffer)

(define-key ctl-x-5-map "b" 'switch-to-buffer-other-frame)
(define-key ctl-x-5-map "f" 'find-file-other-frame)
(define-key ctl-x-5-map "\C-f" 'find-file-other-frame)
(define-key ctl-x-5-map "r" 'find-file-read-only-other-frame)
(define-key ctl-x-5-map "\C-o" 'display-buffer-other-frame)

;;; files.el ends here<|MERGE_RESOLUTION|>--- conflicted
+++ resolved
@@ -1795,8 +1795,7 @@
 
 (defun find-file-existing (filename &optional async)
    "Edit the existing file FILENAME.
-<<<<<<< HEAD
-Like \\[find-file], but only allow a file that exists, and do not allow
+Like \\[find-file], but allow only a file that exists, and do not allow
 file names with wildcards.
 
 If ASYNC is non-nil, the file will be loaded into the buffer
@@ -1806,11 +1805,6 @@
 prior the command invocation."
    (interactive
     (find-file-read-args "Find existing file: " t))
-=======
-Like \\[find-file], but allow only a file that exists, and do not allow
-file names with wildcards."
-   (interactive (nbutlast (find-file-read-args "Find existing file: " t)))
->>>>>>> b519d515
    (if (and (not (called-interactively-p 'interactive))
 	    (not (file-exists-p filename)))
        (error "%s does not exist" filename)
@@ -1975,8 +1969,7 @@
           ;; Don't use `find-file' because it may end up using another window
           ;; in some corner cases, e.g. when the selected window is
           ;; softly-dedicated.
-	  (let ((newbuf
-                 (find-file-noselect filename nil nil wildcards async)))
+	  (let ((newbuf (find-file-noselect filename nil nil wildcards async)))
             (switch-to-buffer (if (consp newbuf) (car newbuf) newbuf))))
       (when (eq obuf (current-buffer))
 	;; This executes if find-file gets an error
@@ -2167,7 +2160,7 @@
 visited.  This behavior is toggled by \\[universal-async-argument]
 prior the command invocation."
   :group 'files
-  :version "27.1"
+  :version "28.1"
   :type '(choice boolean regexp))
 
 (defcustom large-file-warning-threshold 10000000
