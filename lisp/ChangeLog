<<<<<<< HEAD
2012-04-25  Leo Liu  <sdl.web@gmail.com>

	* progmodes/python.el (python-pdbtrack-get-source-buffer): Use
	compilation-message if available to find real filename.
=======
2012-04-25  Stefan Monnier  <monnier@iro.umontreal.ca>

	* ffap.el: Remove old code for obsolete package.
	(ffap-complete-as-file-p): Remove.

	Use completion-table-with-quoting for comint and pcomplete.
	* comint.el (comint--unquote&requote-argument)
	(comint--unquote-argument, comint--requote-argument): New functions.
	(comint--unquote&expand-filename, comint-unquote-filename): Obsolete.
	(comint-quote-filename): Use regexp-opt-charset.
	(comint--common-suffix, comint--common-quoted-suffix)
	(comint--table-subvert): Remove.
	(comint-unquote-function, comint-requote-function): New vars.
	(comint--complete-file-name-data): Use them with
	completion-table-with-quoting.
	* pcmpl-unix.el (pcomplete/scp): Use completion-table-subvert.
	* pcomplete.el (pcomplete-arg-quote-list)
	(pcomplete-quote-arg-hook, pcomplete-quote-argument): Obsolete.
	(pcomplete-unquote-argument-function): Default to non-nil.
	(pcomplete-unquote-argument): Simplify.
	(pcomplete--common-quoted-suffix): Remove.
	(pcomplete-requote-argument-function): New var.
	(pcomplete--common-suffix): New function.
	(pcomplete-completions-at-point): Use completion-table-with-quoting
	and completion-table-subvert.

	* minibuffer.el: Use completion-table-with-quoting for read-file-name.
	(minibuffer--double-dollars): Preserve properties.
	(completion--sifn-requote): New function.
	(completion--file-name-table): Rewrite using it and c-t-with-quoting.

	* minibuffer.el: Add support for completion of quoted/escaped data.
	(completion-table-with-quoting, completion-table-subvert): New funs.
	(completion--twq-try, completion--twq-all): New functions.
	(completion--nth-completion): New function.
	(completion-try-completion, completion-all-completions): Use it.
>>>>>>> cc356a5d

2012-04-25  Chong Yidong  <cyd@gnu.org>

	* vc/diff-mode.el (diff-setup-whitespace): New function.
	(diff-mode): Use it.

	* vc/diff.el (diff-sentinel):
	* vc/vc.el (vc-diff-finish): Call diff-setup-whitespace to assign
	Whitespace mode variables based on diff style (Bug#8612).

2012-04-25  Leo Liu  <sdl.web@gmail.com>

	* progmodes/python.el (python-send-region): Add suffix .py to the
	temp file.

	* files.el (auto-mode-alist): Use javascript-mode instead.

2012-04-25  Alex Harsanyi  <AlexHarsanyi@gmail.com>

	Sync with soap-client repository.  Support SOAP simpleType (Bug#10331).

	* soap-client.el (soap-resolve-references-for-sequence-type)
	(soap-resolve-references-for-array-type): Hack to prevent self
	references, see Bug#9.
	(soap-parse-envelope): Report the contents of the 'detail' node
	when receiving a fault reply.
	(soap-parse-envelope): Report the contents of the entire 'detail' node.

	* soap-inspect.el (soap-sample-value-for-simple-type)
	(soap-inspect-simple-type): New function.

	* soap-client.el (soap-simple-type): New struct.
	(soap-default-xsd-types, soap-default-soapenc-types)
	(soap-decode-basic-type, soap-encode-basic-type):
	support unsignedInt and double basic types.
	(soap-resolve-references-for-simple-type)
	(soap-parse-simple-type, soap-encode-simple-type): New function.
	(soap-parse-schema): Parse xsd:simpleType declarations.

	* soap-client.el (soap-default-xsd-types)
	(soap-default-soapenc-types): Add integer, byte and anyURI types.
	(soap-parse-complex-type-complex-content): Use `soap-wk2l' to find
	the local name of "soapenc:Array".
	(soap-decode-basic-type, soap-encode-basic-type): Support encoding
	decoding integer, byte and anyURI xsd types.

2012-04-25  Chong Yidong  <cyd@gnu.org>

	* cus-edit.el (custom-buffer-create-internal): Update header text.

2012-04-25  Eli Zaretskii  <eliz@gnu.org>

	* progmodes/gdb-mi.el (gdb-init-1): Condition Windows-specific
	settings on 'system-type', not on 'window-system'.  On MS-Windows,
	set interactive-mode on in GDB.

2012-04-24  Stefan Monnier  <monnier@iro.umontreal.ca>

	* progmodes/ruby-mode.el: Simplify last change, and cleanup code.
	(ruby-syntax-propertize-regexp): Remove.
	(ruby-syntax-propertize-function): Split regexp into chunks.
	Match following code directly.

2012-04-24  Dmitry Gutov  <dgutov@yandex.ru>

	* progmodes/ruby-mode.el: Handle Cucumber defs (bug#6286).
	(ruby-syntax-propertize-regexp): New function.
	(ruby-syntax-propertize-function): Use it to handle regexp not preceded
	by a special keyword.

	* progmodes/ruby-mode.el: Handle general delimited literals (bug#6286).
	(ruby-syntax-general-delimiters-goto-beg)
	(ruby-syntax-propertize-general-delimiters): New functions.
	(ruby-syntax-propertize-function): Use them to handle GDL.
	(ruby-font-lock-keywords): Move old handling of GDL...
	(ruby-font-lock-syntactic-keywords): .. to here.
	(ruby-calculate-indent): Adjust indentation for GDL.

2012-04-24  Michael Albinus  <michael.albinus@gmx.de>

	* notifications.el (top): Remove unneeded declarations.
	(notifications-specification-version): Change to "1.2".
	(notifications-interface, notifications-notify-method)
	(notifications-close-notification-method): Fix docstring.
	(notifications-get-capabilities-method): New defconst.
	(notifications-notify): Add :action-items, :resident and
	:transient hints.  Change "image_data" to "image-data" and
	"image_path" to "image-path".
	(notifications-get-capabilities): New defun.

2012-04-24  Leo Liu  <sdl.web@gmail.com>

	* progmodes/python.el: Move hideshow setup to the end.

2012-04-24  Martin Rudalics  <rudalics@gmx.at>

	* window.el (handle-select-window): Clear echo area since this is
	no more done by read_char (Bug#11304).

2012-04-24  Stefan Monnier  <monnier@iro.umontreal.ca>

	* ibuffer.el (ibuffer-mode-map): Bind `/ m' to filter-used-mode
	and `/ M' to filter-derived-mode.
	* ibuf-ext.el (ibuffer-list-buffer-modes): Simplify; avoid add-to-list.
	(ibuffer-filter-by-mode, ibuffer-filter-by-used-mode)
	(ibuffer-mark-by-mode): Use default rather than initial-input.
	(ibuffer-filter-by-derived-mode): Autoload and require-match.

2012-04-24  Ivan Andrus  <darthandrus@gmail.com>  (tiny change)

	* ibuf-ext.el (ibuffer-list-buffer-modes): Add `include-parents' arg.
	(ibuffer-filter-by-derived-mode): New filter.
	* ibuffer.el (ibuffer-mode-map): Bind to `/ w'.

2012-04-23  Andreas Politz  <politza@fh-trier.de>

	* subr.el (accept-change-group): Fix arg usage (Bug#6095).

2012-04-23  Chong Yidong  <cyd@gnu.org>

	* cus-edit.el (customize-apropos, customize-apropos-options):
	Disable matching of non-option variables (Bug#11176).
	(customize-option, customize-option-other-window)
	(customize-changed-options): Doc fix.
	(customize-apropos-options, customize-apropos-faces)
	(customize-apropos-groups): Use apropos-read-pattern (Bug#11124).

	* apropos.el (apropos-read-pattern): Make prompt less cryptic.
	Fix word list splitting (Bug#11132).
	(apropos-symbol, apropos-keybinding, apropos-label)
	(apropos-property, apropos-function-button)
	(apropos-variable-button, apropos-misc-button): New faces.
	(apropos-symbol-face, apropos-keybinding-face)
	(apropos-label-face, apropos-property-face, apropos-match-face):
	Variables removed (Bug#8396).
	(apropos-library-button, apropos-format-plist, apropos-print)
	(apropos-print-doc, apropos-describe-plist): Callers changed.

2012-04-23  Michael Albinus  <michael.albinus@gmx.de>

	* net/xesam.el (xesam-mode-map): Use let-bound map in
	initialization.  (Bug#11292)

2012-04-23  Agustín Martín Domingo  <agustin.martin@hispalinux.es>

	Preserve ispell session localwords when switching back to
	original buffer.

	* ispell.el (ispell-buffer-session-localwords): New buffer-local
	variable to hold buffer session localwords.
	(ispell-kill-ispell): add option 'clear to delete session
	localwords.
	(ispell-command-loop, ispell-change-dictionary)
	(ispell-buffer-local-words): Preserve session localwords when
	needed.

	* flyspell.el (flyspell-process-localwords, flyspell-do-correct):
	Preserve session localwords when needed.

2012-04-23  Agustín Martín Domingo  <agustin.martin@hispalinux.es>

	* ispell.el (ispell-insert-word) Remove unneeded function using
	obsolete `translation-table-for-input'.
	(ispell-word, ispell-process-line, ispell-complete-word):
	Use plain `insert' instead of removed `ispell-insert-word'.

2012-04-22  Chong Yidong  <cyd@gnu.org>

	* cus-edit.el (custom-variable-menu)
	(custom-variable-reset-saved, custom-face-menu)
	(custom-face-reset-saved): If there is no saved value, make the
	"reset-saved" operation bring back the default (Bug#9509).
	(custom-face-state): Properly detect themed faces.

	* faces.el (face-spec-set): Stop supporting deprecated form of
	third arg.

2012-04-22  Michael Albinus  <michael.albinus@gmx.de>

	Move functions from C to Lisp.  Make non-blocking method calls
	the default.  Implement further D-Bus standard interfaces.

	* net/dbus.el (dbus-message-internal): Declare function.
	Remove unneeded function declarations.
	(defvar dbus-message-type-invalid, dbus-message-type-method-call)
	(dbus-message-type-method-return, dbus-message-type-error)
	(dbus-message-type-signal): Declare variables.  Remove local
	definitions.
	(dbus-interface-dbus, dbus-interface-peer)
	(dbus-interface-introspectable, dbus-interface-properties)
	(dbus-path-emacs, dbus-interface-emacs, dbus-return-values-table):
	Adapt docstring.
	(dbus-interface-objectmanager): New defconst.
	(dbus-call-method, dbus-call-method-asynchronously)
	(dbus-send-signal, dbus-method-return-internal)
	(dbus-method-error-internal, dbus-register-service)
	(dbus-register-signal, dbus-register-method): New defuns, moved
	from dbusbind.c
	(dbus-call-method-handler, dbus-setenv)
	(dbus-get-all-managed-objects, dbus-managed-objects-handler):
	New defuns.
	(dbus-call-method-non-blocking): Make it an obsolete function.
	(dbus-unregister-object, dbus-unregister-service)
	(dbus-handle-event, dbus-register-property)
	(dbus-property-handler): Obey the new structure of
	`bus-registered-objects'.
	(dbus-introspect): Use `dbus-call-method'.  Use a timeout.
	(dbus-get-property, dbus-set-property, dbus-get-all-properties):
	Use `dbus-call-method'.

2012-04-22  Chong Yidong  <cyd@gnu.org>

	* cus-edit.el (custom-commands, custom-reset-menu)
	(Custom-reset-standard): Tweak labels.
	(custom-reset-button-menu): Change default to t.
	(custom-buffer-create-internal): For the custom-reset-button-menu
	case, put the revert button first.
	(custom-group-subtitle): New face.
	(custom-group-value-create): Align docstring to a specific column.

	* wid-edit.el (widget-documentation-link-add): Don't handle
	indentation in this function.
	(widget-documentation-string-indent-to): New function.
	(widget-documentation-string-value-create): Use it.

	* autorevert.el (auto-revert):
	* epg-config.el (epg):
	* ibuffer.el (ibuffer):
	* mpc.el (mpc):
	* ses.el (ses):
	* eshell/eshell.el (eshell):
	* net/ange-ftp.el (ange-ftp):
	* progmodes/ebnf2ps.el (postscript):
	* progmodes/flymake.el (flymake):
	* progmodes/prolog.el (prolog):
	* progmodes/verilog-mode.el (verilog-mode):
	* progmodes/which-func.el (which-func):
	* term/xterm.el (xterm):
	* textmodes/picture.el (picture):
	* textmodes/tildify.el (tildify):
	* vc/ediff.el (ediff): Tweak defgroups to improve presentation in
	customization buffers.

2012-04-22  Alan Mackenzie  <acm@muc.de>

	* progmodes/cc-engine.el (c-append-lower-brace-pair-to-state-cache):
	Adding a ) can hide the resulting (..) from searches.  Fix it.
	Bound the backward search to the position of the existing (.

2012-04-21  Juanma Barranquero  <lekktu@gmail.com>

	* progmodes/verilog-mode.el (verilog-mode): Check whether
	which-func-modes is t before adding verilog-mode.
	Reported by Andy Moreton <andrewjmoreton@gmail.com>.

2012-04-21  Leo Liu  <sdl.web@gmail.com>

	* net/rcirc.el (rcirc): Avoid error when process-contact returns t.

2012-04-21  Michael Vehrs  <Michael.Burschik@gmx.de>

	* woman.el: Add support for "T{ T}" tbl syntax, and fix the
	filling of the last column of a table (Bug#5635).
	(woman-find-next-control-line): New arg, specifying an additional
	regexp component for the control line.
	(woman2-roff-buffer): Use it.
	(woman-break-table): New function.
	(woman2-TS): Use it.

2012-04-21  Chong Yidong  <cyd@gnu.org>

	* woman.el (woman-set-buffer-display-table, woman-decode-region)
	(woman-horizontal-escapes, woman-negative-vertical-space)
	(woman-tab-to-tab-stop, woman2-fc, woman2-TS)
	(WoMan-warn-ignored): Use ?\s instead of ?\ .

2012-04-20  Stefan Monnier  <monnier@iro.umontreal.ca>

	* minibuffer.el (completion-file-name-table): Complete user names.

2012-04-20  Leo Liu  <sdl.web@gmail.com>

	* font-lock.el (lisp-font-lock-keywords-2): Add pcase, pcase-let
	and pcase-let*.

2012-04-20  Chong Yidong  <cyd@gnu.org>

	* server.el (server-execute): Respect initial-buffer-choice if it
	is a string and there are no files to open (Bug#2825).
	(server-create-window-system-frame, server-create-tty-frame):
	Don't switch buffers here.
	(server-process-filter): Only try to open a window system frame if
	compiled with graphical support (Bug#8314).

2012-04-20  Dan Nicolaescu  <dann@gnu.org>

	* battery.el (battery-echo-area-format): Display remaining time
	for sysfs backend too (Bug#11269).
	(battery-linux-sysfs): Fix conditional for the charge.

2012-04-20  Chong Yidong  <cyd@gnu.org>

	* progmodes/gdb-mi.el (gdb): Revert previous change.
	(gdb-inferior-io--init-proc): New function.
	(gdb-init-1): Use it.
	(gdb-inferior-io-sentinel): New sentinel for the gdb-inferior pty,
	responsible for allocating a new pty and hooking it to gdb when
	the old pty gets an EIO due to process exit.
	(gdb-delchar-or-quit): New command.  Bind it in gdb-mi buffers.
	(gdb-tooltip-print): Don't use obsolete tooltip-use-echo-area.
	(gdb-inferior-io--maybe-delete-pty): Move into gdb-reset.

2012-04-20  Eli Zaretskii  <eliz@gnu.org>

	* window.el (window-min-size, window-sizable, window-min-delta)
	(window-max-delta, window--resizable, window-resizable)
	(window-total-size, window-full-height-p, window-full-width-p)
	(window-in-direction, window--resize-mini-window, window-resize)
	(window--resize-child-windows-normal)
	(window--resize-child-windows, window--resize-siblings)
	(window--resize-this-window, adjust-window-trailing-edge)
	(enlarge-window, shrink-window): Doc fixes.

2012-04-20  Chong Yidong  <cyd@gnu.org>

	* progmodes/gdb-mi.el (gdb-inferior-io--maybe-delete-pty):
	New function to call delete-process on the gdb-inferior buffer's pty.
	(gdb-reset): Use it, instead of relying on kill-buffer to kill the
	pty process (Bug#11273).
	(gdb-update): New arg to suppress talking to the gdb process.
	(gdb-done-or-error): Use it.
	(gdb-stopped-functions): Rename from gdb-stopped-hooks.
	(gdb): Call gdb-inferior-io--maybe-delete-pty as a workaround for
	sentinel not being called.

	* comint.el (make-comint-in-buffer, comint-exec): Doc fix.

	* progmodes/grep.el (grep, rgrep): Doc fix (Bug#11268).

2012-04-20  Glenn Morris  <rgm@gnu.org>

	* net/network-stream.el (open-network-stream): Doc fix.

2012-04-20  Chong Yidong  <cyd@gnu.org>

	* emacs-lisp/tabulated-list.el (tabulated-list-print): Fix typos.

2012-04-20  Alan Mackenzie  <acm@muc.de>

	Ensure searching for keywords is case sensitive.

	* progmodes/cc-cmds.el (c-electric-brace, c-electric-lt-gt)
	(c-electric-paren, c-beginning-of-defun, c-end-of-defun)
	(c-defun-name, c-mark-function, c-cpp-define-name)
	(c-comment-indent, c-scan-conditionals, c-indent-defun)
	(c-context-line-break): Bind case-fold-search to nil.

	* progmodes/cc-mode.el (c-font-lock-fontify-region):
	Bind case-fold-search to nil.

2012-04-20  Chong Yidong  <cyd@gnu.org>

	* mail/sendmail.el (mail-bury): Call return action with the right
	Rmail buffer (Bug#11242).

	* server.el (server-process-filter): Handle corner case where both
	tty and nowait options are present (Bug#11102).

2012-04-20  Eli Zaretskii  <eliz@gnu.org>

	* version.el (emacs-bzr-version, emacs-bzr-get-version): Doc fixes.
	(top level): Put into the executable the ident-style '$Id:' tag on
	windows-nt as well.

2012-04-19  Stefan Monnier  <monnier@iro.umontreal.ca>

	* electric.el (electric-indent-post-self-insert-function): Check that
	electric-indent-mode is enabled in current buffer.

2012-04-19  Juanma Barranquero  <lekktu@gmail.com>

	* imenu.el (imenu-progress-message): Restore; it is "used" in
	erc/erc-imenu.el and net/snmp-mode.el.

2012-04-19  Juanma Barranquero  <lekktu@gmail.com>

	* avoid.el (mouse-avoidance-mode): Mark unused arg.
	(mouse-avoidance-nudge-mouse): Remove unused binding.

	* bs.el (bs-toggle-readonly): Call `toggle-read-only' interactively.

	* descr-text.el (describe-char):
	* progmodes/python.el (python-describe-symbol):
	Don't call `toggle-read-only', set `buffer-read-only'.

	* imenu.el (imenu-default-goto-function): Mark unused args.
	(imenu-progress-message): Remove obsolete macro; all callers changed.

	* subr.el (keymap-canonicalize): Remove unused binding.
	(read-passwd): Mark unused arg.

	* tutorial.el (tutorial--display-changes): Remove unused binding.
	(tutorial--save-tutorial-to): Remove unused variable.

	* emacs-lisp/package.el (define-package, package-menu-mark-delete)
	(package-menu-mark-install, package-menu-mark-unmark): Mark unused args.
	(package-generate-autoloads, package-menu--generate)
	(package-menu--find-upgrades): Remove unused bindings.

	* emulation/cua-rect.el (cua-restrict-regexp-rectangle)
	(cua-restrict-prefix-rectangle): Doc fixes.  Remove unused bindings.
	(cua--mouse-ignore, cua--delete-rectangle, cua--extract-rectangle)
	(cua--indent-rectangle, cua-open-rectangle, cua-close-rectangle)
	(cua-blank-rectangle, cua-string-rectangle, cua-replace-in-rectangle)
	(cua-incr-rectangle, cua-sequence-rectangle, cua--convert-rectangle-as)
	(cua--rectangle-aux-replace, cua--left-fill-rectangle)
	(cua-scroll-rectangle-up, cua-scroll-rectangle-down)
	(cua-delete-char-rectangle): Mark unused args.
	(cua-align-rectangle): Remove unused binding.

	* mail/rmail.el (compilation--message->loc)
	(epa--find-coding-system-for-mime-charset): Declare.

	* net/dbus.el (dbus-register-service): Declare.
	(dbus-name-owner-changed-handler): Remove unused binding.

	* nxml/nxml-mode.el (nxml-electric-slash, nxml-in-mixed-content-p)
	(nxml-compute-indent-from-matching-start-tag): Remove unused variables.
	(nxml-scan-backward-within): Mark unused arg.
	(nxml-dynamic-markup-word): Remove unused binding.

	* mouse.el (mouse-menu-major-mode-map):
	* emacs-lisp/authors.el (authors-scan-change-log)
	(authors-add-to-author-list):
	* emacs-lisp/avl-tree.el (avl-tree--enter-balance):
	* emacs-lisp/smie.el (smie-auto-fill):
	* mail/sendmail.el (mail-bury):
	* mail/unrmail.el (unrmail):
	* net/tls.el (open-tls-stream):
	* textmodes/picture.el (picture-mouse-set-point):
	Remove unused bindings.

2012-04-19  Michael Albinus  <michael.albinus@gmx.de>

	* net/tramp.el (tramp-action-password): Let-bind
	`enable-recursive-minibuffers' to t.

2012-04-18  Sam Steingold  <sds@gnu.org>

	* progmodes/gud.el (gud-key-prefix): Use :type 'key-sequence
	instead of 'string to accommodate values like [f11].
	Always use `vconcat' instead of `concat' on it, like in `gud-def'.
	* progmodes/gdb-mi.el: Likewise.

2012-04-18  Leo Liu  <sdl.web@gmail.com>

	* abbrev.el (edit-abbrevs): Move point to the abbrev table of
	current buffer.
	(prepare-abbrev-list-buffer): Enter edit-abbrevs-mode only if
	LOCAL is nil.

2012-04-18  Chong Yidong  <cyd@gnu.org>

	* simple.el (line-move): Use forward-line if in batch mode
	(Bug#11053).

2012-04-18  Christopher Schmidt  <christopher@ch.ristopher.com>

	* files.el (after-find-file): Do not try to add a final newline if
	the buffer is read-only (Bug#11156).

2012-04-17  Richard Stallman  <rms@gnu.org>

	* mail/rmail.el (rmail-start-mail):
	Pass (rmail-mail-return...) for the return-action.
	Pass (rmail-yank-current-message...) for the yank-action.
	(rmail-yank-current-message): New function.
	(rmail-mail): Pass the Rmail buffer, not view buffer, for replybuffer.
	(rmail-reply): Likewise.
	(rmail-forward): Pass the Rmail buffer, not nil, for replybuffer.

	* mail/sendmail.el (mail-bury): Choose the first rmail-mode
	buffer, not the last.  Reject temp buffers.  Use the rmail-mode
	buffer, not newbuf.

2012-04-17  Juanma Barranquero  <lekktu@gmail.com>

	* server.el (server-ensure-safe-dir): Simplify.

2012-04-17  Stefan Monnier  <monnier@iro.umontreal.ca>

	* emacs-lisp/smie.el: Provide smarter auto-filling.
	(smie-auto-fill): New function.
	(smie-setup): Use it.

	* newcomment.el (comment-choose-indent): Obey comment-inline-offset.

2012-04-17  Philipp Haselwarter  <philipp.haselwarter@gmx.de>  (tiny change)

	* newcomment.el (comment-inline-offset): New custom var (bug#11090).
	(comment-indent): Use it.

2012-04-17  Vincent Belaïche  <vincentb1@users.sourceforge.net>

	* ses.el: The overall change is to add cell renaming, that is
	setting fancy names for cell symbols other than name matching
	"\\`[A-Z]+[0-9]+\\'" regexp .
	(ses-localvars): Add ses--renamed-cell-symb-list.
	(ses-create-cell-variable): New defun.
	(ses-destroy-cell-variable-range): Respect ses--numrows, ses--numcols.
	(ses-relocate-formula): Relocate formulas only for cells the
	symbols of which are not renamed, i.e. symbols whose names do not
	match regexp "\\`[A-Z]+[0-9]+\\'".
	(ses-relocate-all): Relocate values only for cells the symbols of
	which are not renamed.
	(ses-load): Create cells variables as the (ses-cell ...) are read,
	in order to check row col consistency with cell symbol name only
	for cells that are not renamed.
	(ses-replace-name-in-formula): New defun.
	(ses-rename-cell): New defun.

2012-04-17  Peter Oliver  <bzr@mavit.org.uk>  (tiny change)

	* progmodes/perl-mode.el (perl-indent-parens-as-block):
	New option (bug#11118).
	(perl-calculate-indent): Respect it.

2012-04-17  Glenn Morris  <rgm@gnu.org>

	* dired-aux.el (dired-mark-read-string): Doc fix.

2012-04-17  Dmitry Antipov  <dmantipov@yandex.ru>

	* dired-aux.el (dired-mark-read-string): Offer optional completion.
	(dired-do-chxxx): Complete chown, chgrp over users, groups.  (Bug#7900)

2012-04-17  Glenn Morris  <rgm@gnu.org>

	* mouse.el (mouse-drag-track):
	* speedbar.el (speedbar-frame-mode):
	Use auto-hscroll-mode rather than the alias automatic-hscrolling.

2012-04-16  Leo Liu  <sdl.web@gmail.com>

	* progmodes/python.el: Trivial cleanup.

2012-04-16  Glenn Morris  <rgm@gnu.org>

	* vc/vc.el (vc-string-prefix-p):
	* vc/pcvs-util.el (cvs-string-prefix-p):
	* textmodes/tex-mode.el (latex-string-prefix-p, tex-string-prefix-p):
	* mpc.el (mpc-string-prefix-p):
	Make all of these into obsolete aliases for string-prefix-p.
	Update callers.
	* vc/pcvs.el, vc/vc-dispatcher.el, vc/vc-dir.el: Update callers.

	* textmodes/two-column.el: Move custom options to the start.
	(frame-width): Remove compat definition.
	(2C-associate-buffer, 2C-dissociate):
	Use with-current-buffer rather than save-excursion.
	(2C-dissociate): Force a mode-line update.
	(2C-autoscroll): Use ignore-errors.

	* emacs-lisp/eieio-opt.el (describe-class, describe-generic):
	Autoload trivia.

	* emacs-lisp/cl-extra.el (*random-state*):
	Remove unnecessary declaration.

	* calendar/cal-tex.el (cal-tex-end-document): Trivial clarification.

	* play/cookie1.el (cookie-snarf):
	Give an explicit error if input file cannot be read.

	* play/yow.el (yow-file): Use expand-file-name rather than concat.

	* progmodes/perl-mode.el (c-macro-expand):
	Remove unnecessary autoload (it is in loaddefs.el).

	* textmodes/picture.el (picture-desired-column)
	(picture-update-desired-column): Convert comments to doc-strings.
	(picture-substitute): Remove function.
	(picture-mode-map): Initialize in the defvar.

	* woman.el: Remove eval-after-load for tar-mode.
	* tar-mode.el (tar-mode-map): Add woman binding and menu entry.
	(woman-tar-extract-file): Autoload it.

	* frame.el (automatic-hscrolling): Make this alias obsolete.

2012-04-12  Agustín Martín Domingo  <agustin.martin@hispalinux.es>

	* ispell.el (ispell-set-spellchecker-params): Post-process
	`ispell-dictionary-alist' to use [:alpha:] and utf-8 if possible.
	(ispell-dictionary-base-alist): Revert to original XEmacs
	friendly version for default.  [:alpha:] will be added in
	`ispell-set-spellchecker-params' if needed

2012-04-16  Chong Yidong  <cyd@gnu.org>

	* image.el (imagemagick--extension-regexp): New variable.
	(imagemagick-register-types): Use it.
	(imagemagick-types-inhibit): Add :set function.  Allow new value
	of t to inhibit all types.

	* emacs-lisp/regexp-opt.el (regexp-opt-charset): Avoid cl macros,
	so we can preload it.

	* loadup.el (fboundp): Preload regexp-opt, needed by
	imagemagick-register-types.

2012-04-15  Chong Yidong  <cyd@gnu.org>

	* frame.el (scrolling): Remove nearly unused customization group.

	* scroll-all.el (scroll-all-mode): Move to windows group.

2012-04-15  Chong Yidong  <cyd@gnu.org>

	* bindings.el (goto-map): Bind goto-char to M-g c (Bug#11240).

2012-04-15  Stefan Monnier  <monnier@iro.umontreal.ca>

	Avoid the use of ((lambda ...) ...) in lexical-binding code.
	* emacs-lisp/easy-mmode.el (define-minor-mode): Use funcall (bug#11241).

2012-04-15  Glenn Morris  <rgm@gnu.org>

	* simple.el (process-file-side-effects): Doc fix.

2012-04-15  Glenn Morris  <rgm@gnu.org>

	* international/mule-cmds.el (set-language-environment): Doc fix.

2012-04-14  Juanma Barranquero  <lekktu@gmail.com>

	* server.el (server-auth-key, server-generate-key): Doc fixes.
	(server-get-auth-key): Doc fix.  Use `string-match-p'.
	(server-start): Reflow docstring.

2012-04-14  Lars Ingebrigtsen  <larsi@gnus.org>

	* server.el (server-generate-key): `called-interactively-p'
	requires a parameter.

2012-04-14  Michal Nazarewicz  <mina86@mina86.com>

	* server.el (server-auth-key): New variable.
	(server-generate-key, server-get-auth-key): New function.
	(server-start): Use the new variable and functions to allow
	setting a permanent server key (bug#9423).

2012-04-14  Leo Liu  <sdl.web@gmail.com>

	* vc/diff-mode.el (diff-file-prev/next): Fix typo.

2012-04-14  Paul Eggert  <eggert@cs.ucla.edu>

	Spelling fixes.
	* hexl.el (hexl-rulerize): Rename from hexl-rulerise, since
	Emacs uses American spelling.

2012-04-14  Juanma Barranquero  <lekktu@gmail.com>

	* emacs-lock.el (emacs-lock-locked-buffer-functions): New hook.
	(emacs-lock--exit-locked-buffer): Return the locked buffer.  Doc fix.
	(emacs-lock--kill-emacs-hook, emacs-lock--kill-emacs-query-functions)
	(emacs-lock--kill-buffer-query-functions): Run new hook.  (Bug#11017)

2012-04-14  Stefan Monnier  <monnier@iro.umontreal.ca>

	* progmodes/which-func.el (which-func-modes): Change default.

2012-04-14  Kim F. Storm  <storm@cua.dk>

	* emulation/cua-base.el (cua-exchange-point-and-mark): Just call
	exchange-point-and-mark if cua-enable-cua-keys is nil (Bug#11191).

2012-04-14  Chong Yidong  <cyd@gnu.org>

	* custom.el (custom-theme-set-variables): Doc fix.

2012-04-14  Glenn Morris  <rgm@gnu.org>

	* international/mule.el (set-auto-coding-for-load): Doc fix.

2012-04-14  Alan Mackenzie  <acm@muc.de>

	* progmodes/cc-menus.el (cc-imenu-objc-generic-expression): Make
	imenu work again for Objective C Mode.  Correct the *-index values,
	these having been disturbed by a previous change in 2011-08.

	* progmodes/cc-engine.el (c-before-change-check-<>-operators):
	Correct two search limits.

2012-04-14  Stefan Monnier  <monnier@iro.umontreal.ca>

	* startup.el (command-line-1): Inhibit splash from daemon (bug#10996).

2012-04-14  Andreas Schwab  <schwab@linux-m68k.org>

	* international/characters.el: Fix sorting.

2012-04-14  Eli Zaretskii  <eliz@gnu.org>

	* international/characters.el: Add more missing Latin case pairs.

2012-04-14  Glenn Morris  <rgm@gnu.org>

	* files.el (dir-locals-set-class-variables): Doc fix.

2012-04-14  Eli Zaretskii  <eliz@gnu.org>

	* international/characters.el: Add set-case-syntax-pair call for
	LATIN CAPITAL LETTER Y WITH DIAERESIS RET and its lower-case
	counterpart.  (Bug#11209)

	* simple.el (shell-command-on-region): Doc fix.  (Bug#11208)

2012-04-14  Glenn Morris  <rgm@gnu.org>

	* calendar/holidays.el (calendar-check-holidays): Doc fix.

2012-04-14  Eli Zaretskii  <eliz@gnu.org>

	* textmodes/ispell.el (ispell-dictionary-base-alist):
	Add data for Hebrew.

2012-04-14  Chong Yidong  <cyd@gnu.org>

	* net/rcirc.el (rcirc-cmd-quit):
	Revert 2012-03-18 change (Bug#11192).

2012-04-14  Glenn Morris  <rgm@gnu.org>

	* pcmpl-rpm.el (pcomplete/rpm): Handle -qf.

2012-04-14  Eli Zaretskii  <eliz@gnu.org>

	* minibuffer.el (completion-in-region-mode-map):
	Bind completion-help-at-point to M-? rather than ?.  (Bug#11182)

2012-04-13  Vivek Dasmohapatra  <vivek@etla.org>

	* hexl.el (hexl-insert-char): Make display sizes other than 16 work.

2012-04-13  Masatake YAMATO  <yamato@redhat.com>

	* minibuffer.el (minibuffer-local-filename-syntax): New variable
	to allow `C-M-f' and `C-M-b' to move to the nearest path
	separator (bug#9511).

2012-04-13  Lars Ingebrigtsen  <larsi@gnus.org>

	* avoid.el: Require cl when compiling.  And also move the
	`provide' to the end.

2012-04-13  Thierry Volpiatto  <thierry.volpiatto@gmail.com>

	* avoid.el (mouse-avoidance-banish-position): New variable.
	(mouse-avoidance-banish-destination): Use it (bug#10165).

2012-04-13  Leo Liu  <sdl.web@gmail.com>

	* progmodes/which-func.el (which-func-modes): Add objc-mode.

2012-04-13  Ken Brown  <kbrown@cornell.edu>

	* net/browse-url.el (browse-url-file-url): Remove Cygwin hack;
	this is no longer needed now that cygstart understands file:// URLs.
	(browse-url-filename-alist): For the same reason, don't modify
	file:// URLs on Cygwin.

2012-04-13  Stefan Monnier  <monnier@iro.umontreal.ca>

	* emulation/cua-base.el (cua--pre-command-handler-1): Don't activate
	the region on shift if the binding is already shifted (bug#11221).

2012-04-12  Glenn Morris  <rgm@gnu.org>

	* mail/mailpost.el: Move to obsolete/.

2012-04-12  Drew Adams  <drew.adams@oracle.com>

	* imenu.el (imenu--generic-function): Ignore invisible definitions
	(bug#10123).

2012-04-12  Vivek Dasmohapatra  <vivek@etla.org>

	* hexl.el (hexl-bits): New variable.
	(hexl-options): Mention the variable in the doc string.
	(hexl-rulerise, hexl-line-displen): New functions.
	(hexl-mode): Mention the new variable.
	(hexl-mode, hexl-current-address, hexl-current-address):
	Use the displen.
	(hexl-ascii-start-column): New function.
	(hexl-address-to-marker, hexl-beginning-of-line, hexl-options)
	(hexl-insert-char, hexl-mode-ruler): Use the displen (bug#4941).

2012-04-12  Agustín Martín Domingo  <agustin.martin@hispalinux.es>

	* textmodes/flyspell.el (flyspell-large-region): For hunspell, use
	'("-i" ENCODING), in 2 separate command-line arguments, to specify
	the encoding, as expected by hunspell.

2012-04-12  Stefan Monnier  <monnier@iro.umontreal.ca>

	* battery.el (battery--linux-sysfs-regexp): New const.
	(battery-status-function): Use it.  Remove yeeloong special case.
	(battery-yeeloong-sysfs): Remove.
	(battery-echo-area-format): Remove yeeloong special case.

2012-04-11  Stefan Monnier  <monnier@iro.umontreal.ca>

	* imenu.el (imenu-add-to-menubar): `current-local-map' can be nil.
	Reported by Noah Friedman.

	* subr.el (read-passwd): Use read-string.

2012-04-11  Lars Magne Ingebrigtsen  <larsi@gnus.org>

	* vcursor.el (vcursor-move): Increase the priority of the overlay
	(bug#9663).

2012-04-11  Deniz Dogan  <deniz.a.m.dogan@gmail.com>

	* net/rcirc.el (rcirc-kill-channel-buffers): New variable.
	(rcirc-kill-buffer-hook): Use it to kill channel buffers (bug#5128).

2012-04-11  William Stevenson  <yhvh2000@gmail.com>

	* textmodes/artist.el (artist-mode): Convert artist-mode to use
	define-minor-mode (bug#10760).

2012-04-11  Wolfgang Jenkner  <wjenkner@inode.at>  (tiny change)

	* progmodes/grep.el (rgrep): Tweak the find command line so
	that directories matching `grep-find-ignored-files' won't be
	pruned (bug#10351).

2012-04-11  Chong Yidong  <cyd@gnu.org>

	* startup.el (command-line): Remove support for long-obsolete
	variable font-lock-face-attributes.

2012-04-11  Glenn Morris  <rgm@gnu.org>

	* vc/vc-bzr.el (vc-bzr-status): Avoid condition-case-unless-debug.

2012-04-11  Stefan Monnier  <monnier@iro.umontreal.ca>

	* window.el (window--state-get-1): Obey window-point-insertion-type.

2012-04-11  Lennart Borgman  <lennart.borgman@gmail.com>

	* emacs-lisp/lisp.el (narrow-to-defun): `beginning-of-defun' goes
	to previous function when point is on the first character of a
	function.  Take care of that in `narrow-to-defun' (bug#6157).

2012-04-11  Glenn Morris  <rgm@gnu.org>

	* vc/vc-bzr.el (vc-bzr-status): Handle all errors,
	not just file-errors.

	* vc/vc-bzr.el (vc-bzr-sha1-program, sha1-program): Remove.
	(vc-bzr-sha1): Use internal sha1.

2012-04-11  Stefan Monnier  <monnier@iro.umontreal.ca>

	* progmodes/flymake.el (flymake-mode): Beware read-only dirs (bug#8954).

2012-04-10  Sébastien Gross  <seb@chezwam.org>  (tiny change)

	* progmodes/hideshow.el (hs-hide-all): Don't infloop on comments
	that start in the middle of the line (bug#10496).

2012-04-10  Dan Nicolaescu  <dann@gnu.org>

	* battery.el (battery-linux-proc-acpi): Only one battery is
	discharged at a time, but that seems to confuse battery.el when
	computing `rate-type' for the battery not being discharged
	(bug#10332).

2012-04-10  Stefan Monnier  <monnier@iro.umontreal.ca>

	* emacs-lisp/autoload.el (autoload-make-program): Remove, unused.

	* international/quail.el: Use dolist and simplify.
	(quail-define-package, quail-update-keyboard-layout)
	(quail-define-rules): Use dolist.
	(quail-insert-kbd-layout, quail-get-translation): CSE.

	* tmm.el: Use dolist, remove left over hook.
	(tmm-prompt, tmm-define-keys, tmm-shortcut, tmm-get-keybind):
	Use dolist.
	(calendar-load-hook): Don't mess with it.

	* vc/vc-annotate.el (vc-annotate-show-diff-revision-at-line-internal):
	Use derived-mode-p.  Run the diff asynchronously.

2012-04-10  Lars Magne Ingebrigtsen  <larsi@gnus.org>

	* obsolete/mouse-sel.el: Add an Obsolete-since header.

2012-04-10  Juanma Barranquero  <lekktu@gmail.com>

	* misc.el: Display absolute path of loaded DLLs (bug#10424).
	(list-dynamic-libraries--loaded): New function.
	(list-dynamic-libraries--refresh): Use it.

2012-04-10  Nathan Weizenbaum  <nweiz@google.com>

	* progmodes/python.el (python-fill-paragraph):
	Make python-fill-region in a multiline string work when font-lock is
	disabled (bug#7018).

2012-04-10  Laimonas Vėbra  <laimonas.vebra@gmail.com>  (tiny change)

	* language/european.el (cp775): Add oem/legacy (en)coding on
	DOS/MS Windows for the Baltic languages.  There are still plenty
	of texts written in this encoding/codepage (bug#6519).

2012-04-10  Glenn Morris  <rgm@gnu.org>

	* cus-start.el (eol-mnemonic-unix, eol-mnemonic-dos, eol-mnemonic-mac):
	Add :standard values, reducing "rogue" customs in emacs -Q a bit more.

2012-04-10  Florian Adamsky  <florian@adamsky.it>  (tiny change)

	* recentf.el (recentf-dialog-mode-map): Add two keybindings for
	next-line "n" and previous-line "p" in order to make recentf more
	consistent with ibuffer, dired or org-mode (bug#9387).

2012-04-10  Lars Magne Ingebrigtsen  <larsi@gnus.org>

	* image.el (put-image): Return the overlay created instead of the
	optional input string (bug#7834).  Note that this may break code
	that is (for some reason or other) depending on `put-image'
	returning the string.

	* mouse-sel.el (mouse-sel-mode): Mark as obsolete (bug#6174).

	* simple.el (zap-to-char): Allow zapping using input methods
	(bug#1580).

	* textmodes/fill.el (fill-region): Leave point and mark where they
	were before filling (bug#5399).

2012-04-09  Glenn Morris  <rgm@gnu.org>

	* version.el (emacs-bzr-get-version):
	Handle lightweight checkouts of local branches.

2012-04-09  Andreas Schwab  <schwab@linux-m68k.org>

	* international/characters.el: Recover lost case pairs.  (Bug#11209)

2012-04-09  Chong Yidong  <cyd@gnu.org>

	* custom.el (custom-variable-p): Return nil for non-symbol
	arguments instead of signaling an error.
	(user-variable-p): Obsolete alias for custom-variable-p.

	* apropos.el (apropos-variable):
	* files-x.el (read-file-local-variable):
	* simple.el (set-variable):
	* woman.el (woman-mini-help):
	* emacs-lisp/byte-opt.el (side-effect-free-fns): Callers changed.

2012-04-09  Glenn Morris  <rgm@gnu.org>

	* startup.el (normal-top-level): Don't look for leim-list.el
	in places where it will not be found.  (Bug#910)

	* international/mule-cmds.el (set-default-coding-systems):
	* files.el (normal-mode):
	Remove guarded calls to ucs-set-table-for-input.  (Bug#9821)
	This function was removed with ucs-tables.el in 2008.

2012-04-08  Eli Zaretskii  <eliz@gnu.org>

	* textmodes/ispell.el (ispell-check-version): For hunspell, set
	ispell-encoding8-command to "-i", without a trailing space.
	(ispell-start-process): For hunspell, use '("-i" ENCODING), in 2
	separate command-line arguments, to specify the encoding, since
	that's how hunspell expects it.

2012-04-08  Glenn Morris  <rgm@gnu.org>

	* loadup.el: Load bindings before cus-start.
	This reduces somewhat the number of "rogue" settings in emacs -Q.

2012-04-07  Glenn Morris  <rgm@gnu.org>

	* version.el (emacs-bzr-get-version): New function.
	(emacs-bzr-version): New variable.
	* loadup.el (emacs-bzr-version): Set it.  (Bug#8054)
	* mail/emacsbug.el (report-emacs-bug): Include bzr version.

2012-04-07  Eli Zaretskii  <eliz@gnu.org>

	* international/uni-bidi.el, international/uni-category.el:
	* international/uni-combining.el, international/uni-decimal.el:
	* international/uni-decomposition.el, international/uni-digit.el:
	* international/uni-lowercase.el, international/uni-mirrored.el:
	* international/uni-name.el, international/uni-numeric.el:
	* international/uni-titlecase.el, international/uni-uppercase.el:
	Update for Unicode 6.1.

2012-04-07  Eli Zaretskii  <eliz@gnu.org>

	* term/w32-win.el (dynamic-library-alist): Add libxml2 DLLs.

2012-04-05  Lars Magne Ingebrigtsen  <larsi@gnus.org>

	* window.el (shrink-window): Mention the `window-min-height'
	variable in the doc string.

2012-04-05  Bastien Guerry  <bzg@altern.org>

	* color.el (color-lighten-name): Fix typo.

2012-04-04  Stefan Monnier  <monnier@iro.umontreal.ca>

	* server.el (server--on-display-p): New function.
	(server--on-display-p): Use it.

2012-04-04  Gabor Vida  <vidagabor@gmail.com>  (tiny change)

	* ido.el (ido-wide-find-dirs-or-files): Use file-name-absolute-p
	(bug#11145).

2012-04-04  Stefan Monnier  <monnier@iro.umontreal.ca>

	* comint.el (comint--common-quoted-suffix): Check string boundary
	before comparing (bug#11158).
	* pcomplete.el (pcomplete--common-quoted-suffix): Idem.

2012-04-04  Chong Yidong  <cyd@gnu.org>

	* minibuffer.el (completion-extra-properties): Doc fix.

	* subr.el (delayed-warnings-hook): Doc fix.

2012-04-04  Daiki Ueno  <ueno@unixuser.org>

	* epa.el (epa--select-keys): Bind C-c C-c to finish the key
	selection (Bug#11159).
	(epa-insert-keys): Inform that the default public key will be
	exported if no key is selected.

2012-04-04  Richard Stallman  <rms@gnu.org>

	* mail/emacsbug.el (report-emacs-bug): Bind inhibit-read-only.

2012-04-03  Chong Yidong  <cyd@gnu.org>

	* mail/sendmail.el (mail-mode-map): Bind C-c C-i to
	mail-insert-file, not its obsolete alias mail-attach-file.

2012-04-03  Michael Albinus  <michael.albinus@gmx.de>

	* notifications.el (notifications-notify): Fix docstring.

2012-04-02  Glenn Morris  <rgm@gnu.org>

	* emacs-lisp/authors.el (authors-aliases): Another addition.

2012-04-02  Michael Albinus  <michael.albinus@gmx.de>

	* net/tramp-gvfs.el (tramp-gvfs-send-command): Apply
	`tramp-compat-call-process' instead of `tramp-local-call-process'.
	Reported by Magnus Henoch <magnus.henoch@gmail.com>.

2012-04-01  Chong Yidong  <cyd@gnu.org>

	* files.el (file-in-directory-p): Rename from file-subdir-of-p.
	Handle root directory properly.
	(copy-directory): Caller changed.

	* dired-aux.el (dired-copy-file-recursive, dired-create-files):
	* net/tramp.el (tramp-file-name-for-operation): Callers changed.

2012-03-31  Glenn Morris  <rgm@gnu.org>

	* term/xterm.el (xterm-extra-capabilities): Doc fix.

	* language/indian.el ("Devanagari"): Fix typo.  (Bug#11103)

	* calendar/calendar.el (calendar-window-list)
	(calendar-hide-window): Restore.  (Bug#11140)
	(calendar-exit): Use calendar-window-list, calendar-hide-window again.

	* emacs-lisp/edebug.el (edebug-unwrap-results): Doc fix.

2012-03-30  Thierry Volpiatto  <thierry.volpiatto@gmail.com>

	* dired-aux.el (dired-copy-file-recursive, dired-create-files):
	Check if file is a symlink (Bug#10489).

	* files.el (copy-directory): Likewise.

2012-03-30  Chong Yidong  <cyd@gnu.org>

	* image.el (imagemagick-types-inhibit)
	(imagemagick-register-types): Doc fix.

2012-03-30  Agustín Martín Domingo  <agustin.martin@hispalinux.es>

	* ispell.el (ispell-get-extended-character-mode):
	Disable extended-char-mode for hunspell.  hunspell does not support it
	and treats ~word as ordinary words in pipe mode.

2012-03-30  Glenn Morris  <rgm@gnu.org>

	* tutorial.el (help-with-tutorial): Ensure local variables don't
	happen to make the buffer read-only.  (Bug#11127)

2012-03-30  Stefan Monnier  <monnier@iro.umontreal.ca>

	* progmodes/perl-mode.el (perl-indent-line): Use `noindent' in strings.
	(perl-calculate-indent): Return `noindent' in strings.

2012-03-28  Sam Steingold  <sds@gnu.org>

	* calendar/calendar.el (calendar-exit): Use `quit-windows-on'
	instead of the broken adhockery which does not prevent calendar
	buffers from being displayed at random after exit.
	(calendar-window-list, calendar-hide-window): Remove the broken
	adhockery.

2012-03-28  Glenn Morris  <rgm@gnu.org>

	* replace.el (query-replace-map): Doc fix.

2012-03-28  Andreas Schwab  <schwab@linux-m68k.org>

	* vc/vc-git.el (vc-git-state): Don't try to match all of the diff
	contents.  (Bug#11109)

2012-03-27  Stefan Monnier  <monnier@iro.umontreal.ca>

	* emacs-lisp/avl-tree.el (avl-tree--enter-balance): Fix paren typo
	(bug#11077).
	(avl-tree--check, avl-tree--check-node): New funs.

2012-03-27  Martin Rudalics  <rudalics@gmx.at>

	* window.el (switch-to-visible-buffer): New option.
	(switch-to-prev-buffer, switch-to-next-buffer):
	Observe switch-to-visible-buffer.  Make sure that checking for a window
	showing a buffer already is done on the same frame.

2012-03-27  Glenn Morris  <rgm@gnu.org>

	* startup.el (mail-host-address): Doc fix.

2012-03-26  Stefan Monnier  <monnier@iro.umontreal.ca>

	* emacs-lisp/bytecomp.el (byte-compile-constants-vector): Allow more
	than 197 variables.

2012-03-26  Ami Fischman  <ami@fischman.org>

	* vc/vc-git.el (vc-git-state): Avoid unnecessarily locking.

2012-03-26  Glenn Morris  <rgm@gnu.org>

	* files.el (save-buffers-kill-emacs): Doc fix.

	* startup.el (normal-top-level, command-line, command-line-1):
	Give them doc strings.

2012-03-25  Eli Zaretskii  <eliz@gnu.org>

	* makefile.w32-in (install): Use $(DIRNAME)_same-dir.tst instead
	of same-dir.tst, to avoid stepping on other (parallel) Make job's toes.

2012-03-25  Chong Yidong  <cyd@gnu.org>

	* custom.el (load-theme): Even if NO-ENABLE arg is t, reenable the
	theme if it was previously enabled before (Bug#11031).

	* cus-theme.el (custom-theme-write-faces): Retrieve current face
	spec with custom-face-get-current-spec if its :shown-value is not
	determined yet (Bug#9337).
	(customize-create-theme, custom-theme-revert): Doc fixes.

	* button.el (button-at): Minor addition to docstring.

2012-03-24  Simon Leinen  <simon.leinen@gmail.com>

	* vc/vc.el (vc-merge): Fix a prompt.

2012-03-24  Chong Yidong  <cyd@gnu.org>

	* mwheel.el (mwheel-scroll): Call deactivate-mark at the right
	point (Bug#9623).

	* button.el (button-at): Minor addition to docstring.

2012-03-23  Stefan Monnier  <monnier@iro.umontreal.ca>

	* newcomment.el (comment-choose-indent): No space after BOL.

2012-03-22  Sam Steingold  <sds@gnu.org>

	* window.el (switch-to-prev-buffer): Revert last patch because the
	bug turned out to be an advertised feature (Elisp manual 28.14).

2012-03-22  Glenn Morris  <rgm@gnu.org>

	* vc/vc-bzr.el (vc-bzr-status-switches): New option.  (Bug#6724)
	(vc-bzr-command): If running "status", pass vc-bzr-status-switches.

2012-03-22  Lars Magne Ingebrigtsen  <larsi@gnus.org>

	* net/network-stream.el (network-stream-open-starttls): Make error
	message under Windows be less misleading.

2012-03-22  Liang Wang  <netcasper@gmail.com>  (tiny change)

	* progmodes/etags.el (etags-list-tags): Only use tags which goto-func
	understands (bug#9942).

2012-03-22  Chong Yidong  <cyd@gnu.org>

	* simple.el (end-of-visible-line): Handle return value of
	next-single-property-change properly (Bug#9371).

2012-03-22  Kenichi Handa  <handa@m17n.org>

	* international/quail.el (quail-insert-kbd-layout): Fix previous
	change.  To avoid unwanted bidi reordering, use
	bidi-string-mark-left-to-right instead of inserting LRO and PDF.

2012-03-21  Dmitry Gutov  <dgutov@yandex.ru>

	* progmodes/ruby-mode.el: Don't confuse "end:" for "end" (bug#10786).
	(ruby-block-end-re, ruby-delimiter, ruby-parse-partial)
	(ruby-beginning-of-indent): Be more careful with the difference
	between word-boundary and symbol boundary.
	(ruby-mode-syntax-table): Make : a symbol constituent.

2012-03-21  Andreas Politz  <politza@fh-trier.de>

	* outline.el (outline-flag-region): Evaporate overlays (bug#10789).

2012-03-21  Stefan Monnier  <monnier@iro.umontreal.ca>

	* progmodes/etags.el (tags-completion-at-point-function):
	Improve last fix.

	* files.el (move-file-to-trash): Files aren't regexps (bug#11055).

2012-03-21  Sam Steingold  <sds@gnu.org>

	* progmodes/etags.el (tags-completion-at-point-function):
	Avoid the error when point is inside the pattern.

2012-03-21  John Yates  <john@yates-sheets.org>  (tiny change)

	* progmodes/hideshow.el (hs-inside-comment-p): Fix hiding of first
	line (Bug#10855).

2012-03-21  Drew Adams  <drew.adams@oracle.com>

	* info.el (Info-menu): Handle string value of FORK arg (Bug#10858).

2012-03-21  Anmol Khirbat  <anmol@khirbat.net>  (tiny change)

	* ido.el (ido-set-current-directory, ido-read-internal)
	(ido-choose-completion-string, ido-completion-help): Handle nil
	value of ido-completion-buffer (Bug#11008).

2012-03-21  Sam Steingold  <sds@gnu.org>

	* window.el (switch-to-prev-buffer): Do not switch to a visible
	window previous buffer, just like with the frame previous buffers.

2012-03-21  Chong Yidong  <cyd@gnu.org>

	* faces.el (make-face, make-empty-face, copy-face):
	* face-remap.el (face-remap-add-relative, face-remap-set-base):
	Doc fixes.

2012-03-21  Stefan Monnier  <monnier@iro.umontreal.ca>

	* wid-edit.el (widget-complete-field): Remove (bug#11051).
	(widget-complete): Remove broken use of it.

2012-03-20  Chong Yidong  <cyd@gnu.org>

	* emacs-lisp/tabulated-list.el (tabulated-list-print-entry):
	Use string-width and truncate-string-width to handle arbitrary
	characters.

2012-03-20  Tassilo Horn  <tassilo@member.fsf.org>

	* textmodes/artist.el (artist-menu-map): Bind Rectangle menu item
	to draw rectangles, not squares.  (Regression introduced by revno
	2011-03-02T03:48:01Z!cyd@stupidchicken.com)

2012-03-18  Chong Yidong  <cyd@gnu.org>

	* faces.el (face-spec-reset-face): Don't call display-graphic-p if
	it is not yet defined (for temacs).

2012-03-18  Leo Liu  <sdl.web@gmail.com>

	* net/rcirc.el (rcirc-cmd-quit): Allow quiting all servers with prefix.

2012-03-17  Eli Zaretskii  <eliz@gnu.org>

	* textmodes/ispell.el (ispell-skip-tib, ispell-keep-choices-win)
	(ispell-choices-win-default-height, ispell-silently-savep)
	(ispell-dictionary-alist, ispell-encoding8-command)
	(ispell-check-version, ispell-aspell-find-dictionary)
	(ispell-valid-dictionary-list, ispell-words-keyword)
	(ispell-get-word, ispell-internal-change-dictionary)
	(ispell-region, ispell-skip-region-list)
	(ispell-begin-skip-region-regexp, ispell-ignore-fcc)
	(ispell-process-line, ispell-minor-mode, ispell-minor-check)
	(ispell-message-text-end, ispell-message)
	(ispell-buffer-local-parsing): Doc fix.

2012-03-13  Jambunathan K  <kjambunathan@gmail.com>

	* htmlfontify.el: Add support for code block fontification for ODT
	export (Bug #9914).
	(hfy-optimisations): Define new option
	`body-text-only'
	(hfy-fontify-buffer): Honor above setting.
	(hfy-begin-span, hfy-end-span): New routines factored out form
	`hfy-fontify-buffer'.
	(hfy-begin-span-handler, hfy-end-span-handler): New variables
	that permit insertion of custom tags.
	(hfy-fontify-buffer): Use above handlers.
	(hfy-face-to-css-default): Same as the earlier `hfy-face-to-css'.
	(hfy-face-to-css): Re-defined to be a variable.
	(hfy-compile-stylesheet): Modify.  Allow stylesheet to be built
	over multiple runs.  This is made possible by having the caller let
	bind a special variable `hfy-user-sheet-assoc'.
	(htmlfontify-string): New defun.
	(hfy-compile-face-map): Make sure that the last char in the
	buffer is correctly fontified.
	(hfy-face-resolve-face): Whitespace only change.

2012-03-17  Eli Zaretskii  <eliz@gnu.org>

	* textmodes/ispell.el (ispell-get-decoded-string): Make the error
	message more clear.

2012-03-16  Leo Liu  <sdl.web@gmail.com>

	* emacs-lisp/copyright.el (copyright-year-ranges): Fix typo.

2012-03-16  Alan Mackenzie  <acm@muc.de>

	Further optimise the handling of large macros.

	* progmodes/cc-engine.el (c-crosses-statement-barrier-p): Use a
	limit to a call of `c-literal-limits'.
	(c-determine-+ve-limit): New function.
	(c-at-macro-vsemi-p): Move `c-in-literal' to the bottom of an `and'.
	(c-guess-basic-syntax): In macros, restrict a search limit to 2000.
	In CASE 5B, restrict a search limit to 500.
	(c-just-after-func-arglist-p): Obviouly wrong `or' -> `and'.

	* progmodes/cc-mode.el (c-neutralize-syntax-in-and-mark-CPP):
	Restrict macro bounds to +-500 from after-change's BEG END.

2012-03-16  Leo Liu  <sdl.web@gmail.com>

	* font-lock.el (lisp-font-lock-keywords-2): Add letrec.

2012-03-16  Aaron S. Hawley  <Aaron.S.Hawley@gmail.com>

	* tar-mode.el (tar-mode): Fix saving by conditionally undoing
	`special-mode' setting of `buffer-read-only'.  (Bug#11010)

2012-03-16  Glenn Morris  <rgm@gnu.org>

	* view.el (view-buffer, view-buffer-other-window)
	(view-buffer-other-frame): Doc fixes re special mode-class.

	* subr.el (eval-after-load): If named feature is provided not from
	a file, run after-load forms.  (Bug#10946)

	* calendar/calendar.el (calendar-insert-at-column):
	Handle non-unit-width characters a bit better.  (Bug#10978)

2012-03-15  Chong Yidong  <cyd@gnu.org>

	* emacs-lisp/ring.el (ring-extend): New function.
	(ring-insert+extend): Extend the ring correctly (Bug#11019).

	* comint.el (comint-read-input-ring)
	(comint-add-to-input-history): Grow comint-input-ring lazily.

2012-03-15  Stefan Monnier  <monnier@iro.umontreal.ca>

	* progmodes/perl-mode.el (perl-syntax-propertize-special-constructs):
	Fix up parsing of multiline twoarg non-paired elements (bug#11014).

	* imenu.el: Fix multiple inheritance breakage (bug#9199).
	(imenu-add-to-menubar): Don't add a redundant index.
	(imenu-update-menubar): Handle a dynamically composed keymap.

2012-03-13  Katsumi Yamaoka  <yamaoka@jpl.org>

	* mail/sendmail.el (mail-encode-header):
	Bind rfc2047-encode-encoded-words to nil.

2012-03-13  Glenn Morris  <rgm@gnu.org>

	* calendar/calendar.el (calendar-string-spread):
	Handle non-unit-width characters a bit better.  (Bug#10978)

2012-03-13  Leo Liu  <sdl.web@gmail.com>

	* vc/vc-hg.el (vc-hg-working-revision): Rework to work with both
	directory and file as argument (Bug#10822).

2012-03-13  Kaushik Srenevasan  <ksrenevasan@gmail.com>  (tiny change)

	* progmodes/gdb-mi.el (gdb-invalidate-disassembly):
	For dynamically generated code, follow $PC.
	(gdb-disassembly-handler-custom): Handle no function name case.

2012-03-13  Tim Landscheidt  <tim@tim-landscheidt.de>  (tiny change)

	* calendar/icalendar.el (icalendar-export-file, icalendar-import-file):
	* emulation/ws-mode.el (ws-query-replace):
	* sort.el (sort-regexp-fields):
	Fix missing trailing whitespace in interactive prompts.  (Bug#11002)

2012-03-12  Stefan Monnier  <monnier@iro.umontreal.ca>

	* dabbrev.el: Fix cycle completion order (bug#10963).
	(dabbrev--last-obarray, dabbrev--last-completion-buffer): Remove.
	(dabbrev-completion): Don't use an obarray; provide
	a cycle-sort-function.

2012-03-12  Leo Liu  <sdl.web@gmail.com>

	* simple.el (kill-new): Use equal-including-properties for comparison.
	(kill-do-not-save-duplicates): Doc fix.

2012-03-12  Stefan Monnier  <monnier@iro.umontreal.ca>

	* dabbrev.el: Fix cycle completion (bug#10963).
	Use lexical binding and wrap to 80 columns.
	(dabbrev-completion): Delay computing the list of completions.

2012-03-12  Kenichi Handa  <handa@m17n.org>

	* international/quail.el (quail-insert-kbd-layout): Surround each
	row by LRO and PDF instead of inserting many LRMs.  Pad the left
	and right of each non-spacing marks.  Insert invisible space
	between lower and upper characters to prevent composition.

2012-03-12  Stefan Monnier  <monnier@iro.umontreal.ca>

	* minibuffer.el (minibuffer-complete): Don't get confused when the
	function is run twice via different commands (bug#10958).
	(complete-with-action): Fix docstring.

2012-03-12  Chong Yidong  <cyd@gnu.org>

	* nxml/nxml-mode.el (nxml-mode-map): Do not bind C-RET (Bug#6776).
	(nxml-completion-at-point-function): New function.
	(nxml-mode): Use it.
	(nxml-bind-meta-tab-to-complete-flag): Default to t.

	* emacs-lisp/package.el (package-unpack, package-unpack-single):
	Load generated autoloads file before byte compiling (Bug#10970).
	(package--make-autoloads-and-compile): New helper fun.

2012-03-12  Christopher Schmidt  <christopher@ch.ristopher.com>

	* ibuffer.el (ibuffer-redisplay): Remove another gratuitous error.

2012-03-11  Michael Albinus  <michael.albinus@gmx.de>

	* autorevert.el (auto-revert-handler): Ensure, that
	file-readable-p is applied only for local files or in
	auto-revert-tail-mode.

2012-03-11  Andreas Schwab  <schwab@linux-m68k.org>

	* server.el (server-eval-at): Handle non-tcp connections.
	Decode result string.

	* server.el (server-msg-size): New constant.
	(server-reply-print): New function.
	(server-eval-and-print): Use it.
	(server-eval-at): Use server-quote-arg and server-unquote-arg.
	Handle -print-nonl.

2012-03-11  Christopher Schmidt  <christopher@ch.ristopher.com>

	* ibuffer.el (ibuffer-redisplay): Remove gratuitous error
	(Bug#10987).

2012-03-11  Chong Yidong  <cyd@gnu.org>

	* simple.el (goto-line): Doc fix (Bug#9938).

	* subr.el (save-window-excursion): Doc fix (Bug#9979).

	* dabbrev.el (dabbrev--find-expansion): Update progress reporter
	when finished (Bug#10963).

2012-03-11  Martin Rudalics  <rudalics@gmx.at>

	* window.el (split-window-below): Fix bug in case where
	split-window-keep-point is nil (Bug#10971).

2012-03-11  Juri Linkov  <juri@jurta.org>

	* replace.el (replace-highlight): Set isearch-word to nil
	unconditionally.  (Bug#10887)

2012-03-10  Eli Zaretskii  <eliz@gnu.org>

	* net/mairix.el (mairix-replace-invalid-chars): Rename from
	mairix-replace-illegal-chars; all callers changed.  Don't remove
	^, ~, and = characters: they are meaningful in mairix search specs.
	(mairix-widget-create-query): Add usage information about mairix
	search forms: negating words, searching for substrings, etc.

2012-03-10  Jae-hyeon Park  <jae-hyeon.park@desy.de>  (tiny change)

	* international/fontset.el (font-encoding-alist): Add an entry for
	ksx1001 (Bug#5667).

2012-03-10  Richard Stallman  <rms@gnu.org>

	* mail/sendmail.el (mail-encode-header):
	Set rfc2047-encode-encoded-words.

	* mail/mail-utils.el (mail-quote-printable): Quote multibyte chars.

	* mail/rmail.el (rmail-buffers-swapped-p): Don't assume dead
	view buffer means not swapped.
	(rmail-view-buffer-kill-buffer-hook): Give buf name in error msg.
	(rmail-write-region-annotate): Error if real text has disappeared.

	* epa-mail.el (epa-mail-encrypt): Bind inhibit-read-only.

2012-03-10  Chong Yidong  <cyd@gnu.org>

	* emulation/cua-rect.el (cua--init-rectangles):
	* emulation/cua-base.el (cua--init-keymaps):
	Add delete-forward-char to remappings (Bug#9666).

2012-03-10  Martin Rudalics  <rudalics@gmx.at>

	* speedbar.el (speedbar-unhighlight-one-tag-line):
	Avoid unhighlighting due to frame switching (Bug#10275).

2012-03-10  Chong Yidong  <cyd@gnu.org>

	* minibuffer.el (completion-in-region, completion-help-at-point):
	Give the completion field overlay a high priority (Bug#6830).

	* dired.el (dired-goto-file): Recognize absolute file name
	listings (Bug#7126).
	(dired-goto-file-1): New helper function.
	(dired-toggle-read-only): Inhibit warnings.

2012-03-09  Michael Albinus  <michael.albinus@gmx.de>

	* net/dbus.el (dbus-property-handler): Return empty array if
	there are no properties.

2012-03-09  Leo Liu  <sdl.web@gmail.com>

	* savehist.el (savehist-printable): Stricter check for string
	value (Bug#10937).

2012-03-09  Eli Zaretskii  <eliz@gnu.org>

	* mail/smtpmail.el (smtpmail-send-it):
	Bind coding-system-for-write to *-unix, so that FCC files are kept in
	valid mbox format.

2012-03-09  Glenn Morris  <rgm@gnu.org>

	* files.el (dir-locals-find-file):
	Don't check result is regular, readable.
	(dir-locals-read-from-file): Demote errors.

2012-03-08  Eli Zaretskii  <eliz@gnu.org>

	* international/quail.el (quail-insert-kbd-layout):
	Insert invisible LRM characters before each character in a keyboard
	layout cell, to prevent their reordering by bidi display engine.
	For details, see the discussion in
	http://lists.gnu.org/archive/html/emacs-devel/2012-03/msg00085.html.

2012-03-08  Alan Mackenzie  <acm@muc.de>

	* progmodes/cc-cmds.el (c-mark-function): Make it leave a mark at
	the starting position; make it extend the marked region when
	invoked repeatedly - all under appropriate circumstances.
	Fixes bugs #5525, #10906.

2012-03-08  Glenn Morris  <rgm@gnu.org>

	* files.el (locate-dominating-file, dir-locals-find-file):
	Undo 2012-03-06 change.

2012-03-07  Eli Zaretskii  <eliz@gnu.org>

	* international/quail.el (quail-help):
	Force bidi-paragraph-direction be left-to-right.  See discussion in
	http://lists.gnu.org/archive/html/emacs-devel/2012-03/msg00062.html
	for the reason.

2012-03-07  Michael Albinus  <michael.albinus@gmx.de>

	Avoid superfluous registering of signals.  (Bug#10807)

	* notifications.el (notifications-on-action-object)
	(notifications-on-close-object): New defvars.
	(notifications-on-action-signal, notifications-on-closed-signal):
	Unregister the signal if not needed any longer.
	(notifications-notify): Register `notifications-action-signal' or
	`notifications-closed-signal', if :on-action or :on-close has been
	passed as argument.

2012-03-07  Chong Yidong  <cyd@gnu.org>

	* cus-start.el: Avoid x-select-enable-clipboard-manager warning on
	non-X platforms.

2012-03-06  Glenn Morris  <rgm@gnu.org>

	* term/pc-win.el (x-selection-owner-p, x-own-selection-internal)
	(x-disown-selection-internal, x-get-selection-internal):
	Doc fix (add arglist signatures).  (Bug#10783)

2012-03-06  Kaushik Srenevasan  <ksrenevasan@gmail.com>  (tiny change)

	* progmodes/gdb-mi.el (gdb-breakpoints-list-handler-custom):
	Handle breakpoints with no "type".

2012-03-06  Glenn Morris  <rgm@gnu.org>

	* files.el (locate-dominating-file): Add optional predicate argument.
	(dir-locals-find-file): Make use of above change.

2012-03-06  Thien-Thi Nguyen  <ttn@gnuvola.org>

	* info.el (Info-insert-dir): Also try "dir.gz".

2012-03-06  Glenn Morris  <rgm@gnu.org>

	* files.el (dir-locals-find-file):
	Ignore non-readable or non-regular files.  (Bug#10928)

	* files.el (locate-dominating-file): Doc fix.

2012-03-06  Adam Spiers  <emacs@adamspiers.org>  (tiny change)

	* calendar/calendar.el (calendar-set-mode-line):
	`getenv' returns a string.  (Bug#10951)

2012-03-05  Leo Liu  <sdl.web@gmail.com>

	* simple.el (backward-delete-char-untabify): Constrain point to
	field (Bug#10939).

	* eshell/em-cmpl.el (eshell-cmpl-initialize): Fix shift-tab key.

2012-03-05  Chong Yidong  <cyd@gnu.org>

	* simple.el (count-words): If called from Lisp, return the word
	count, for symmetry with `count-lines'.  Arglist changed.
	(count-words--message): Args changed.  Consolidate counting code
	from count-words and count-words-region.
	(count-words-region): Caller changed.
	(count-lines-region): Make it an obsolete alias.

2012-03-04  Tassilo Horn  <tassilo@member.fsf.org>

	* saveplace.el (save-place-to-alist)
	(save-place-ignore-files-regexp): Allow value nil to disable this
	feature.

2012-03-04  Chong Yidong  <cyd@gnu.org>

	* faces.el (face-spec-reset-face): For the default face, reset the
	attributes to default values (Bug#10748).

2012-03-04  Lars Magne Ingebrigtsen  <larsi@gnus.org>

	* mail/emacsbug.el (report-emacs-bug-hook): Fix up thinko in
	previous patch: Check `message-send-mail-function', and not the
	default function (bug#10897).

2012-03-04  Michael Albinus  <michael.albinus@gmx.de>

	* notifications.el (notifications-on-action-signal)
	(notifications-on-closed-signal): Check for unique service name of
	incoming event.  Fix error in removing entry.
	(top): Register for signals with wildcard service name.
	(notifications-notify): Use daemon unique service name for map entries.

2012-03-04  Chong Yidong  <cyd@gnu.org>

	* cus-start.el: Make x-select-enable-clipboard-manager customizable.

2012-03-04  Glenn Morris  <rgm@gnu.org>

	* abbrev.el (copy-abbrev-table, abbrev-table-p)
	(abbrev-minor-mode-table-alist, define-abbrev, abbrev-insert)
	(expand-abbrev, define-abbrev-table): Doc fixes.

2012-03-03  Lars Magne Ingebrigtsen  <larsi@gnus.org>

	* mail/emacsbug.el (report-emacs-bug-hook): Look at the value of
	`message-default-send-mail-function' and not `send-mail-function'
	when doing the prompting for `sendmail-query-once' before sending
	in Message buffers (bug#10897).

	* net/tls.el (open-tls-stream): Don't set the dont-query-on-exit flag.
	This is inconsistent with all the other stream functions, which leave
	the setting up to the higher levels (if so wanted) (bug#10931).

2012-03-02  Alan Mackenzie  <acm@muc.de>

	Depessimize the handling of very large macros.

	* progmodes/cc-engine.el (c-macro-cache, c-macro-cache-start-pos):
	(c-macro-cache-syntactic): New variables to implement a one
	element macro cache.
	(c-invalidate-macro-cache): New function.
	(c-beginning-of-macro, c-end-of-macro, c-syntactic-end-of-macro):
	Adapt to use the new cache.
	(c-state-safe-place): Use better the cache of safe positions.
	(c-state-semi-nonlit-pos-cache)
	(c-state-semi-nonlit-pos-cache-limit):
	New variables for...
	(c-state-semi-safe-place): New function.  Here, in a macro is "safe".
	(c-invalidate-state-cache-1): New stuff for c-state-semi-safe-place.
	(c-in-literal, c-literal-limits, c-determine-limit-get-base):
	Use c-state-semi-safe-place.

	* progmodes/cc-langs.el (c-get-state-before-change-functions):
	Add c-invalidate-macro-cache to the C, C++, Obj entries.

2012-03-02  Michael Albinus  <michael.albinus@gmx.de>

	* jka-compr.el (jka-compr-call-process):
	Apply `file-accessible-directory-p' only when the default directory is
	not remote.

2012-03-01  Michael Albinus  <michael.albinus@gmx.de>

	* files.el (file-equal-p): Fix docstring.  Avoid unnecessary
	access of FILE2, if FILE1 does not exist.

	* net/tramp-sh.el (tramp-remote-process-environment): Add "PAGER=\"\"".
	Reported by Robert Lupton the Good <rhl@astro.princeton.edu>.

	* vc/vc-git.el (vc-git--call): Enable `inhibit-null-byte-detection'.
	Add "PAGER=" to `process-environment'.

2012-03-01  Michael R. Mauger  <mmaug@yahoo.com>

	* progmodes/sql.el: Bug fix
	(sql-get-login-ext): Save login values in globals.
	(sql-get-login): Use new version of `sql-get-login-ext'.
	(sql-interactive-mode): Set global `sql-connection' to nil.
	(sql-connect): Set global values for connection.
	(sql-product-interactive): Save global values as buffer local.

2012-02-29  Leo Liu  <sdl.web@gmail.com>

	* abbrev.el (define-abbrevs): Reset sys to nil.

2012-02-28  Thierry Volpiatto  <thierry.volpiatto@gmail.com>

	* files.el (file-equal-p): Rename from `files-equal-p'.
	Return nil when one or both files don't exist.
	(file-subdir-of-p): Now only top directory must exists,
	return nil if it doesn't.
	(copy-directory): No need to test with `file-subdir-of-p' after
	creating dir.
	* net/tramp.el (tramp-file-name-for-operation): Rename `files-equal-p'
	to `file-equal-p'.

2012-02-28  Glenn Morris  <rgm@gnu.org>

	* shell.el (shell-mode):
	* progmodes/vhdl-mode.el (wildcard-to-regexp, file-expand-wildcards):
	* play/landmark.el (landmark-font-lock-face-O):
	* play/handwrite.el (handwrite):
	* play/gomoku.el (gomoku-O):
	* net/browse-url.el (browse-url-browser-display):
	* international/mule.el (define-charset):
	* htmlfontify.el (hfy-etags-cmd, hfy-face-attr-for-class):
	* filesets.el (filesets-find-file-delay):
	* eshell/em-xtra.el (eshell-xtra):
	* eshell/em-unix.el (eshell-grep):
	* emulation/viper.el (viper-mode):
	* emacs-lisp/regexp-opt.el (regexp-opt-group):
	* emacs-lisp/easymenu.el (easy-menu-define):
	* calendar/timeclock.el (timeclock-use-display-time):
	* bs.el (bs-mode):
	* bookmark.el (bookmark-save-flag):
	Doc fix (standardize possessive apostrophe usage).

2012-02-27  Chong Yidong  <cyd@gnu.org>

	* emulation/viper-cmd.el (viper-intercept-ESC-key):
	Fix key-binding lookup for ESC key (Bug#9146).

	* font-lock.el (font-lock-specified-p): Rename from
	font-lock-spec-present.  Callers changed.

2012-02-27  Daniel Hackney  <dan@haxney.org>

	* emacs-lisp/package.el (package-compute-transaction):
	Handle holding a package version to t in package-load-list.

2012-02-26  Michael Albinus  <michael.albinus@gmx.de>

	* net/tramp.el (tramp-inodes, tramp-devices): Initialize with 0.
	(tramp-get-inode, tramp-get-device): Use cached values.

2012-02-26  Alan Mackenzie  <acm@muc.de>

	Check there is a font-lock specification before doing initial
	fontification.

	* font-core.el (font-lock-mode): Move the conditional from
	:after-hook to font-lock-initial-fontify.
	(font-lock-default-function): Move the check for a specification
	to font-lock-spec-present.

	* font-lock.el (font-lock-initial-fontify): Call ...
	(font-lock-spec-present): New function.

2012-02-26  Jim Blandy  <jimb@red-bean.com>

	* progmodes/gdb-mi.el (gdb-mi-quote): New function.
	(gdb-send): Apply it to the operand of the '-interpreter-exec
	console' command, so that we can pass arguments with (say) quotes
	in them.  Store exact string sent in gdb-debug-log (Bug#10765).

2012-02-26  Chong Yidong  <cyd@gnu.org>

	* help-fns.el (describe-function-1): Clarify description of
	remapping (Bug#10844).

	* files.el (files-equal-p): Doc fix.
	(file-subdir-of-p): Doc fix.  Convert loop macro to plain Lisp,
	and quit the loop once a mismatch is found.

2012-02-25  Juanma Barranquero  <lekktu@gmail.com>

	* bs.el (bs--show-with-configuration): Don't throw an error
	if the window cannot be split; otherwise, subsequent calls to
	bs-show fail, restoring a stale window config.  (Bug#10882)

2012-02-25  Jan Djärv  <jan.h.d@swipnet.se>

	* term/ns-win.el (global-map): Bind ns-drag-file to
	ns-find-file (Bug#5855, Bug#10050).

2012-02-25  Andreas Schwab  <schwab@linux-m68k.org>

	* calendar/parse-time.el (parse-time-string): Allow extractor to
	return nil.

2012-02-25  Michael Albinus  <michael.albinus@gmx.de>

	* net/tramp.el (tramp-file-name-for-operation):
	Add `files-equal-p' and `file-subdir-of-p'.

	* net/tramp-sh.el (tramp-sh-handle-copy-directory):
	* net/tramp-smb.el (tramp-smb-handle-copy-directory):
	Add COPY-CONTENTS argument.

2012-02-25  Chong Yidong  <cyd@gnu.org>

	Add custom groups for VC backends, for consistency with vc-bzr.

	* vc/vc-arch.el (vc-arch):
	* vc/vc-cvs.el (vc-cvs):
	* vc/vc-git.el (vc-git):
	* vc/vc-hg.el (vc-hg):
	* vc/vc-mtn.el (vc-mtn):
	* vc/vc-rcs.el (vc-rcs):
	* vc/vc-sccs.el (vc-sccs):
	* vc/vc-svn.el (vc-svn): New customization group (Bug#10871).
	All relevant defcustoms reassigned.

2012-02-25  Chong Yidong  <cyd@gnu.org>

	* newcomment.el (comment-styles): Add autoload (Bug#10868).

	* term/x-win.el (x-initialize-window-system): Reduce default for
	x-selection-timeout to 5 seconds (Bug#8869).

2012-02-24  Thierry Volpiatto  <thierry.volpiatto@gmail.com>

	* files.el (files-equal-p, file-subdir-of-p): New functions.
	(copy-directory): Error when trying to copy a directory on itself.
	Add missing copy-contents arg to tramp handler.
	* dired-aux.el (dired-copy-file-recursive): Same.
	(dired-create-files): Modify destination when source is equal to
	dest when copying files.
	Return also when dest is a subdir of source.  (Bug#10489)

2012-02-24  Michael Albinus  <michael.albinus@gmx.de>

	* net/ange-ftp.el (ange-ftp-parse-netrc): Suppress comment lines.
	(Bug#10874)

2012-02-23  Alan Mackenzie  <acm@muc.de>

	* emacs-lisp/easy-mmode.el (define-minor-mode): Add extra
	parameter "after-hook:" to allow the expansion to run code after
	the execution of the mode hooks.

	* font-lock.el (font-lock-initial-fontify): New function extracted
	from font-lock-mode-internal.

	* font-core.el (font-lock-mode): Call font-lock-initial-fontify in
	:after-hook.

2012-02-23  Stefan Monnier  <monnier@iro.umontreal.ca>

	* minibuffer.el: Make sure cycling is reset upon edit with icomplete.el.
	(completion--cache-all-sorted-completions): New function.
	(completion-all-sorted-completions): Use it.
	(completion--do-completion, minibuffer-force-complete):
	Use it to re-instate the flush hook.

	* icomplete.el (icomplete-completions): Replace last fix with a better
	one (bug#10850).

2012-02-23  Dmitry Gutov  <dgutov@yandex.ru>

	* emacs-lisp/lisp.el (beginning-of-defun-raw): Don't call end-of-defun
	when it might call us back infinitely (bug#10797).

2012-02-23  Glenn Morris  <rgm@gnu.org>

	* minibuffer.el (completion-category-overrides): Doc fix.

2012-02-23  Stefan Monnier  <monnier@iro.umontreal.ca>

	* minibuffer.el (completion-table-with-context): Fix inf-loop.
	Reported by Aaron S. Hawley <aaron.s.hawley@gmail.com>.

2012-02-23  Glenn Morris  <rgm@gnu.org>

	* emacs-lisp/authors.el (authors-aliases, authors-fixed-case)
	(authors-obsolete-files-regexps, authors-ignored-files)
	(authors-ambiguous-files, authors-renamed-files-alist):
	Add more entries.

2012-02-23  Juri Linkov  <juri@jurta.org>

	* isearch.el (isearch-occur): Sync interactive spec with occur's
	new feature in `occur-read-primary-args'.  Doc fix.  (Bug#10705)

	* replace.el (occur-menu-map): Add menu item for `occur-edit-mode'.

2012-02-22  Juri Linkov  <juri@jurta.org>

	* international/mule-cmds.el (read-char-by-name): Use \` and \'.
	(ucs-insert): Doc fix.  Check for hex digits in the string.
	Don't display `nil' in the error message.  (Bug#10857)

2012-02-22  Alan Mackenzie  <acm@muc.de>

	* progmodes/cc-mode.el: Revert change #2012-02-06T22:08:41Z!larsi@gnus.org from 2012-02-06.

2012-02-22  Glenn Morris  <rgm@gnu.org>

	* ffap.el (ffap-c-path):
	* man.el (Man-header-file-path): Handle multiarch.  (Bug#10702)

2012-02-22  Chong Yidong  <cyd@gnu.org>

	* custom.el (load-theme): Doc fix.

2012-02-22  Glenn Morris  <rgm@gnu.org>

	* dired-x.el (dired-guess-shell-alist-default):
	Remove escape sequences from nroff output.  (Bug#172)

2012-02-21  Glenn Morris  <rgm@gnu.org>

	* vc/emerge.el (emerge-defvar-local):
	Set `permanent-local' property rather than unused `preserved'.

	* textmodes/picture.el (picture-delete-char): New alias.
	(picture-mode-map): Use it.  (Bug#10860)
	(picture-mode): Doc fix.

2012-02-21  Juanma Barranquero  <lekktu@gmail.com>

	* newcomment.el (uncomment-region-default): Remove unused binding.

2012-02-21  Glenn Morris  <rgm@gnu.org>

	* textmodes/picture.el (picture-motion, picture-motion-reverse)
	(picture-self-insert, picture-tab-chars): Doc fix.
	(picture-mode-map): Fix C-a, C-e.

2012-02-20  Glenn Morris  <rgm@gnu.org>

	* emacs-lisp/authors.el (authors-aliases): Add another entry.

2012-02-20  Leo Liu  <sdl.web@gmail.com>

	* icomplete.el (icomplete-completions): Check FROM arg before
	passing to substring (Bug#10850).

2012-02-19  Chong Yidong  <cyd@gnu.org>

	* comint.el: Require ansi-color.
	(comint-output-filter-functions): Add ansi-color-process-output.

	* ansi-color.el: Don't set comint-output-filter-functions; it is
	now in the initial value defined in comint.el.
	(ansi-color-apply-face-function): New variable.
	(ansi-color-apply-on-region): Use it.
	(ansi-color-apply-overlay-face): New function.

	* shell.el (shell): No need to require ansi-color.
	(shell-mode): Use ansi-color-apply-face-function to highlight
	color escapes using font-lock-face property (Bug#10835).

2012-02-19  Chong Yidong  <cyd@gnu.org>

	* vc/ediff-init.el (ediff-strip-mode-line-format): Handle non-list
	mode-line formats (Bug#10839).

2012-02-18  Glenn Morris  <rgm@gnu.org>

	* mail/rmail.el (rmail-dont-reply-to-names): Mark as obsolete.

	* mail/undigest.el (unforward-rmail-message): Doc fix.

	* saveplace.el (save-place-ignore-files-regexp): Add :version.

2012-02-18  Eli Zaretskii  <eliz@gnu.org>

	* international/characters.el (script-list): Sync with the latest
	Unicode Character Database.

2012-02-18  Andreas Schwab  <schwab@linux-m68k.org>

	* international/titdic-cnv.el: Remove duplicate coding tag.
	* language/cham.el: Likewise.
	* language/tai-viet.el: Likewise.

2012-02-18  Glenn Morris  <rgm@gnu.org>

	* calendar/cal-menu.el (cal-menu-diary-menu, cal-menu-goto-menu):
	* calendar/calendar.el (diary-file, diary-bahai-entry-symbol)
	(calendar-bahai-all-holidays-flag, calendar-other-dates):
	* calendar/diary-lib.el (diary-abbreviated-year-flag):
	* calendar/holidays.el (holiday-bahai-holidays)
	(calendar-holidays, list-holidays):
	Use utf-8 Bahá'í in doc-strings, menus, etc.

2012-02-17  Tassilo Horn  <tassilo@member.fsf.org>

	* saveplace.el (save-place-ignore-files-regexp): New variable
	allowing for excluding files from saving their location of point.
	The default value matches the temporary commit message editing
	files from Git, SVN, Bazaar, and Mercurial.
	(save-place-to-alist): Use it.

2012-02-17  Lawrence Mitchell <wence@gmx.li>
            Stefan Monnier  <monnier@iro.umontreal.ca>

	* newcomment.el (uncomment-region-default): Don't leave extra space
	when an arg is provided (bug#8150).

2012-02-17  Teodor Zlatanov  <tzz@lifelogs.com>

	* net/gnutls.el (gnutls-trustfiles): Fix Cygwin bundle location.

2012-02-17  Glenn Morris  <rgm@gnu.org>

	* net/socks.el: Require network-stream.  (Bug#10599)

2012-02-17  Kenichi Handa  <handa@m17n.org>

	* international/charprop.el:
	* international/uni-name.el:
	* international/uni-old-name.el:
	* international/uni-comment.el: Regenerate.

2012-02-16  Glenn Morris  <rgm@gnu.org>

	* calendar/cal-hebrew.el (calendar-hebrew-list-yahrzeits):
	Interactively in calendar buffer, give an error if not on a date.

2012-02-15  Glenn Morris  <rgm@gnu.org>

	* shell.el (shell-delimiter-argument-list):
	Revert 2011-02-17 change.  (Bug#8027)

2012-02-15  Chong Yidong  <cyd@gnu.org>

	* minibuffer.el (completion-at-point-functions): Doc fix.

	* custom.el (defcustom): Doc fix; note use of defvar.

2012-02-15  Glenn Morris  <rgm@gnu.org>

	* mail/smtpmail.el (smtpmail-smtp-user, smtpmail-stream-type):
	Doc fixes.

2012-02-14  Glenn Morris  <rgm@gnu.org>

	* mail/smtpmail.el (smtpmail-query-smtp-server): Give it a doc.

2012-02-14  Lars Ingebrigtsen  <larsi@gnus.org>

	* mail/smtpmail.el (smtpmail-query-smtp-server): Fix typo in the
	way the ports list is computed.
	(smtpmail-query-smtp-server): Prompt the user for a port number if
	we can't connect to any of the standard ports (bug#10810).

2012-02-14  Teodor Zlatanov  <tzz@lifelogs.com>

	* net/gnutls.el (gnutls-trustfiles): Add Cygwin location.

2012-02-13  Glenn Morris  <rgm@gnu.org>

	* minibuffer.el (read-file-name): Doc fix.  (Bug#10798)

2012-02-13  Teodor Zlatanov  <tzz@lifelogs.com>

	* net/gnutls.el (gnutls-trustfiles): New variable.
	(gnutls-negotiate): Use it.

2012-02-13  Lars Ingebrigtsen  <larsi@gnus.org>

	* simple.el (mail-user-agent): Mention that `gnus-user-agent' only
	does its stuff if Gnus is running.

2012-02-13  Alan Mackenzie  <acm@muc.de>

	Fix a loop in c-set-fl-decl-start.

	* progmodes/cc-engine.el (c-set-fl-decl-start): Add a check that
	c-backward-syntactic-ws actually moves backwards.

2012-02-13  Leo Liu  <sdl.web@gmail.com>

	* net/rcirc.el (rcirc-markup-attributes): Move point to the
	beginning so that all \C-o chars are removed.

2012-02-12  Teodor Zlatanov  <tzz@lifelogs.com>

	* net/gnutls.el (gnutls-algorithm-priority): Add missing :group tag.

2012-02-12  Alan Mackenzie  <acm@muc.de>

	Fix infinite loop with long macros.
	* progmodes/cc-engine.el (c-state-safe-place): Handle macros properly.

2012-02-12  Chong Yidong  <cyd@gnu.org>

	* window.el (display-buffer): Doc fix (Bug#10785).

2012-02-12  Glenn Morris  <rgm@gnu.org>

	* term/pc-win.el (x-selection-owner-p, x-own-selection-internal)
	(x-disown-selection-internal, x-get-selection-internal):
	Sync docs with the xselect.c versions.

	* allout-widgets.el: Add missing license notice.

2012-02-11  Glenn Morris  <rgm@gnu.org>

	* select.el (x-get-selection-internal, x-own-selection-internal)
	(x-disown-selection-internal):
	* x-dnd.el (x-get-selection-internal): Update declarations.

	* vc/log-view.el (vc-diff-internal): Remove unneeded declaration.

	* window.el (window-sides-slots):
	* tool-bar.el (tool-bar-position):
	* term/xterm.el (xterm-extra-capabilities):
	* ses.el (ses-self-reference-early-detection):
	* progmodes/verilog-mode.el (verilog-auto-declare-nettype)
	(verilog-auto-wire-type)
	(verilog-auto-delete-trailing-whitespace)
	(verilog-auto-reset-blocking-in-non, verilog-auto-inst-sort)
	(verilog-auto-tieoff-declaration):
	* progmodes/sql.el (sql-login-hook, sql-ansi-statement-starters)
	(sql-oracle-statement-starters, sql-oracle-scan-on):
	* progmodes/prolog.el (prolog-align-comments-flag)
	(prolog-indent-mline-comments-flag, prolog-object-end-to-0-flag)
	(prolog-left-indent-regexp, prolog-paren-indent-p)
	(prolog-paren-indent, prolog-parse-mode, prolog-keywords)
	(prolog-types, prolog-mode-specificators)
	(prolog-determinism-specificators, prolog-directives)
	(prolog-electric-newline-flag, prolog-hungry-delete-key-flag)
	(prolog-electric-dot-flag)
	(prolog-electric-dot-full-predicate-template)
	(prolog-electric-underscore-flag, prolog-electric-tab-flag)
	(prolog-electric-if-then-else-flag, prolog-electric-colon-flag)
	(prolog-electric-dash-flag, prolog-old-sicstus-keys-flag)
	(prolog-program-switches, prolog-prompt-regexp)
	(prolog-debug-on-string, prolog-debug-off-string)
	(prolog-trace-on-string, prolog-trace-off-string)
	(prolog-zip-on-string, prolog-zip-off-string)
	(prolog-use-standard-consult-compile-method-flag)
	(prolog-use-prolog-tokenizer-flag, prolog-imenu-flag)
	(prolog-imenu-max-lines, prolog-info-predicate-index)
	(prolog-underscore-wordchar-flag, prolog-use-sicstus-sd)
	(prolog-char-quote-workaround):
	* progmodes/cc-vars.el (c-defun-tactic):
	* net/tramp.el (tramp-encoding-command-interactive)
	(tramp-local-end-of-line):
	* net/soap-client.el (soap-client):
	* net/netrc.el (netrc-file):
	* net/gnutls.el (gnutls):
	* minibuffer.el (completion-category-overrides)
	(completion-cycle-threshold)
	(completion-pcm-complete-word-inserts-delimiters):
	* man.el (Man-name-local-regexp):
	* mail/feedmail.el (feedmail-display-full-frame):
	* international/characters.el (glyphless-char-display-control):
	* eshell/em-ls.el (eshell-ls-date-format):
	* emacs-lisp/cl-indent.el (lisp-lambda-list-keyword-alignment)
	(lisp-lambda-list-keyword-parameter-indentation)
	(lisp-lambda-list-keyword-parameter-alignment):
	* doc-view.el (doc-view-image-width, doc-view-unoconv-program):
	* dired-x.el (dired-omit-verbose):
	* cus-theme.el (custom-theme-allow-multiple-selections):
	* calc/calc.el (calc-highlight-selections-with-faces)
	(calc-lu-field-reference, calc-lu-power-reference)
	(calc-note-threshold):
	* battery.el (battery-mode-line-limit):
	* arc-mode.el (archive-7z-extract, archive-7z-expunge)
	(archive-7z-update):
	* allout.el (allout-prefixed-keybindings)
	(allout-unprefixed-keybindings)
	(allout-inhibit-auto-fill-on-headline)
	(allout-flattened-numbering-abbreviation):
	* allout-widgets.el (allout-widgets-auto-activation)
	(allout-widgets-icons-dark-subdir)
	(allout-widgets-icons-light-subdir, allout-widgets-icon-types)
	(allout-widgets-theme-dark-background)
	(allout-widgets-theme-light-background)
	(allout-widgets-item-image-properties-emacs)
	(allout-widgets-item-image-properties-xemacs)
	(allout-widgets-run-unit-tests-on-load)
	(allout-widgets-time-decoration-activity)
	(allout-widgets-hook-error-post-time)
	(allout-widgets-track-decoration):
	Add missing :version tags to new defcustoms and defgroups.

	* progmodes/sql.el (sql-ansi-statement-starters)
	(sql-oracle-statement-starters): Add custom type.

	* progmodes/prolog.el: Remove leading '*' from defcustom docs.
	(prolog-system-version): Give it a type.

2012-02-11  Eli Zaretskii  <eliz@gnu.org>

	* term/pc-win.el (x-select-text, x-selection-owner-p)
	(x-own-selection-internal, x-disown-selection-internal)
	(x-get-selection-internal): Sync doc strings and argument lists
	with xselect.c, common-win.el and x-win.el.  (Bug#10783)

2012-02-11  Leo Liu  <sdl.web@gmail.com>

	* progmodes/python.el (python-end-of-statement): Fix infinite
	loop.  (Bug#10788)

2012-02-10  Glenn Morris  <rgm@gnu.org>

	* international/mule-cmds.el (unify-8859-on-encoding-mode)
	(unify-8859-on-decoding-mode): Properly mark as obsolete.

2012-02-10  Lars Ingebrigtsen  <larsi@gnus.org>

	* mail/emacsbug.el (report-emacs-bug-hook): Query the user first
	about SMTP before checking the From header.

	* mail/sendmail.el (sendmail-query-user-about-smtp): Refactor out
	into own function for reuse by emacsbug.el.

2012-02-10  Leo Liu  <sdl.web@gmail.com>

	* subr.el (condition-case-unless-debug): Rename from
	condition-case-no-debug.  All callers changed.
	(with-demoted-errors): Fix caller.

	* vc/diff-mode.el (diff-auto-refine-mode, diff-hunk):
	* nxml/rng-valid.el (rng-do-some-validation):
	* emacs-lisp/package.el (package-refresh-contents)
	(package-menu-execute):
	* desktop.el (desktop-create-buffer):
	* font-lock.el (lisp-font-lock-keywords-2): Caller changed.

2012-02-10  Glenn Morris  <rgm@gnu.org>

	* textmodes/bibtex.el:
	Add missing :version tags for new/changed defcustoms.

	* files.el (remote-file-name-inhibit-cache): Doc fixes.

2012-02-09  Lars Ingebrigtsen  <larsi@rusty>

	* mail/smtpmail.el (smtpmail-user-mail-address): New function.
	(smtpmail-via-smtp): Use it, or fall back on the From address.
	(smtpmail-send-it): Ditto.

2012-02-09  Stefan Monnier  <monnier@iro.umontreal.ca>

	* emacs-lisp/bytecomp.el (byte-compile-file-form-defvar):
	Don't fallback on byte-compile-defvar.  Optimize (defvar foo) away.
	(byte-compile-tmp-var): New const.
	(byte-compile-defvar): Use it to minimize .elc size.
	Just use `defvar' rather than simulate it (bug#10761).

2012-02-09  Glenn Morris  <rgm@gnu.org>

	* files.el (rename-uniquely): Doc fix.  (Bug#3806)

	* progmodes/cc-guess.el (c-guess-offset-threshold, c-guess-region-max):
	Add :version tags.

	* progmodes/compile.el (compilation-error-screen-columns)
	(compilation-first-column, compilation-filter-start): Doc fixes.

	* vc/log-view.el (log-view-toggle-entry-display):
	* vc/vc.el (vc-merge, vc-pull): Doc fixes.

	* mail/emacsbug.el (report-emacs-bug-can-use-osx-open)
	(report-emacs-bug-can-use-xdg-email):
	(report-emacs-bug-insert-to-mailer): Doc fixes.
	(report-emacs-bug): Message fix.

	* net/browse-url.el (browse-url-can-use-xdg-open)
	(browse-url-xdg-open): Doc fixes.

	* electric.el (electric-indent-mode, electric-pair-mode)
	(electric-layout-rules, electric-layout-mode): Doc fixes.
	(electric-pair-pairs, electric-pair-skip-self): Add :version tags.

2012-02-08  Martin Rudalics  <rudalics@gmx.at>

	* server.el (server-unselect-display): Don't inadvertently kill
	the current buffer.  (Bug#10729)

2012-02-08  Glenn Morris  <rgm@gnu.org>

	* progmodes/sql.el (sql-port, sql-connection-alist, sql-list-all)
	(sql-list-table): Doc fixes.

	* image-mode.el (image-transform-minor-mode-map, image-transform-mode):
	Comment out (does nothing).

	* completion.el (dynamic-completion-mode):
	* dirtrack.el (dirtrack-debug-mode):
	* electric.el (electric-layout-mode):
	* epa-mail.el (epa-mail-mode, epa-global-mail-mode):
	* face-remap.el (text-scale-mode, buffer-face-mode):
	* iimage.el (iimage-mode):
	* image-mode.el (image-transform-mode):
	* minibuffer.el (completion-in-region-mode):
	* scroll-lock.el (scroll-lock-mode):
	* simple.el (next-error-follow-minor-mode):
	* tar-mode.el (tar-subfile-mode):
	* tooltip.el (tooltip-mode):
	* vcursor.el (vcursor-use-vcursor-map):
	* wid-browse.el (widget-minor-mode):
	* emulation/tpu-edt.el (tpu-edt-mode):
	* emulation/tpu-extras.el (tpu-cursor-free-mode):
	* international/iso-ascii.el (iso-ascii-mode):
	* language/thai-util.el (thai-word-mode):
	* mail/supercite.el (sc-minor-mode):
	* net/goto-addr.el (goto-address-mode):
	* net/rcirc.el (rcirc-multiline-minor-mode, rcirc-track-minor-mode):
	* progmodes/cwarn.el (cwarn-mode):
	* progmodes/flymake.el (flymake-mode):
	* progmodes/glasses.el (glasses-mode):
	* progmodes/hideshow.el (hs-minor-mode):
	* progmodes/pascal.el (pascal-outline-mode):
	* textmodes/enriched.el (enriched-mode):
	* vc/smerge-mode.el (smerge-mode):
	Doc fixes (minor mode argument).

2012-02-07  Eli Zaretskii  <eliz@gnu.org>

	* ls-lisp.el (ls-lisp-sanitize): New function.
	(ls-lisp-insert-directory): Use it to fix or remove any elements
	in file-alist with missing attributes.  (Bug#4673)

2012-02-07  Alan Mackenzie  <acm@muc.de>

	Fix spurious recognition of c-in-knr-argdecl.

	* progmodes/cc-engine.el (c-in-knr-argdecl): Check for '=' in a
	putative K&R region.

2012-02-07  Alan Mackenzie  <acm@muc.de>

	* progmodes/cc-engine.el (c-forward-objc-directive):
	Prevent looping in "#pragma mark @implementation".

2012-02-07  Michael Albinus  <michael.albinus@gmx.de>

	* notifications.el (notifications-on-closed-signal): Make `reason'
	optional.  (Bug#10744)

2012-02-07  Glenn Morris  <rgm@gnu.org>

	* emacs-lisp/easy-mmode.el (define-minor-mode):
	Doc fixes for the macro and the mode it defines.

	* image.el (imagemagick-types-inhibit): Doc fix.

	* cus-start.el (imagemagick-render-type): Add it.

2012-02-06  Lars Ingebrigtsen  <larsi@gnus.org>

	* progmodes/cc-mode.el (c-standard-font-lock-fontify-region-function):
	Set the default at load time, too, so that `font-lock-fontify-buffer'
	can be called without setting up the entire mode first.  This fixes
	a bug in `mm-inline-text' with C MIME parts.

2012-02-06  Chong Yidong  <cyd@gnu.org>

	* simple.el (list-processes--refresh): Delete exited processes
	(Bug#8094).

	* comint.el (comint-next-prompt): next-single-char-property-change
	and prev-single-char-property-change never return nil (Bug#8657).

	* custom.el (defcustom): Doc fix (Bug#9711).

2012-02-05  Chong Yidong  <cyd@gnu.org>

	* cus-edit.el (custom-variable-reset-backup): Quote the value
	before storing it in the customized-value property (Bug#6712).
	(custom-display): Add a customization type tag.
	(custom-buffer-create-internal): Improve tooltip message.

	* wid-edit.el (widget-field-value-get): New optional arg to
	suppress trailing whitespace truncation.
	(character): Use it (Bug#2689).

2012-02-05  Andreas Schwab  <schwab@linux-m68k.org>

	* progmodes/gud.el (gud-pv): Use pv instead of pv1.
	* progmodes/gdb-mi.el (gud-pp): Use pp instead of pp1.

2012-02-05  Chong Yidong  <cyd@gnu.org>

	* cus-edit.el (custom-variable-value-create): For mismatched
	types, show the current value (Bug#7600).

	* custom.el (defcustom): Doc fix.

2012-02-05  Glenn Morris  <rgm@gnu.org>

	* font-lock.el (lisp-font-lock-keywords-2): Add with-wrapper-hook.

2012-02-05  Juanma Barranquero  <lekktu@gmail.com>

	* emacs-lisp/pp.el (pp-to-string): Use `with-temp-buffer'.
	(pp-buffer): Use `ignore-errors', `looking-at-p'.
	(pp-last-sexp): Use `looking-at-p'.

2012-02-04  Glenn Morris  <rgm@gnu.org>

	* files.el (revert-buffer):
	Doc fix (mention revert-buffer-in-progress-p).

	* emacs-lisp/ert-x.el (ert-simulate-command):
	Check deferred-action-list (which is obsolete) is bound.

	* subr.el (with-wrapper-hook): Doc fixes.

	* simple.el (filter-buffer-substring-functions)
	(buffer-substring-filters, filter-buffer-substring): Doc fixes.

2012-02-04  Lars Ljung  <lars@matholka.se>  (tiny change)

	* eshell/esh-ext.el (eshell-windows-shell-file): Match "cmdproxy"
	anywhere in shell-file-name, not just at the beginning.  (Bug#10523)

2012-02-04  Leo Liu  <sdl.web@gmail.com>

	* emacs-lisp/smie.el: Fix dead link (Bug#10711).

2012-02-04  Glenn Morris  <rgm@gnu.org>

	* image.el (image-extension-data): Add obsolete alias.

	* isearch.el (isearch-update): Doc fix.

	* facemenu.el (list-colors-display): Doc fix (minor rephrasing).

	* ido.el (ido-find-file): Doc fix (ido-toggle-vc not on any key).

2012-02-03  Glenn Morris  <rgm@gnu.org>

	* image.el (image-animated-p): Doc fix.  Use image-animated-types.
	(image-animate-timeout): Doc fix.

	* image-mode.el (image-animate-loop, image-toggle-animation): Doc fixes.

2012-02-02  Glenn Morris  <rgm@gnu.org>

	* server.el (server-auth-dir): Doc fix.
	(server-eval-at): Doc fix.  Give an explicit error if !server-use-tcp.

	* subr.el (run-mode-hooks): Doc fix.

2012-02-02  Juri Linkov  <juri@jurta.org>

	* image-mode.el (image-toggle-display-image): Remove tautological
	`major-mode' from the `derived-mode-p' test.

2012-02-02  Kenichi Handa  <handa@m17n.org>

	* composite.el (compose-region): Cancel previous change.

2012-02-02  Kenichi Handa  <handa@m17n.org>

	* composite.el (compose-region, compose-string): Signal error for
	a null string component (Bug#6988).

2012-02-01  Chong Yidong  <cyd@gnu.org>

	* view.el (view-buffer-other-window, view-buffer-other-frame):
	Handle special modes like view-buffer (Bug#10650).
	(view-buffer): Simplify.

	* frame.el (set-frame-font): Tweak meaning of third argument.

	* dynamic-setting.el (font-setting-change-default-font):
	Use set-frame-font (Bug#9982).

2012-02-01  Glenn Morris  <rgm@gnu.org>

	* progmodes/compile.el (compilation-internal-error-properties):
	Respect compilation-first-column in the "*compilation*" buffer.

	* emacs-lisp/easy-mmode.el (define-minor-mode):
	Relax :variable's test for a named function.

2012-01-31  Alan Mackenzie  <acm@muc.de>

	* progmodes/cc-engine.el (c-guess-basic-syntax): CASE 5B.1: Fix an
	off by one error.

2012-01-31  Chong Yidong  <cyd@gnu.org>

	* frame.el (set-frame-font): New arg ALL-FRAMES.

	* menu-bar.el (menu-set-font): Use set-frame-font.

	* faces.el (face-spec-reset-face): Don't apply unspecified
	attribute values to the default face.

2012-01-31  Juanma Barranquero  <lekktu@gmail.com>

	* progmodes/cwarn.el (cwarn): Remove dead link.
	(cwarn-configuration, cwarn-verbose, cwarn-mode-text, cwarn-load-hook):
	Remove * from defcustom docstrings.
	(turn-on-cwarn-mode): Make obsolete.
	(c-at-toplevel-p): Remove compatibility code for Emacs 20.3 and older.
	(turn-on-cwarn-mode-if-enabled): Call `cwarn-mode'.

2012-01-31  Glenn Morris  <rgm@gnu.org>

	* emacs-lisp/easy-mmode.el (define-minor-mode): Doc fix.
	Fix :variable handling of mode a symbol not equal to modefun.
	Allow named functions to be used as the cdr of :variable.

2012-01-30  Glenn Morris  <rgm@gnu.org>

	* emacs-lisp/authors.el (authors-fixed-entries):
	Remove reference to deleted file rnewspost.el.

2012-01-29  Juanma Barranquero  <lekktu@gmail.com>

	* window.el (window-with-parameter): Remove unused variable `windows'.
	(window--side-check): Remove unused variable `code'.
	(window--resize-siblings): Remove unused variable `first'.
	(adjust-window-trailing-edge): Remove unused variable `failed'.
	(window-deletable-p, window--delete): Remove unused variable `buffer'.
	Use `let', not `let*'.
	(balance-windows-2): Remove unused variable `found'.
	(window--state-put-2): Remove unused variable `splits'.
	(window-state-put): Remove unused variable `selected'.
	(same-window-p): Use `string-match-p'.
	(display-buffer-assq-regexp): Remove unused variable `value'.
	(display-buffer-pop-up-frame, display-buffer-pop-up-window):
	Mark argument ALIST as ignored.
	(pop-to-buffer): Remove unused variable `old-window'.

2012-01-29  Eli Zaretskii  <eliz@gnu.org>

	* jka-cmpr-hook.el (jka-compr-compression-info-list): Support .lz
	and .lzma compressed files.

2012-01-29  Chong Yidong  <cyd@gnu.org>

	* frame.el (window-system-default-frame-alist): Doc fix.

	* dynamic-setting.el (font-setting-change-default-font): Don't
	change the default face if SET-FONT argument is non-nil (Bug#9982).

2012-01-29  Samuel Bronson  <naesten@gmail.com>  (tiny change)

	* custom.el (defcustom): Add doc link to Lisp manual (Bug#10635).

2012-01-29  Syver Enstad  <syver.enstad@cisco.com>  (tiny change)

	* progmodes/gud.el (pdb): Give pdb full paths, to allow setting
	breakpoints in files outside current directory (Bug#6098).

2012-01-29  Chong Yidong  <cyd@gnu.org>

	* progmodes/python.el: Require ansi-color at top-level.

	* emacs-lisp/lisp-mode.el (emacs-lisp-mode-abbrev-table):
	Define and use in Emacs Lisp mode (Bug#9360).
	(lisp-mode-abbrev-table): Add doc.
	(lisp-mode-variables): Don't set local-abbrev-table.
	(lisp-interaction-mode): Use emacs-lisp-mode-abbrev-table.

2012-01-28  Roland Winkler  <winkler@gnu.org>

	* textmodes/bibtex.el (bibtex-vec-incr): Fix docstring.

2012-01-28  Roland Winkler  <winkler@gnu.org>

	* textmodes/bibtex.el (bibtex-entry-alist): New function.
	(bibtex-set-dialect): Use it.  Either set global values of
	dialect-dependent variables or bind these variables buffer-locally
	(Bug#10254).
	(bibtex-mode): Call bibtex-set-dialect via
	hack-local-variables-hook.
	(bibtex-dialect): Update docstring.
	Add safe-local-variable predicate.
	(bibtex-entry-alist, bibtex-field-alist): Initialize via
	bibtex-set-dialect.
	(bibtex-mode-map): Define menu for each dialect.
	(bibtex-entry): Fix docstring.

2012-01-28  Chong Yidong  <cyd@gnu.org>

	* eshell/esh-arg.el (eshell-quote-argument): New function.

	* eshell/esh-ext.el (eshell-invoke-batch-file):
	* eshell/em-unix.el (eshell/cat, eshell/du): Use it to quote the
	first arg to eshell-parse-command (Bug#10523).

2012-01-28  Drew Adams  <drew.adams@oracle.com>

	* net/ange-ftp.el (ange-ftp-canonize-filename): Check, that
	`default-directory' is non-nil.

2012-01-28  Eli Zaretskii  <eliz@gnu.org>

	* mail/emacsbug.el (report-emacs-bug): Fill the potentially long
	line that displays system-configuration-options.  (Bug#9924)

2012-01-28  Drew Adams  <drew.adams@oracle.com>

	* descr-text.el (describe-char): Show information about POS, in
	addition to information about the character at POS.  Improve and
	update the doc string.  Change "code point" to "code point in
	charset", to avoid confusion with the character's Unicode code
	point shown above that.  (Bug#10129)

2012-01-28  Eli Zaretskii  <eliz@gnu.org>

	* descr-text.el (describe-char): Show the raw character, not only
	its display form at POS.  Suggested by Kenichi Handa <handa@m17n.org>.
	See http://lists.gnu.org/archive/html/emacs-devel/2012-01/msg00760.html
	for the reasons.

2012-01-28  Phil Hagelberg  <phil@hagelb.org>

	* emacs-lisp/package.el (package-install):
	Run package-refresh-contents if there is no archive yet (Bug#9798).

2012-01-28  Chong Yidong  <cyd@gnu.org>

	* emacs-lisp/package.el (package-maybe-load-descriptor):
	New function, split from package-maybe-load-descriptor.
	(package-maybe-load-descriptor): Use it.
	(package-download-transaction): Fully load required packages
	inside the loop, so that `require' calls work (Bug#10593).
	(package-install): No need to call package-initialize now.

2012-01-28  Chong Yidong  <cyd@gnu.org>

	* simple.el (deactivate-mark): Doc fix (Bug#8614).

	* tooltip.el (tooltip-mode): Doc fix.
	(tooltip-use-echo-area): Mark as obsolete (Bug#6595).

	* frame.el (set-cursor-color): Doc fix (Bug#352).

	* mail/rmail.el (rmail-start-mail): Add send-action again (Bug#10625).
	(rmail-mail-return): Switch to NEWBUF only if it is non-nil.

	* cus-edit.el (custom-buffer-create-internal): Fix search button
	action (Bug#10542).
	(customize-unsaved, customize-saved): Doc fix (Bug#10541).

2012-01-27  Eduard Wiebe  <usenet@pusto.de>

	* dired.el (dired-mark-files-regexp):
	Include any subdirectory components.  (Bug#10445)

2012-01-27  Mike Lamb  <mrlamb@gmail.com>  (tiny change)

	* pcmpl-unix.el (pcmpl-ssh-known-hosts):
	Handle [host]:port syntax.  (Bug#10533)

2012-01-27  Alex Harsanyi  <harsanyi@mac.com>

	* xml.el (xml-parse-tag): Fix parsing of comments (Bug#10405).

2012-01-26  Glenn Morris  <rgm@gnu.org>

	* dired-x.el (dired-bind-jump): Use ctl-x-map and ctl-x-4-map.
	* term.el (term-raw-escape-map): Use Control-X-prefix.
	* vc/vc-hooks.el (vc-prefix-map): Use ctl-x-map.  (Bug#10566)

2012-01-25  Martin Rudalics  <rudalics@gmx.at>

	* window.el (window-state-get, window--state-get-1): Don't deal
	with fixed-sizeness of windows.  Simplify code.

2012-01-25  Jérémy Compostella  <jeremy.compostella@gmail.com>

	* window.el (window--state-get-1, window--state-put-2):
	Don't save and restore the mark.

2012-01-25  Chong Yidong  <cyd@gnu.org>

	* custom.el (custom-variable-p): Doc fix.

2012-01-25  Glenn Morris  <rgm@gnu.org>

	* dired.el (dired-goto-file): Handle some of the more common
	characters that `ls -b' escapes.  (Bug#10596)

	* progmodes/compile.el (compilation-next-error-function):
	Respect compilation-first-column in the "*compilation*" buffer.
	* progmodes/grep.el (grep-first-column): New variable.  (Bug#10594)

	* vc/vc.el (vc-modify-change-comment): Scoping fix.  (Bug#10513)

2012-01-24  Glenn Morris  <rgm@gnu.org>

	* pcmpl-gnu.el (pcomplete/tar): Handle " - ".  (Bug#10457)

2012-01-24  Julien Danjou  <julien@danjou.info>

	* color.el (color-rgb-to-hsl): Fix value computing.
	(color-hue-to-rgb): New function.
	(color-hsl-to-rgb): New function.
	(color-clamp, color-saturate-hsl, color-saturate-name)
	(color-desaturate-hsl, color-desaturate-name, color-lighten-hsl)
	(color-lighten-name, color-darken-hsl, color-darken-name): New function.

2012-01-24  Glenn Morris  <rgm@gnu.org>

	* vc/vc-rcs.el (vc-rcs-create-tag):
	* vc/vc-sccs.el (vc-sccs-create-tag):
	Fix argument spec to be what vc-create-tag expects.  (Bug#10515)

2012-01-23  Mike Lamb  <mrlamb@gmail.com>  (tiny change)

	* eshell/esh-util.el (eshell-read-hosts-file):
	Skip comment lines.  (Bug#10549)

	* eshell/em-unix.el (pcomplete/ssh): Remove.  (Bug#10548)

2012-01-23  Juanma Barranquero  <lekktu@gmail.com>

	* subr.el (display-delayed-warnings): Doc fix.
	(collapse-delayed-warnings): New function to collapse identical
	adjacent warnings.
	(delayed-warnings-hook): Add it.

2012-01-22  Michael Albinus  <michael.albinus@gmx.de>

	* net/tramp.el (tramp-action-login): Set connection property "login-as".

	* net/tramp-cache.el (tramp-dump-connection-properties): Do not dump
	properties, when "login-as" is set.

	* net/tramp-sh.el (tramp-methods): Add user spec to "pscp" and "psftp".
	(tramp-default-user-alist): Don't add "pscp".
	(tramp-do-copy-or-rename-file-out-of-band): Use connection
	property "login-as", if set.  (Bug#10530)

2012-01-21  Michael Albinus  <michael.albinus@gmx.de>

	* net/tramp-sh.el (tramp-default-user-alist): Don't add "plink",
	"plink1" and "psftp".  (Bug#10530)

2012-01-21  Kenichi Handa  <handa@m17n.org>

	* international/mule-cmds.el (prefer-coding-system): Show a
	warning message if the default value of file-name-coding-system
	was not changed.

2012-01-21  Jérémy Compostella  <jeremy.compostella@gmail.com>

	* windmove.el (windmove-reference-loc):
	Fix windmove-reference-loc miscalculation.

2012-01-21  Jay Belanger  <jay.p.belanger@gmail.com>

	* calc/calc-units.el (math-put-default-units): Don't use "1" as a
	default unit.

2012-01-21  Glenn Morris  <rgm@gnu.org>

	* international/mule.el (auto-coding-alist): Add .tbz.

	* files.el (local-enable-local-variables): Doc fix.
	(inhibit-local-variables-regexps): Rename from
	inhibit-first-line-modes-regexps.  Keep old name as obsolete alias.
	Doc fix.  Add some extensions from auto-coding-alist.
	(inhibit-local-variables-suffixes):
	Rename from inhibit-first-line-modes-suffixes.  Doc fix.
	(inhibit-local-variables-p):
	New function, extracted from set-auto-mode-1.
	(set-auto-mode): Doc fix.  Respect inhibit-local-variables-regexps.
	(set-auto-mode-1): Doc fix.  Use inhibit-local-variables-p.
	(hack-local-variables): Doc fix.  Make the mode-only case
	respect enable-local-variables and friends.
	Respect inhibit-local-variables-regexps for file-locals, but
	not for directory-locals.
	(set-visited-file-name):
	Take account of inhibit-local-variables-regexps.
	Whether it applies may change as the file name is changed.
	* jka-cmpr-hook.el (jka-compr-install):
	* jka-compr.el (jka-compr-uninstall):
	Update for inhibit-first-line-modes-suffixes name change.

2012-01-20  Martin Rudalics  <rudalics@gmx.at>

	* help-macro.el (make-help-screen): Temporarily restore original
	binding for minor-mode-map-alist (Bug#10454).

2012-01-19  Julien Danjou  <julien@danjou.info>

	* color.el (color-name-to-rgb): Use the white color to find the max
	color component value and return correctly computed values.
	(color-name-to-rgb): Add missing float conversion for max value.

2012-01-19  Martin Rudalics  <rudalics@gmx.at>

	* window.el (window--state-get-1, window-state-get): Do not use
	special state value for window-persistent-parameters.
	Rename argument IGNORE to WRITABLE.  Rewrite doc-string.
	(window--state-put-2): Reset all window parameters to nil before
	assigning values of persistent parameters.

2012-01-18  Alan Mackenzie  <acm@muc.de>

	Eliminate sluggishness and hangs in fontification of "semicolon
	deserts".

	* progmodes/cc-engine.el (c-state-nonlit-pos-interval):
	Change value 10000 -> 3000.
	(c-state-safe-place): Reformulate so it doesn't stack up an
	infinite number of wrong entries in c-state-nonlit-pos-cache.
	(c-determine-limit-get-base, c-determine-limit): New functions to
	determine backward search limits disregarding literals.
	(c-find-decl-spots): Amend commenting.
	(c-cheap-inside-bracelist-p): New function which detects "={".

	* progmodes/cc-fonts.el
	(c-make-font-lock-BO-decl-search-function): Give a limit to a
	backward search.
	(c-font-lock-declarations): Fix an occurrence of point being
	undefined.  Check additionally for point being in a bracelist or
	near a macro invocation without a semicolon so as to avoid a
	fruitless time consuming search for a declarator.  Give a more
	precise search limit for declarators using the new
	c-determine-limit.

2012-01-18  Glenn Morris  <rgm@gnu.org>

	* files.el (auto-mode-alist, inhibit-first-line-modes-regexps)
	(set-auto-mode): Doc fixes.

2012-01-17  Glenn Morris  <rgm@gnu.org>

	* isearch.el (search-nonincremental-instead): Fix doc typo.

	* dired.el (dired-insert-directory): Handle newlines in directory name.
	(dired-build-subdir-alist): Unescape newlines in directory name.

2012-01-17  Michael Albinus  <michael.albinus@gmx.de>

	* net/tramp.el (tramp-local-end-of-line): New defcustom.
	(tramp-action-login, tramp-action-yesno, tramp-action-yn)
	(tramp-action-terminal): Use it.  (Bug#10530)

2012-01-16  Stefan Monnier  <monnier@iro.umontreal.ca>

	* minibuffer.el (completion--replace): Strip properties (bug#10062).

2012-01-16  Martin Rudalics  <rudalics@gmx.at>

	* window.el (window-state-ignored-parameters): Remove variable.
	(window--state-get-1): Rename argument MARKERS to IGNORE.
	Handle persistent window parameters.  Make copy of clone-of
	parameter only if requested.  (Bug#10348)
	(window--state-put-2): Install a window parameter only if it has
	a non-nil value or an existing parameter shall be overwritten.

2012-01-15  Michael Albinus  <michael.albinus@gmx.de>

	* net/tramp-sh.el (tramp-remote-path): Set tramp-autoload cookie.

2012-01-14  Eli Zaretskii  <eliz@gnu.org>

	* info.el (Info-toc-build): If the Info file has no "Up" pointer,
	don't pass the (nil) value of `upnode' to string-match.

2012-01-14  Chong Yidong  <cyd@gnu.org>

	* startup.el (command-line): Fix X resource class for cursorColor.
	Fix values recognized by the cursorBlink resource.

2012-01-14  Paul Eggert  <eggert@cs.ucla.edu>

	* epg.el (epg--make-temp-file): Avoid permission race condition
	when running on old Emacs versions (bug#10403).

2012-01-14  Glenn Morris  <rgm@gnu.org>

	* dired.el (dired-get-filename): Fix 'verbatim case of previous change.

2012-01-13  Alan Mackenzie  <acm@muc.de>

	Fix filling for when filladapt mode is enabled.

	* progmodes/cc-cmds.el (c-fill-paragraph): In the invocation of
	c-mask-paragraph, pass in `fill-paragraph' rather than
	`fill-region-as-paragraph'.  (This is a reversion of a previous
	change.)
	* progmodes/cc-mode.el (c-basic-common-init):
	Make fill-paragraph-handle-comment buffer local and set it to nil.

2012-01-13  Glenn Morris  <rgm@gnu.org>

	* dired.el (dired-switches-escape-p): New function.
	(dired-insert-directory): Use dired-switches-escape-p.
	(dired-get-filename): Undo "\ " quoting if needed.  (Bug#10469)

	* find-dired.el (find-ls-option): Doc fix.  (Bug#10262)

2012-01-12  Glenn Morris  <rgm@gnu.org>

	* mail/sendmail.el (mail-mode): Update paragraph-separate for
	changes in adaptive-fill-regexp.  (Bug#10276)

2012-01-11  Alan Mackenzie  <acm@muc.de>

	Fix Emacs bug #10463 - put `widen's around the critical spots.

	* progmodes/cc-engine.el (c-in-literal, c-literal-limits): Put a
	widen around each invocation of c-state-pp-to-literal.  Remove an
	unused let variable.

2012-01-11  Glenn Morris  <rgm@gnu.org>

	* dired-aux.el (dired-do-shell-command): Fix */? logic.  (Bug#6561)
	Doc fix.

2012-01-10  Chong Yidong  <cyd@gnu.org>

	* net/network-stream.el (network-stream-open-starttls):
	Avoid emitting a confusing error message when the server gives a bad
	response to the capability command.

2012-01-10  Glenn Morris  <rgm@gnu.org>

	* mail/unrmail.el (unrmail): Tweak previous change.

2012-01-09  Chong Yidong  <cyd@gnu.org>

	* custom.el (custom-safe-themes): Use SHA-256 for hashing.

2012-01-08  Alan Mackenzie  <acm@muc.de>

	Optimise font locking in long enum definitions.

	* progmodes/cc-fonts.el (c-font-lock-declarations): Add an extra
	arm to a cond form to handle enums.
	* progmodes/cc-langs.el (c-enums-contain-decls): New lang variable.
	* progmodes/cc-mode.el (c-font-lock-fontify-region): Correct a typo.

2012-01-07  Paul Eggert  <eggert@cs.ucla.edu>

	* files.el (move-file-to-trash): Preserve default file modes on error.
	(Bug#10401)

2012-01-07  Lars Magne Ingebrigtsen  <larsi@gnus.org>

	* faces.el (set-face-attribute): Clarify the meaning of the nil
	frame (bug#10294).

	* subr.el (with-selected-frame): Mention that the selected frame
	is restored (bug#9980).

	* ibuffer.el (ibuffer-mode): List the bindings in the corrent map
	(bug#9759).

	* mail/smtpmail.el (password-cache-add): Remove unused declaration.
	(password-read): Don't autoload unused function.

2012-01-07  Juanma Barranquero  <lekktu@gmail.com>

	* progmodes/which-func.el (which-func-mode): Turn into a
	non-interactive function and mark as obsolete (bug#10428).

2012-01-06  Chong Yidong  <cyd@gnu.org>

	* files.el (hack-dir-local-variables-non-file-buffer): Add doc.
	(hack-one-local-variable-eval-safep): Allow 0 arg for minor mode
	functions, along with 1 and -1.

2012-01-06  Eli Zaretskii  <eliz@gnu.org>

	* time.el (display-time-load-average)
	(display-time-default-load-average): Doc fixes.  See the thread
	starting at
	http://lists.gnu.org/archive/html/help-gnu-emacs/2012-01/msg00059.html
	for the details.

2012-01-06  Glenn Morris  <rgm@gnu.org>

	* mail/unrmail.el (unrmail): Give an explicit error if the input file
	has no messages.  (Bug#10377)

	* info.el (Info-mode-map): Bind e to end-of-buffer, rather
	than Info-edit.  (Bug#10385)

	* time.el (display-time-load-average, display-time-next-load-average):
	Doc fixes.

	* emacs-lisp/bytecomp.el (byte-compile-file): Do not propagate a file
	local setting of buffer-read-only to the input buffer.  (Bug#10419)

	* calendar/calendar.el (calendar-mode):
	Locally set scroll-margin to 0.  (Bug#10379)

2012-01-06  Ulrich Mueller  <ulm@gentoo.org>

	* play/doctor.el (doctor-death): Escape "," characters.  (Bug#10370)

2012-01-05  Glenn Morris  <rgm@gnu.org>

	* eshell/em-unix.el (diff-no-select): Autoload it.
	(eshell/diff): Use diff-no-select.  (Bug#10420)

2012-01-05  Chong Yidong  <cyd@gnu.org>

	* shell.el (shell-dynamic-complete-functions): Revert last change.
	(shell-command-completion-function): New function.
	(shell-completion-vars): Use it to implement
	shell-completion-execonly (Bug#10417).

	* custom.el (enable-theme): Don't set custom-safe-themes.

	* cus-theme.el (custom-theme-merge-theme):
	Ignore custom-enabled-themes and custom-safe-themes.

2012-01-05  Michael R. Mauger  <mmaug@yahoo.com>

	* progmodes/sql.el (sql-login-hook): Add hook to respond to the
	first prompt in `sql-interacive-mode'.
	(sql-mode-oracle-font-lock-keywords): Add CONNECT_BY_* builtin
	keywords.
	(sql-mode-mysql-font-lock-keywords): Add ELSEIF keyword.
	(sql-product-interactive): Bug fix: Set `sql-buffer' in
	context of original buffer.  Invoke `sql-login-hook'.

2012-01-04  Eli Zaretskii  <eliz@gnu.org>

	* mail/rmail.el (rmail-font-lock-keywords): Accept non-ASCII
	letters in cite-prefix.

2012-01-03  Lars Magne Ingebrigtsen  <larsi@gnus.org>

	* mail/smtpmail.el (smtpmail-stream-type): Mention the `ssl' value.

2012-01-03  Chong Yidong  <cyd@gnu.org>

	* shell.el (shell-dynamic-complete-functions):
	Put pcomplete-completions-at-point, so as to try
	comint-filename-completion first (Bug#10417).

2012-01-02  Richard Stallman  <rms@gnu.org>

	* battery.el (battery-status-function):
	Detect when to use battery-yeeloong-sysfs.
	(battery-echo-area-format): Add string for Yeeloong.
	(battery-linux-proc-apm, battery-linux-proc-acpi): Doc fixes.
	(battery-yeeloong-sysfs): New function.

2012-01-02  Chong Yidong  <cyd@gnu.org>

	* dirtrack.el (dirtrack-list): Eliminate unused third element.
	(dirtrack): Merge code for handling relative filenames in prompt
	from shell-dir-cookie-watcher.
	(dirtrack-debug-message): New arg to avoid excess format calls.

	* shell.el (shell-dir-cookie-re): Variable deleted.
	(shell-dir-cookie-watcher): Function deleted.
	(shell-mode): Don't use shell-dir-cookie-re, since it is redundant
	with dirtrack-mode.

2012-01-01  Eli Zaretskii  <eliz@gnu.org>

	* term/w32-win.el (dynamic-library-alist) <gnutls>:
	Load libgnutls-28.dll, from GnuTLS version 3.x, in preference to
	libgnutls-26.dll.

2011-12-31  Andreas Schwab  <schwab@linux-m68k.org>

	* emacs-lisp/bytecomp.el (byte-compile-file): Fix indentation.

2011-12-31  Eli Zaretskii  <eliz@gnu.org>

	* mail/rmail.el (rmail-show-message-1): Decode any RFC2047 encoded
	headers of non-MIME messages, when rmail-enable-mime is non-nil.

2011-12-29  Michael Albinus  <michael.albinus@gmx.de>

	* net/tramp-sh.el (tramp-find-shell): Set "remote-shell" property
	also for alternative shells.
	(tramp-open-connection-setup-interactive-shell): Check, whether
	the shell is a busybox.
	(tramp-send-command): Don't suppress multiple prompts for
	busyboxes, it hurts.

2011-12-28  Chong Yidong  <cyd@gnu.org>

	* progmodes/gdb-mi.el (gdb-get-source-file-list)
	(gdb-get-source-file): Move mode line update to
	gdb-get-source-file (Bug#10087).

2011-12-25  Chong Yidong  <cyd@gnu.org>

	* progmodes/gud.el (gud-gdb-fetch-lines-filter): Just use
	gud-gdb-marker-filter without taking it as an argument.
	(gud-gdb-run-command-fetch-lines): Caller changed.
	(gud-gdb-completion-function): New variable.
	(gud-gdb-completion-at-point): Use it.
	(gud-gdb-completions-1): Split from gud-gdb-completions.

	* progmodes/gdb-mi.el (gdb-input): Accept command and handler
	function as separate arguments.
	(gdb-init-1, gdb-non-stop-handler, gdb-check-target-async)
	(gdb-tooltip-print-1, gud-watch, gdb-speedbar-update)
	(gdb-var-list-children, gdb-var-set-format, gdb-var-delete-1)
	(gdb-var-delete-children, gdb-edit-value, gdb-var-update)
	(gdb-stopped, def-gdb-auto-update-trigger)
	(gdb-place-breakpoints, gdb-select-thread, gdb-select-frame)
	(gdb-get-changed-registers, gdb-get-main-selected-frame):
	Callers changed.
	(gud-gdbmi-completions): New function.
	(gdb): Use it for generating the completion table.

2011-12-24  Alan Mackenzie  <acm@muc.de>

	Introduce a mechanism to widen the region used in context font
	locking.  Use this to protect declarations from losing their contexts.

	* progmodes/cc-langs.el (c-before-font-lock-functions):
	Replace c-set-fl-decl-start with c-change-set-fl-decl-start (Renaming).
	(c-before-context-fontification-functions): New defvar, a list of
	functions to be run just before context (etc.) font locking.

	* progmodes/cc-mode.el (c-extend-font-lock-region-for-macros):
	New, functionality extracted from
	c-neutralize-syntax-in-and-mark-CPP.
	(c-in-after-change-fontification): New variable.
	(c-after-change): Set c-in-after-change-fontification.
	(c-set-fl-decl-start): Rejig its interface, so it can be called
	from both after-change and context fontifying.
	(c-change-set-fl-decl-start, c-context-set-fl-decl-start):
	New functions.
	(c-standard-font-lock-fontify-region-function): New variable.
	(c-font-lock-fontify-region): New function.

2011-12-24  Juri Linkov  <juri@jurta.org>

	* window.el (window--state-get-1): Set `FORCE' arg of `mark' to t.
	(Bug#10348)

2011-12-23  Michael Albinus  <michael.albinus@gmx.de>

	* net/ange-ftp.el (ange-ftp-copy-file-internal): Check for
	existence of source file.  (Bug#10325)

2011-12-23  Alan Mackenzie  <acm@muc.de>

	Fix unstable fontification inside templates.

	* progmodes/cc-langs.el (c-before-font-lock-functions):
	Newly created from the singular version.  The (c c++ objc) entry now
	additionally has c-set-fl-decl-start.  The other languages (apart
	from AWK) have that as a single entry.

	* progmodes/cc-fonts.el (c-font-lock-enclosing-decls):
	The functionality for "local" declarations has been extracted to
	c-set-fl-decl-start.

	* progmodes/cc-mode.el (c-common-init, c-after-change):
	Changes due to pluralisation of c-before-font-lock-functions.
	(c-set-fl-decl-start): New function, extracted from
	c-font-lock-enclosing-decls and enhanced.

2011-12-23  Juanma Barranquero  <lekktu@gmail.com>

	* desktop.el (desktop-internal-v2s): Fix typos in docstring (bug#10353).

2011-12-22  Juri Linkov  <juri@jurta.org>

	* progmodes/grep.el (rgrep): Fix docstring.  (Bug#10185)

2011-12-22  Chong Yidong  <cyd@gnu.org>

	* vc/vc-hooks.el (vc-keep-workfiles): Doc fix.

2011-12-21  Drew Adams  <drew.adams@oracle.com>

	* files.el (file-remote-p): Fix docstring.  (Bug#10319)

2011-12-21  Jérémy Compostella  <jeremy.compostella@gmail.com>

	* battery.el (battery-linux-sysfs): Add missing parameters from acpi.

2011-12-21  Teodor Zlatanov  <tzz@lifelogs.com>

	* progmodes/cfengine.el: Add Version.  Improve CFEngine 3.x syntax
	highlighting and support.  Fix up comments for capitalization.
	(cfengine-mode-debug): New var.
	(cfengine3-mode): Change the modeline indicator to "CFE3".
	(cfengine3-font-lock-keywords): Improve defun highlighting.
	(cfengine2-actions): Rename from `cfengine-actions'.
	(cfengine2-font-lock-keywords): Rename from
	`cfengine-font-lock-keywords'.
	(cfengine2-imenu-expression): Rename from
	`cfengine-imenu-expression'.
	(cfengine2-outline-level): Rename from `cfengine-outline-level'.
	(cfengine2-beginning-of-defun): Rename from
	`cfengine-beginning-of-defun'.
	(cfengine2-end-of-defun): Rename from `cfengine-end-of-defun'.
	(cfengine2-indent-line): Rename from `cfengine-indent-line'.
	(cfengine2-mode): Rename from `cfengine-mode'.  Change the
	modeline indicator to "CFE2".
	(cfengine-mode): Defalias to `cfengine-auto-mode'.
	(cfengine-mode-abbrevs): Mark obsolete.

2011-12-21  Chong Yidong  <cyd@gnu.org>

	* vc/vc-bzr.el (vc-bzr-rename-file): Don't pass ~ to Bzr in
	filename argument.

2011-12-20  Martin Rudalics  <rudalics@gmx.at>

	* window.el (window-normalize-buffer-to-display): Remove.
	(display-buffer): Handle buffer-or-name argument as in Emacs 23.

2011-12-19  Chong Yidong  <cyd@gnu.org>

	* vc/vc-dir.el (vc-dir-parent-marked-p, vc-dir-children-marked-p):
	Don't signal an error in a predicate function; return non-nil.
	(vc-dir-mark-file): Move the error here.
	(vc-dir-mark-unmark): If acting on the region, keep going if one
	of the entries cannot be marked/unmarked.
	(vc-dir-mark-all-files): If current entry is a directory, mark
	only child files, as documented.

2011-12-19  Vincent Belaïche  <vincentb1@users.sourceforge.net>

	* ses.el: Ooops... undo changes of 2011-12-11T14:49:48Z!vincentb1@users.sourceforge.net, as trunk
	branch is feature frozen, and 2011-12-11T14:49:48Z!vincentb1@users.sourceforge.net was a feature
	addition.

2011-12-18  Jan Djärv  <jan.h.d@swipnet.se>

	* term/ns-win.el (ns-get-selection-internal)
	(ns-store-selection-internal): Declare.
	(ns-store-cut-buffer-internal, ns-get-cut-buffer-internal):
	Declare as obsolete.
	(ns-get-pasteboard, ns-paste-secondary):
	Use ns-get-selection-internal.
	(ns-set-pasteboard,  ns-copy-including-secondary):
	Use ns-store-selection-internal.

2011-12-17  Chong Yidong  <cyd@gnu.org>

	* vc/vc.el (vc-next-action): Doc fix; remove CVS-isms.
	(vc-deduce-fileset): Doc fix.

2011-12-16  Andreas Schwab  <schwab@linux-m68k.org>

	* calc/calc-misc.el (calc-help): Avoid wrapping help message.

2011-12-13  Sam Steingold  <sds@gnu.org>

	* man.el (Man-getpage-in-background): When running under a
	window-system, ignore $MANWIDTH and $COLUMNS.

2011-12-15  Kenichi Handa  <handa@m17n.org>

	* language/ethio-util.el: Change coding tag to utf-8-emacs.
	(setup-ethiopic-environment-internal): Comment out key-binding for
	ethio-toggle-punctuation.

2011-12-13  Alan Mackenzie  <acm@muc.de>

	Add the switch statement to AWK Mode.

	* progmodes/cc-awk.el (awk-font-lock-keywords): Add "switch", "case",
	"default" to the keywords regexp.

	* progmodes/cc-langs.el (c-label-kwds): Let AWK take the same
	expression as the rest.
	(c-nonlabel-token-key): Allow string literals for AWK.
	Refactor for the other modes.

	Large brace-block initialisation makes CC Mode slow: Fix.
	Tidy up and accelerate c-in-literal, etc. by using the c-parse-state
	routines.  Limit backward searching in c-font-lock-enclosing.decl.

	* progmodes/cc-engine.el (c-state-pp-to-literal): Return the
	pp-state and literal type in addition to the limits.
	(c-state-safe-place): New defun, extracted from c-state-literal-at.
	(c-state-literal-at): Use the above new defun.
	(c-slow-in-literal, c-fast-in-literal): Remove.
	(c-in-literal, c-literal-limits): Amend to use c-state-pp-to-literal.

	* progmodes/cc-fonts.el (c-font-lock-enclosing-decls): Check for
	being in a literal.  Add a limit for backward searching.

	* progmodes/cc-mode.el (awk-mode): Don't alias c-in-literal to
	c-slow-in-literal.

2011-12-13  Stefan Monnier  <monnier@iro.umontreal.ca>

	* progmodes/pascal.el: Declare `ind' as dyn-bound (bug#10264).

2011-12-13  Martin Rudalics  <rudalics@gmx.at>

	* window.el (delete-other-windows): Use correct frame in call to
	window-with-parameter.

2011-12-12  Daniel Pfeiffer  <occitan@t-online.de>

	* progmodes/make-mode.el: Bring it up to date with makepp V2.0.
	(makefile-make-font-lock-keywords): Extend meaning of `keywords'.
	(makefile-gmake-statements, makefile-makepp-statements):
	Use it and add new makepp keywords.
	(makefile-makepp-font-lock-keywords): Add new patterns.
	(makefile-match-function-end): Match new [...] and [[...]].

2011-12-11  Juanma Barranquero  <lekktu@gmail.com>

	* ses.el (ses-call-printer-return, ses-cell-property-get)
	(ses-sym-rowcol, ses-printer-validate, ses-formula-record)
	(ses-create-cell-variable, ses-reset-header-string)
	(ses-cell-set-formula, ses-repair-cell-reference-all)
	(ses-self-reference-early-detection, ses-in-print-area, ses-set-curcell)
	(ses-check-curcell, ses-call-printer, ses-adjust-print-width)
	(ses-print-cell-new-width, ses-formula-references, ses-relocate-formula)
	(ses-aset-with-undo, ses-load, ses-truncate-cell)
	(ses-read-column-printer, ses-read-default-printer, ses-insert-row)
	(ses-delete-row, ses-delete-column, ses-append-row-jump-first-column)
	(ses-kill-override, ses-yank-pop, ses-yank-cells, ses-yank-tsf)
	(ses-yank-resize, ses-export-tab, ses-mark-row, ses-mark-column)
	(ses-renarrow-buffer, ses-insert-range, ses-insert-ses-range)
	(ses-safe-printer, ses-safe-formula, ses-warn-unsafe, ses--clean-!)
	(ses--clean-_, ses-range, ses-select, ses-center, ses-center-span)
	(ses-dashfill, ses-unsafe): Fix typos and reflow docstrings.

2011-12-11  Vincent Belaïche  <vincentb1@users.sourceforge.net>

	* ses.el: The overall change is to add cell renaming, that is
	setting fancy names for cell symbols other than name matching
	"\\`[A-Z]+[0-9]+\\'" regexp .
	(ses-create-cell-variable): New defun.
	(ses-relocate-formula): Relocate formulas only for cells the
	symbols of which are not renamed, i.e. symbols whose names do not
	match regexp "\\`[A-Z]+[0-9]+\\'".
	(ses-relocate-all): Relocate values only for cells the symbols of
	which are not renamed.
	(ses-load): Create cells variables as the (ses-cell ...) are read,
	in order to check row col consistency with cell symbol name only
	for cells that are not renamed.
	(ses-replace-name-in-formula): New defun.
	(ses-rename-cell): New defun.

2011-12-11  Chong Yidong  <cyd@gnu.org>

	* progmodes/gdb-mi.el (gdb): Set comint-prompt-regexp, required
	for completion via gud-gdb-fetch-lines-filter (Bug#10274).

2011-12-11  Eric Hanchrow  <eric.hanchrow@gmail.com>

	* window.el (other-window): Fix docstring.

2011-12-10  Eli Zaretskii  <eliz@gnu.org>

	* mail/rmailsum.el (rmail-header-summary): RFC2047 decode the
	`from' or `to' address before taking its substring.
	Fixes incorrect display in Rmail summary buffer whereby an RFC2047
	encoded name is chopped in the middle of the encoded string, and
	thus displayed encoded.

2011-12-10  Juanma Barranquero  <lekktu@gmail.com>

	* makefile.w32-in (update-subdirs-CMD): Use a Local Variables section.

2011-12-10  Eli Zaretskii  <eliz@gnu.org>

	* textmodes/texnfo-upd.el: Update commentary.  Add a warning not
	to use texinfo-update-node and commands that call it if the
	Texinfo file uses @node lines without next/prev/up pointers.
	Correct outdated description about texinfo-master-menu.
	(texinfo-all-menus-update, texinfo-master-menu)
	(texinfo-update-node, texinfo-every-node-update)
	(texinfo-multiple-files-update): Doc fix.  Warn against updating
	all the @node lines.
	(texinfo-master-menu): Only call texinfo-update-node if the prefix
	argument is numeric.  Explain better in the doc string what the
	function really does.
	(texinfo-insert-master-menu-list): Improve the error message
	displayed if there's no menu in the Top node.
	(Bug#2975)  See also this thread:
	http://lists.gnu.org/archive/html/emacs-devel/2011-12/msg00156.html.

2011-12-09  Manuel Gómez  <mgrojo@gmail.com>  (tiny change)

	* speedbar.el (speedbar-supported-extension-expressions):
	Add .adb and .ads, commonly used for Ada source code (bug#10256).

2011-12-09  Juanma Barranquero  <lekktu@gmail.com>

	* printing.el (pr-mode-alist):
	* simple.el (filter-buffer-substring-functions)
	(completion-list-insert-choice-function):
	* window.el (window-with-parameter, window-atom-root)
	(window-sides-slots, window-size-fixed, window-min-delta)
	(window-max-delta, window--resize-mini-window)
	(window--resize-child-windows-normal, window-tree)
	(delete-other-windows, quit-window, split-window)
	(display-buffer-record-window, special-display-buffer-names)
	(special-display-regexps, special-display-popup-frame)
	(same-window-p, split-window-sensibly)
	(display-buffer-overriding-action, display-buffer-alist)
	(display-buffer-base-action, display-buffer, switch-to-buffer)
	(switch-to-buffer-other-window, switch-to-buffer-other-frame)
	(fit-window-to-buffer, recenter-positions)
	(mouse-autoselect-window-state, mouse-autoselect-window-select):
	* emacs-lisp/syntax.el (syntax-propertize-function): Fix typos
	and remove unneeded backslashes in docstrings.

2011-12-08  Stefan Monnier  <monnier@iro.umontreal.ca>

	* emacs-lisp/lisp-mode.el (defmethod): Add doc-string-elt (bug#10244).

	* pcmpl-gnu.el: Don't fail when there is no Makefile nor -f arg.
	(pcmpl-gnu-makefile-regexps): Accept "makefile" as well as files that
	end in ".mk".
	(pcmpl-gnu-make-rule-names): Check "makefile" and ignore errors
	when reading the makefile (bug#10116).

2011-12-06  Stefan Monnier  <monnier@iro.umontreal.ca>

	* pcmpl-gnu.el (pcomplete/make): Also allow filename arguments
	(bug#10116).

2011-12-06  Glenn Morris  <rgm@gnu.org>

	* emacs-lisp/package.el (package-archives): Doc fix re riskiness.

2011-12-06  Chong Yidong  <cyd@gnu.org>

	* progmodes/cc-fonts.el (c-annotation-face): Use defface.

2011-12-06  Juanma Barranquero  <lekktu@gmail.com>

	* textmodes/table.el (table-shorten-cell): Fix typo.

2011-12-05  Christopher Genovese  <genovese.cr@gmail.com>  (tiny change)

	* emacs-lisp/assoc.el (aput): Fix return value (bug#10146)

2011-12-05  Eli Zaretskii  <eliz@gnu.org>

	* descr-text.el (describe-char): Fix display of strong
	right-to-left characters and directional embeddings and overrides.

	* simple.el (what-cursor-position): Fix display of codepoints of
	strong right-to-left characters.

2011-12-05  Chong Yidong  <cyd@gnu.org>

	* faces.el (read-color): Doc fix.

2011-12-05  Glenn Morris  <rgm@gnu.org>

	* align.el (align--set-marker): Add doc-string.
	Don't try to move something that is not a marker.  (Bug#10216)

2011-12-04  Glenn Morris  <rgm@gnu.org>

	* calendar/appt.el (appt-add): Rewrite the interactive-spec to avoid
	overly zealous deletion of trailing whitespace.

2011-12-04  Juanma Barranquero  <lekktu@gmail.com>

	* server.el (server-delete-client): On Windows, do not try to delete
	the only terminal.
	(server-process-filter): On Windows, treat requests for a tty frame as
	if they were for a GUI frame if the running server is in GUI mode.

2011-12-03  Glenn Morris  <rgm@gnu.org>

	* textmodes/texinfmt.el (batch-texinfo-format): Doc fix.  (Bug#10207)

2011-12-03  Stefan Monnier  <monnier@iro.umontreal.ca>

	* electric.el: Streamline electric-indent's hook.
	(electric-indent-chars): Revert to simple list.
	(electric-indent-functions): New var.
	(electric-indent-post-self-insert-function): Use it.

	* progmodes/prolog.el (prolog-find-value-by-system): Avoid error when
	there's no inferior buffer (bug#10196).
	(prolog-consult-compile): Don't use toggle-read-only.

2011-12-02  Michael Albinus  <michael.albinus@gmx.de>

	* net/tramp-sh.el (tramp-maybe-open-connection): Handle user
	interrupt.  (Bug#10187)

2011-12-02  Stefan Monnier  <monnier@iro.umontreal.ca>

	* pcmpl-gnu.el (pcomplete/tar): large-file-warn-threshold can be nil
	(bug#9160).

	* dired-aux.el (dired-query): Don't assume help-char is modifier-free
	(bug#10191).

2011-12-02  Juri Linkov  <juri@jurta.org>

	* info.el (Info-search): Display "end of manual" when Isearch
	reaches the end of single-file Info manual.  (Bug#9918)

2011-12-02  Eli Zaretskii  <eliz@gnu.org>

	* isearch.el (isearch-message-prefix): Run the input method part
	of the prompt through bidi-string-mark-left-to-right.  (Bug#10183)

2011-12-02  Juri Linkov  <juri@jurta.org>

	* isearch.el (isearch-occur): Use `word-search-regexp' for
	`isearch-word'.
	(isearch-search-and-update): Add condition for `isearch-word' and
	call `word-search-regexp'.  (Bug#10145)

2011-12-01  Glenn Morris  <rgm@gnu.org>

	* eshell/em-hist.el (eshell-hist-initialize):
	Handle eshell-history-size nil and HISTSIZE set or unset.
	(eshell-history-file-name, eshell-history-size): Fix custom type.

2011-12-01  Stefan Monnier  <monnier@iro.umontreal.ca>

	* man.el (Man-completion-table): Fix the lambda case (bug#10168).

2011-12-01  Michael McNamara  <mac@mail.brushroad.com>

	* progmodes/verilog-mode.el (verilog-pretty-expr):
	Rework verilog-pretty-expr to handle new assignment operators in system
	verilog, such as += *= and the like.
	(verilog-assignment-operator-re): Regular expression to find the
	assigment operator in a verilog assignment.
	(verilog-assignment-operation-re): Regular expression to find an
	assignment statement for pretty-expr.
	(verilog-in-attribute-p): Query returns true if point is in an
	attribute context; used to skip these for expression line up from
	pretty-expr.
	(verilog-in-parameter-p): Query returns true if point is in an
	parameter definition context; used to skip these for expression
	line up from pretty-expr.
	(verilog-in-parenthesis-p): Query returns true if point is in a
	parenthetical expression, specifically ( ) but not [ ] or { };
	used by pretty-expr.
	(verilog-just-one-space): If there is no space, don't add one.
	(verilog-get-lineup-indent-2): Specifically skip just attribute
	contexts for expression lineup, rather than skipping all
	parenthetical expressions.
	(verilog-calculate-indent): Fix comment, and fix indent.
	(verilog-do-indent): Indent declarations in lists (suggested by
	Joachim Lechner).
	(verilog-mode-abbrev-table): Populate abbrev mode with the various
	skeleton items.
	(verilog-sk-ovm-class): Add skeleton for OVM classes (reported
	by Alain Mellan).

2011-12-01  Wilson Snyder  <wsnyder@wsnyder.org>

	* progmodes/verilog-mode.el (verilog-read-defines): Fix reading
	parameters with embedded comments.  Reported by Ray Stevens.
	(verilog-calc-1, verilog-fork-wait-re) (verilog-forward-sexp,
	verilog-wait-fork-re): Fix indentation of "wait fork", bug407.
	Reported by Tim Holt.
	(verilog-auto): Fix AUTOing a upper module then AUTOing module
	instantiated by upper module causing wrong expansion until AUTOed a
	second time.  Reported by K C Buckenmaier.
	(verilog-diff-auto): Fix showing .* as a difference when
	`verilog-auto-star-save' off.  Reported by Dan Dever.
	(verilog-auto-reset, verilog-read-always-signals)
	(verilog-auto-reset-blocking-in-non): Fix AUTORESET including
	temporary signals in reset list if
	verilog-auto-reset-blocking-in-non is nil, and match assignment
	style to each signal's assignment type, bug381.
	Reported by Thomas Esposito.
	(verilog-sk-uvm-class, verilog-uvm-begin-re, verilog-uvm-end-re)
	(verilog-uvm-statement-re): Support UVM indentation and
	highlighting, with old OVM keywords only.
	(verilog-auto-tieoff, verilog-auto-tieoff-declaration):
	Support AUTOTIEOFF creating non-wire data types.
	Suggested by Jonathan Greenlaw.
	(verilog-auto-insert-lisp, verilog-delete-to-paren)
	(verilog-forward-sexp-cmt, verilog-forward-sexp-ign-cmt)
	(verilog-inject-sense, verilog-read-inst-pins)
	(verilog-read-sub-decls, verilog-read-sub-decls-line):
	Fix mismatching parenthesis inside commented out code when deleting
	AUTOINST, bug383.  Reported by Jonathan Greenlaw.
	(verilog-auto-ascii-enum): Fix AUTOASCIIENUM one-hot with
	non-numeric vector width.  Reported by Alex Reed.
	(verilog-auto-ascii-enum): Add "onehot" option to work around not
	detecting signals with parameter widths.  Reported by Alex Reed.
	(verilog-auto-delete-trailing-whitespace):
	With `verilog-auto-delete-trailing-whitespace' remove trailing
	whitespace in auto expansion, bug371.  Reported by Brad Dobbie.
	(verilog-run-hooks, verilog-scan-cache-flush, verilog-syntax-ppss):
	Fix verilog-scan-cache corruption when running user AUTO expansion
	hooks that call indentation routines.
	(verilog-simplify-range-expression): Fix typo ignoring lower case
	identifiers.
	(verilog-delete-auto): Fix delete-autos to also remove user created
	automatics, as long as they start with AUTO.
	(verilog-batch-diff-auto, verilog-diff-auto)
	(verilog-diff-function): Add `verilog-diff-auto' and bind to
	"C-c?"  to report differences in AUTO expansion, ignoring spaces.
	(verilog-backward-syntactic-ws-quick, verilog-beg-of-defun-quick)
	(verilog-in-paren-quick, verilog-re-search-backward-quick)
	(verilog-re-search-forward-quick, verilog-syntax-ppss):
	Fix calling `syntax-ppss' when inside auto expansions as the ppss hook
	is disabled and its cache will get corrupt, causing AUTOS not to
	expand.  Instead use only -quick functions.
	(verilog-scan-region): Fix scanning over escaped quotes.
	(verilog-inside-comment-or-string-p, verilog-inside-comment-p)
	(verilog-re-search-backward-quick)
	(verilog-re-search-forward-quick, verilog-scan): verilog-scan and
	related functions now ignore strings, to fix misparsing of strings
	with magic comments embedded in them.
	(verilog-read-auto-template):
	Fix 'verilog-auto-inst-template-numbers' with extra newline before (.
	Reported by Brad Dobbie.
	(verilog-read-auto-template):
	Fix 'verilog-auto-inst-template-numbers' with comments.
	Reported by Brad Dobbie.
	(verilog-auto-inst, verilog-auto-inst-param)
	(verilog-auto-inst-sort): Add 'verilog-auto-inst-sort' to reduce
	merge conflicts with AUTOINST, bug358.  Reported by Brad Dobbie.
	(verilog-auto-inst-template-numbers): Add 'lhs' policy for
	debugging templates without merge conflicts, bug357.
	Reported by Brad Dobbie.
	(verilog-read-auto-template):
	Fix verilog-auto-inst-template-numbers with multiple templates.
	Reported by Brad Dobbie.
	(verilog-define-abbrev): Fix verilog-mode abbrevs to be system
	abbrevs so user won't be asked to save.
	(verilog-read-auto-lisp-present): Fix to start at beginning of
	buffer in case called outside of verilog-auto.
	(verilog-simplify-range-expression): Fix AUTOWIRE expanding "X-1+1"
	to "X-2".  Reported by Matthew Myers.
	(verilog-auto, verilog-auto-inout-in): Add AUTOINOUTIN for creating
	all inputs from module templates.  Reported by Leith Johnson.
	(verilog-module-inside-filename-p): Fix locating programs as with
	modules.
	(verilog-auto-inst-port): Fix vl-width expressions when using
	verilog-auto-inst-param-value, bug331.  Reported by Julian Gorfajn.
	(verilog-decls-get-regs, verilog-decls-get-signals,
	verilog-decls-get-vars, verilog-decls-get-wires, verilog-decls-new,
	verilog-modi-cache-add-vars, verilog-modi-cache-add-wires,
	verilog-read-decls): Combine reg and wire structures into one var
	structure to represent SystemVerilog concepts.
	(verilog-auto-ascii-enum, verilog-auto-logic, verilog-auto-reg)
	(verilog-auto-reg-input, verilog-auto-tieoff, verilog-auto-wire)
	(verilog-auto-wire-type, verilog-insert-definition):
	Add verilog-auto-wire-type and AUTOLOGIC to support using
	SystemVerilog "logic" keyword instead of "wire"/"reg".
	(verilog-auto-reg-input, verilog-decls-get-signals): Fix AUTOWIRE
	to declares outputs that also have assignments (presumably in an
	ifdef or generate if so there's not a driver conflict).
	Reported by Matthew Myers.
	(verilog-auto-declare-nettype, verilog-insert-definition):
	Add verilog-auto-declare-nettype to fix declarations using
	`default_nettype none.  Reported by Julian Gorfajn.
	(verilog-read-always-signals-recurse, verilog-read-decls)
	(verilog-read-sub-decls-gate): Fix infinite loop with (*) and
	malformed end statement, bug325.  Reported by Joshua Wise and
	Andrew Drake.
	(verilog-auto-star-safe, verilog-delete-auto-star-implicit)
	(verilog-inst-comment-re): Fix not deleting Interfaced comment
	when expanding .* in interfaces, bug320.
	Reported by Pierre-David Pfister.
	(verilog-read-module-name): Fix import statements between module
	name and open parenthesis, bug317.
	Reported by Pierre-David Pfister.
	(verilog-simplify-range-expression): Fix simplification of
	multiplications inside AUTOWIRE connections, bug303.
	(verilog-auto-inst-port): Support parameter expansion in
	multidimensional arrays.
	(verilog-read-decls): Fix AUTOREG etc looking for "endproperty"
	after "assert property".  Reported by Julian Gorfajn.
	(verilog-simplify-range-expression): Fix "couldn't merge" errors
	with multiplication, bug303.
	(verilog-read-decls): Fix parsing of unsigned data types, bug302.
	Reported by Jan Frode Lonnum.

2011-11-30  Juanma Barranquero  <lekktu@gmail.com>

	* htmlfontify.el (hfy-page-header, hfy-post-html-hooks)
	(hfy-shell-file-name, hfy-shell):
	* international/fontset.el (x-decompose-font-name): Fix typos.

2011-11-29  Ken Brown  <kbrown@cornell.edu>

	* progmodes/gdb-mi.el: Fix bug#9853, bug#9858, and bug#9878.
	(gdb-version): Remove defvar.
	(gdb-supports-non-stop): New defvar, replacing `gdb-version'.
	(gdb-gud-context-command, gdb-non-stop-handler)
	(gdb-current-context-command, gdb-stopped): Use it.
	(gdb-init-1): Enable pretty printing here.
	(gdb-non-stop-handler): Don't enable pretty-printing here.
	Check to see if the target supports non-stop mode; if not, turn off
	non-stop mode.  Use the following.
	(gdb-check-target-async): New defun.
	(gud-watch, gdb-stopped): Fix whitespace.
	(gdb-get-source-file): Don't try to display the source file if
	`gdb-main-file' is nil.

2011-11-29  Stefan Monnier  <monnier@iro.umontreal.ca>

	* align.el: Try to generate fewer markers (bug#10047).
	(align--set-marker): New macro.
	(align-region): Use it.

2011-11-29  Stefan Monnier  <monnier@iro.umontreal.ca>

	* isearch.el (isearch-yank-x-selection): Deactivate mark (bug#10022).

2011-11-29  Chong Yidong  <cyd@gnu.org>

	* indent.el (indent-for-tab-command, indent-according-to-mode):
	Doc fix.
	(indent-region): Doc fix.  Switch nested ifs to equivalent cond.

2011-11-29  Michael Albinus  <michael.albinus@gmx.de>

	* vc/diff-mode.el (diff-find-file-name): Make `read-file-name'
	aware of remote file names.  (Bug#10124)

2011-11-29  Chong Yidong  <cyd@gnu.org>

	* frame.el (auto-raise-mode, auto-lower-mode): Doc fix.

2011-11-28  Stefan Monnier  <monnier@iro.umontreal.ca>

	* files.el (find-file): Don't use force-same-window (bug#10144).
	* window.el (switch-to-buffer): Better match Emacs-23 behavior and only
	use pop-to-buffer if the selected window can't be used.
	(pop-to-buffer-same-window): Use display-buffer--same-window-action.

2011-11-28  Eli Zaretskii  <eliz@gnu.org>

	* vc/diff-mode.el (diff-mode-map): Don't inherit 'z' => 'M-z' from
	special-mode-map.

2011-11-28  Chong Yidong  <cyd@gnu.org>

	* emacs-lisp/easy-mmode.el (define-minor-mode): Fix default doc.

2011-11-27  Nick Roberts  <nickrob@snap.net.nz>

	* progmodes/gdb-mi.el (gdb-init-1): Condition execution of
	  gdb-get-source-file-list on gdb-create-source-file-list.

2011-11-26  Eli Zaretskii  <eliz@gnu.org>

	* whitespace.el (whitespace-newline): Use a different foreground
	color for 16-color light-background displays.

2011-11-24  Chong Yidong  <cyd@gnu.org>

	* window.el (display-buffer--special-action): Doc fix.

2011-11-25  Juanma Barranquero  <lekktu@gmail.com>

	* emacs-lisp/avl-tree.el (avl-tree--do-copy, avl-tree-create)
	(avl-tree-compare-function, avl-tree-empty, avl-tree-enter)
	(avl-tree-delete, avl-tree-member, avl-tree-member-p, avl-tree-map)
	(avl-tree-mapc, avl-tree-mapf, avl-tree-mapcar, avl-tree-copy)
	(avl-tree-clear, avl-tree-stack, avl-tree-stack-pop)
	(avl-tree-stack-first):
	* emacs-lisp/cconv.el (cconv--analyse-use):
	* net/gnutls.el (gnutls-negotiate): Fix typos.

2011-11-24  Glenn Morris  <rgm@gnu.org>

	* lpr.el (lpr-windows-system, lpr-lp-system):
	* mail/binhex.el (binhex-begin-line):
	* progmodes/grep.el (grep-history, grep-find-history):
	* textmodes/flyspell.el:
	* vc/pcvs-defs.el (cvs-global-menu):
	* vc/vc-bzr.el (vc-bzr-admin-checkout-format-file):
	* vc/vc-mtn.el (vc-mtn-admin-dir, vc-mtn-admin-format):
	* vc/vc-cvs.el (vc-cvs-registered): Give them basic doc-strings.

	* net/tls.el: Fix case of "GnuTLS".

	* paths.el (rmail-file-name): Format doc-string for make-docfile.

	* version.el (emacs-build-system): Give it a doc-string.

2011-11-24  Juri Linkov  <juri@jurta.org>

	* view.el (view-buffer): Revert 2011-07-19T15:01:49Z!larsi@gnus.org from 2011-07-19 (bug#8615).

2011-11-24  Glenn Morris  <rgm@gnu.org>

	* mail/rmailmm.el (rmail-mime): When rmail-enable-mime is non-nil,
	if called on a non-mime message just toggle the headers.  (Bug#8006)

2011-11-24  Juanma Barranquero  <lekktu@gmail.com>

	* allout.el (allout-setup, allout-auto-save-temporarily-disabled)
	(allout-lead-with-comment-string, allout-structure-deleted-hook)
	(allout-mode, allout-chart-subtree, allout-hotspot-key-handler)
	(allout-rebullet-heading, allout-open-sibtopic)
	(allout-toggle-current-subtree-encryption)
	(allout-toggle-subtree-encryption, allout-encrypt-string)
	(allout-next-topic-pending-encryption, allout-adjust-file-variable)
	(allout-distinctive-bullets-string, allout-auto-activation):
	* window.el (window-normalize-buffer-to-display):
	* progmodes/verilog-mode.el (verilog-batch-indent):
	* textmodes/bibtex.el (bibtex-field-braces-opt)
	(bibtex-field-strings-opt):
	* vc/cvs-status.el (cvs-tree-merge):
	Fix typos.

2011-11-23  Michael Albinus  <michael.albinus@gmx.de>

	* rfn-eshadow.el (rfn-eshadow-update-overlay): Let-bind
	`non-essential' to t, in order to avoid remote connections.

2011-11-23  Eli Zaretskii  <eliz@gnu.org>

	* emacs-lisp/autoload.el (autoload-generate-file-autoloads):
	On MS-DOS and MS-Windows, compare with loaddefs.el
	case-insensitively.

2011-11-23  Mark Lillibridge  <mark.lillibridge@hp.com>  (tiny change)

	* mail/unrmail.el (unrmail): Always add blank line.  (Bug#7743)

2011-11-23  Glenn Morris  <rgm@gnu.org>

	* paths.el (rmail-file-name): Reformat the doc-string so that it
	is picked up.

	* mail/rmail.el (rmail-message-filter, rmail-auto-file): Doc fixes.
	(rmail-auto-file): Ignore case in the "special" field names,
	as mail-fetch-field does for all others.

	* mail/rmail.el (rmail-forward):
	* mail/rmailkwd.el (rmail-set-label):
	* mail/rmailout.el (rmail-output, rmail-output-as-seen)
	(rmail-output-body-to-file): Give error if no message.  (Bug#10082)

	* mail/rmail.el (rmail-current-message): Doc fix.

	* mail/rmail.el (rmail-message-filter): Mark as obsolete.  (Bug#2624)

2011-11-22  Stefan Monnier  <monnier@iro.umontreal.ca>

	* server.el (server-eval-and-print): Allow C-g (bug#6585).

2011-11-22  Glenn Morris  <rgm@gnu.org>

	* mail/rmailmm.el (test-rmail-mime-handler)
	(test-rmail-mime-bulk-handler)
	(test-rmail-mime-multipart-handler): Move tests to test/ directory.

2011-11-21  Juri Linkov  <juri@jurta.org>

	* calc/calc.el (calc-read-key-sequence):
	Let-bind `input-method-function' to nil.  (Bug#10018)

2011-11-21  Lars Magne Ingebrigtsen  <larsi@gnus.org>

	* emacs-lisp/cl-indent.el (common-lisp-loop-part-indentation):
	Tell the caller that the next line needs recomputation, even
	though it doesn't start a sexp (bug#10094).

2011-11-21  Stefan Monnier  <monnier@iro.umontreal.ca>

	* emacs-lisp/autoload.el (autoload-generate-file-autoloads): Simplify.

2011-11-20  Stefan Monnier  <monnier@iro.umontreal.ca>

	* vc/pcvs-util.el (cvs-pop-to-buffer-same-frame):
	Use force-same-window.

2011-11-20  Juanma Barranquero  <lekktu@gmail.com>

	* descr-text.el (describe-char-unicode-data):
	* json.el (json-string-escape):
	* mail/footnote.el (footnote-unicode-string, footnote-unicode-regexp)
	(Footnote-unicode, Footnote-style-p):
	* net/ntlm.el (ntlm-get-password-hashes): Fix typos.

2011-11-20  Chong Yidong  <cyd@gnu.org>

	* window.el (replace-buffer-in-windows): Restore interactive spec.

2011-11-20  Stefan Monnier  <monnier@iro.umontreal.ca>

	* electric.el (electric-indent-mode): Fix last change (too optimistic).

	* emacs-lisp/bytecomp.el: Silence obsolete warnings more reliably.
	(byte-compile-global-not-obsolete-vars): New var.
	(byte-compile-check-variable, byte-compile-make-obsolete-variable):
	Use it.
	(byte-compile-warn-obsolete): Align text with the one in *Help*.

2011-11-20  Juanma Barranquero  <lekktu@gmail.com>

	* progmodes/cwarn.el (cwarn-is-enabled, cwarn-font-lock-keywords):
	* progmodes/pascal.el (electric-pascal-equal):
	* textmodes/reftex-dcr.el (reftex-view-crossref-from-bibtex):
	* xml.el (xml-substitute-special): Fix typos.

2011-11-20  Glenn Morris  <rgm@gnu.org>

	* mail/rmail.el (rmail-enable-mime-composing): Make it a defcustom.
	(rmail-insert-mime-forwarded-message-function, rmail-mime-feature):
	Doc fixes.
	(rmail-decode-mime-charset): Mark as obsolete.

	* mail/rmailsum.el (rmail-message-regexp-p-1):
	* mail/rmail.el (rmail-search-message, rmail-forward, rmail-resend):
	Before using mime functions, check they are set.  (Bug#10077)

2011-11-19  Juri Linkov  <juri@jurta.org>

	* info.el (Info-finder-find-node): Use `package--builtins' instead
	of `package-alist'.  Use node names formed by the pattern "Keyword "
	and the keyword name.

2011-11-19  Andreas Schwab  <schwab@linux-m68k.org>

	* progmodes/sh-script.el (sh-assignment-regexp): Add entry for bash.

2011-11-19  Juri Linkov  <juri@jurta.org>

	* info.el (Info-hide-note-references): Add `:set' tag to `defcustom'
	that calls `revert-buffer' on all Info buffers.  (Bug#9915)
	(Info-revert-find-node): Remove let-bindings `old-buffer-name',
	`old-history', `old-history-forward'.  Add let-binding
	`window-selected'.  Remove calls to `kill-buffer',
	`switch-to-buffer' and `Info-mode'.  Set `Info-current-file' to nil
	before calling `Info-find-node', so `Info-find-node-2' will reread
	the Info file.  Restore window positions only when `window-selected'
	is non-nil.

2011-11-19  Juri Linkov  <juri@jurta.org>

	* isearch.el (isearch-lazy-highlight-new-loop):
	Remove condition `(not isearch-error)'.  (Bug#9918)

	* misearch.el (multi-isearch-search-fun): Add condition
	`(not bound)' to ignore lazy-highlighting search.
	Add the search-failed message "end of multi" when the end of
	multi-sequence is reached.  Uncapitalize the search-failed
	message "Repeat for next buffer".

	* info.el (Info-search): Add the search-failed message
	"end of the manual" when the end of the manual is reached
	in Isearch mode.

2011-11-19  Juri Linkov  <juri@jurta.org>

	* info.el (Info-find-node-2, Info-select-node, Info-history-find-node):
	Use non-destructive `remove' instead of `delete' because
	`Info-history-list' stored to `Info-isearch-initial-history-list' in
	`Info-isearch-start' might need to be restored in `Info-isearch-end'.

2011-11-19  Juri Linkov  <juri@jurta.org>

	* isearch.el (isearch-edit-string): Let-bind `history-add-new-input'
	to nil instead of binding `search-ring' and `regexp-search-ring'.
	(Bug#9185)

2011-11-19  Eli Zaretskii  <eliz@gnu.org>

	* simple.el (line-move): Force movement by logical lines for any
	hscrolled window, not only when auto-hscroll-mode is on.
	(line-move-visual): Update doc string to that effect.  (Bug#10076)

2011-11-19  Andreas Schwab  <schwab@linux-m68k.org>

	* language/european.el (macintosh): Define as alias for mac-roman.

2011-11-19  Eli Zaretskii  <eliz@gnu.org>

	* mail/rmailmm.el (rmail-mime-display-header)
	(rmail-mime-display-tagline, rmail-mime-display-body): New defsubsts.
	(rmail-mime-entity-segment, rmail-mime-toggle-raw)
	(rmail-mime-toggle-hidden, rmail-mime-insert-text)
	(rmail-mime-insert-bulk, rmail-mime-insert-multipart)
	(rmail-mime-insert, rmail-mime-insert-tagline): Use them instead
	of a raw aref.
	(rmail-mime-entity-segment): To get past the tagline, move forward
	2 more lines, to account for the 2 empty lines that precede and
	follow the line with the buttons.
	(rmail-mime-update-tagline): Move one more line, to get past the
	empty line that follows the buttons in the tagline.  (Bug#9520)

2011-11-19  Martin Rudalics  <rudalics@gmx.at>

	* window.el (window-max-delta-1, window-min-delta-1)
	(window-min-size-1, window-state-get-1, window-state-put-1)
	(window-state-put-2): Use "window--" prefix.

2011-11-18  Stefan Monnier  <monnier@iro.umontreal.ca>

	* emacs-lisp/smie.el: Improve warnings and conflict detection.
	(smie-warning-count): New var.
	(smie-set-prec2tab): Use it.
	(smie-bnf->prec2): Improve warnings.  Add docstring.
	(smie-bnf--closer-alist): Rename from smie-bnf-closer-alist.
	(smie-bnf--set-class): New function.
	(smie-bnf--classify): Rename from smie-bnf-classify.  Rewrite to fix
	corner case.

	* progmodes/compile.el: Obey compilation-first-column in dest buffer.
	(compilation-error-properties, compilation-move-to-column):
	Handle compilation-first-column while in the target buffer.

	* progmodes/cc-engine.el (c-remove-stale-state-cache-backwards):
	Don't hardcode point-min==1.

	* eshell/esh-cmd.el (eshell-do-eval): Handle `setq' (bug#9907).
	(eshell-rewrite-for-command): Remove workaround.
	(eshell-do-pipelines, eshell-do-pipelines-synchronously)
	(eshell-do-eval, eshell-exec-lisp): Avoid gratuitous setq.
	* eshell/esh-util.el (eshell-condition-case, eshell-for): Use declare.

	* files-x.el (modify-file-local-variable): Obey commenting conventions.

2011-11-17  Glenn Morris  <rgm@gnu.org>

	* emacs-lisp/autoload.el (autoload-generate-file-autoloads):
	Ignore buffer-local generated-autoload-file if it is the same
	as the global value.  (Bug#10049)

2011-11-17  Juanma Barranquero  <lekktu@gmail.com>

	* textmodes/reftex-toc.el (reftex-toc-return-marker, reftex-toc-help)
	(reftex-toc, reftex-toc, reftex-toc-dframe-p, reftex-toc-next-heading)
	(reftex-toc-previous-heading, reftex-toc-max-level)
	(reftex-toc-goto-line-and-hide, reftex-toc-show-calling-point)
	(reftex-toc-quit, reftex-toc-revert, reftex-toc-jump)
	(reftex-toc-do-promote, reftex-toc-promote-prepare)
	(reftex-toc-promote-action, reftex-toc-extract-section-number)
	(reftex-toc-load-all-files-for-promotion, reftex-toc-rename-label)
	(reftex-toc-rename-label, reftex-toc-visit-location)
	(reftex-toc-visit-location, reftex-toggle-auto-toc-recenter)
	(reftex-toggle-auto-toc-recenter, reftex-toggle-auto-toc-recenter)
	(reftex-make-separate-toc-frame): Fix typos, and use TOC consistently,
	leaving "*toc*" only for references to the buffer.

2011-11-17  Martin Rudalics  <rudalics@gmx.at>

	* window.el (window-resize, delete-window, split-window):
	Replace window-splits by window-combination-resize.
	* cus-start.el (window-splits): Replace by window-combination-resize.

2011-11-17  Glenn Morris  <rgm@gnu.org>

	* progmodes/sh-script.el (sh-font-lock-keywords-var):
	Make bash entry derive from sh entry, not shell entry.

2011-11-16  Michael Albinus  <michael.albinus@gmx.de>

	* net/tramp-cache.el (tramp-flush-file-property): Flush also
	properties of linked files.  (Bug#9879)

	* net/tramp-sh.el (tramp-sh-handle-file-truename): Cache only the
	local file name.

2011-11-16  Juanma Barranquero  <lekktu@gmail.com>

	* menu-bar.el (menu-bar-file-menu):
	* printing.el (pr-ps-utility):
	* calendar/icalendar.el (icalendar, icalendar--convert-tz-offset)
	(icalendar--convert-to-ical, icalendar--convert-ordinary-to-ical)
	(icalendar--convert-weekly-to-ical, icalendar--convert-yearly-to-ical)
	(icalendar--convert-sexp-to-ical, icalendar--convert-block-to-ical)
	(icalendar--convert-float-to-ical, icalendar--convert-date-to-ical)
	(icalendar--convert-cyclic-to-ical)
	(icalendar--convert-anniversary-to-ical, icalendar-import-buffer)
	(icalendar--convert-ical-to-diary)
	(icalendar--convert-recurring-to-diary)
	(icalendar--convert-non-recurring-all-day-to-diary)
	(icalendar-import-format-sample):
	* progmodes/idlw-shell.el (idlwave-shell-mode):
	* progmodes/vhdl-mode.el (vhdl-mode, vhdl-print-two-column)
	(vhdl-print-customize-faces, vhdl-mode, vhdl-ps-print-settings)
	(vhdl-ps-print-init): Fix typos.

2011-11-16  Ken Manheimer  <ken.manheimer@gmail.com>

	* allout.el, allout-widgets.el (file metadata): Attribute copyright to
	FSF and collapse date sequence, obscure author/maintainer email address
	better, remove extra version line, track relocation of author's webpage.

	* progmodes/python.el (python-pdbtrack-input-prompt)
	(python-pdbtrack-track-stack-file): Adjust to recognize ipdb as well as
	regular python pdb prompts.  Adjustments shamelessly taken exactly as
	suggested in EmacsWiki page (tiny change):
	http://www.emacswiki.org/PythonProgrammingInEmacs#toc14

2011-11-16  Juanma Barranquero  <lekktu@gmail.com>

	* expand.el (expand-pos, expand-index, expand-point):
	Remove redundant info from docstring.
	(expand-add-abbrevs): Doc fix.
	(expand-c-sample-expand-list, expand-sample-lisp-mode-expand-list)
	(expand-sample-perl-mode-expand-list): Fix typos.

	* net/dbus.el (dbus-event-member-name):
	* play/5x5.el (5x5-solve-rotate-left, 5x5-solver-output):
	* term/pc-win.el (msdos-create-frame-with-faces):
	* textmodes/texinfmt.el (texinfo-format-image): Fix typos.

2011-11-16  Martin Rudalics  <rudalics@gmx.at>

	* window.el (split-window, window-state-get-1)
	(window-state-put-1, window-state-put-2): Rename occurrences of
	window-nest to window-combination-limit.
	* cus-start.el (window-nest): Rename to window-combination-limit.

2011-11-16  Chong Yidong  <cyd@gnu.org>

	* progmodes/autoconf.el (autoconf-mode): Fix comment-start-skip
	regexp (Bug#10033).

2011-11-16  Stefan Monnier  <monnier@iro.umontreal.ca>

	* tmm.el (tmm-prompt): Use minibuffer-with-setup-hook (bug#10053).
	`completing-read' will remove *Completions* and will preserve
	current-buffer for us.
	(tmm-add-prompt): Users of *Completions* will always (re)set its
	major mode.
	(tmm-old-comp-map): Remove.

2011-11-16  Glenn Morris  <rgm@gnu.org>

	* mail/rmailedit.el: Require rmailmm when compiling.
	(rmail-old-mime-state): New declaration.
	(rmail-edit-current-message): If editing a mime message,
	edit the "raw" message from the mbox buffer.
	(rmail-cease-edit): Handle mime messages.  (Bug#9840)

2011-11-15  Glenn Morris  <rgm@gnu.org>

	* mail/rmailmm.el (rmail-mime-toggle-raw): Remove entity arg,
	which wasn't being used.  Add optional arg to force given state.
	(rmail-mime): Add optional arg to force given state.

2011-11-15  Juanma Barranquero  <lekktu@gmail.com>

	* allout.el (allout-encryption-plaintext-sanitization-regexps):
	* frame.el (display-mm-dimensions-alist):
	* outline.el (outline-mode-menu-bar-map, outline-move-subtree-up)
	(outline-move-subtree-down):
	* net/newst-treeview.el (newsticker--treeview-do-get-node-of-feed)
	(newsticker--treeview-do-get-node):
	* net/quickurl.el (quickurl-list-buffer-name):
	* progmodes/dcl-mode.el (dcl-mode):
	* progmodes/gdb-mi.el (gdb-mapcar*):
	* progmodes/sql.el (sql-mode-oracle-font-lock-keywords): Fix typos.

2011-11-15  Glenn Morris  <rgm@gnu.org>

	* mail/rmail.el (rmail-file-coding-system): It's only ever used
	in a boolean sense, so just make it a boolean, and fix the doc.
	(rmail-show-mime-function, rmail-mime-feature)
	(rmail-require-mime-maybe): Doc fixes.
	(rmail-show-message-1): Check rmail-show-mime-function is non-nil.

	* mail/rmailmm.el (rmail-show-mime): Doc fix.

2011-11-15  Juanma Barranquero  <lekktu@gmail.com>

	* epg.el (epg-start-decrypt, epg-start-verify, epg-start-sign)
	(epg-start-encrypt, epg-start-export-keys, epg-start-import-keys)
	(epg-start-receive-keys, epg-start-delete-keys, epg-start-sign-keys)
	(epg-start-generate-key, epg-context-set-progress-callback): Fix typos.

2011-11-15  Glenn Morris  <rgm@gnu.org>

	* mail/rmailmm.el (rmail-mime-entity, rmail-mime-entity-segment)
	(rmail-mime-shown-mode, rmail-mime-hidden-mode, rmail-mime-raw-mode)
	(rmail-mime-toggle-hidden, rmail-mime-insert-tagline)
	(rmail-mime-insert-header, rmail-mime-handle, rmail-mime-parse)
	(rmail-mime, rmail-show-mime): Doc fixes.

	* term/ns-win.el (mode-line-frame-identification):
	Leave it alone.  (Bug#10051)

	* simple.el (mark-whole-buffer): Doc fix.  (Bug#10023)

	* mail/rmailout.el (rmail-output-to-rmail-buffer):
	Handle empty buffers.  (Bug#9978)

2011-11-14  Juanma Barranquero  <lekktu@gmail.com>

	* international/mule.el (define-charset):
	* mail/rmailmm.el (rmail-mime-find-header-encoding):
	* progmodes/prolog.el (prolog-mode-hook, prolog-inferior-mode-hook):
	* progmodes/verilog-mode.el (verilog-backward-token):
	* textmodes/ispell.el (lookup-words):
	* textmodes/sgml-mode.el (sgml-guess-indent): Fix typos.

2011-11-14  Glenn Morris  <rgm@gnu.org>

	* progmodes/executable.el
	(executable-make-buffer-file-executable-if-script-p):
	Handle file-modes returning nil.

	* mail/rmailsum.el (rmail-summary): Remove movement to beginning of
	message - not necessary, and causes problems.  (Bug#9831)

	* mail/rmailsum.el (rmail-new-summary): Preserve message number.

	* mail/rmail.el (rmail-no-mail-p): Remove mode-line N/M indicator.

	* mail/rmailsum.el (rmail-summary, rmail-new-summary)
	(rmail-new-summary-1): Allow empty summaries.  (Bug#9964)
	(rmail-new-summary): Remember that rmail-summary-buffer is buffer-local.

2011-11-12  Martin Rudalics  <rudalics@gmx.at>

	* window.el (window-resize, delete-window): Use window-splits
	variable instead of function.
	(window-state-get-1, window-state-put-2, window-state-put):
	Don't deal with windows' splits status.

2011-11-12  Glenn Morris  <rgm@gnu.org>

	* apropos.el (apropos-do-all, apropos-library, apropos-value)
	(apropos-documentation): Doc fixes.

2011-11-11  Juanma Barranquero  <lekktu@gmail.com>

	* progmodes/idlw-shell.el (idlwave-shell-make-new-bp-overlay):
	* textmodes/sgml-mode.el (html-tag-help): Fix typos.

2011-11-11  Stefan Monnier  <monnier@iro.umontreal.ca>

	* electric.el (electric-indent-post-self-insert-function): Make it
	possible for a char to only indent in some circumstances.
	(electric-indent-mode): Simplify.

2011-11-11  Martin Rudalics  <rudalics@gmx.at>

	* window.el (windows-with-parameter): Remove unused function.
	(windows-at-side): Rename to window-at-side-list.
	(window-check, window-atom-check, window-atom-check-1)
	(window-side-check, window-size-ignore, window-size-fixed-1)
	(window-in-direction-2): Prefix with "window--".
	(window-tree-1): Rename to window--subtree, fix doc-string.

2011-11-11  Glenn Morris  <rgm@gnu.org>

	* subr.el (eval-after-load): If FILE is already loaded,
	evaluate FORM before it gets wrapped in more stuff.  (Bug#10009)

2011-11-10  Glenn Morris  <rgm@gnu.org>

	* vc/vc-svn.el (vc-svn-create-repo, vc-svn-modify-change-comment):
	Call svn via vc-svn-command rather than vc-do-command.
	(vc-svn-command): Add --non-interactive.  (Bug#9993)
	(vc-svn-update, vc-svn-merge-news): No need for --non-interactive.

	* emacs-lisp/bytecomp.el (byte-compile-interactive-only-functions):
	Add toggle-read-only.  (Bug#7292)
	* files.el (toggle-read-only): Mention that it should only
	be used interactively.  (Bug#10006)

2011-11-09  Stefan Monnier  <monnier@iro.umontreal.ca>

	* progmodes/compile.el (compilation-error-regexp-alist-alist):
	Adjust regexp for OCaml warnings.

	* electric.el (electric-pair-post-self-insert-function): Let user
	turn it off buffer-locally (bug#9932).

	* progmodes/python.el (python-beginning-of-statement):
	Rewrite (bug#2703).

	* progmodes/compile.el: Better handle TABs (bug#9749).
	(compilation-internal-error-properties)
	(compilation-next-error-function): Obey the target buffer's
	compilation-error-screen-columns.

2011-11-09  Juanma Barranquero  <lekktu@gmail.com>

	* progmodes/meta-mode.el: Remove obsolete comments.
	(meta-right-comment-regexp, meta-ignore-comment-regexp):
	Fix typos in docstrings.

2011-11-09  Martin Rudalics  <rudalics@gmx.at>

	* window.el (window-size-fixed-p): Rewrite doc-string.
	(window-resizable-p): Rename to window--resizable-p.  Update callers.
	(window--resizable): New function.  Make all callers of
	window-resizable call window--resizable instead.
	(window-resizable): Rewrite in terms of window--resizable.

2011-11-08  Glenn Morris  <rgm@gnu.org>

	* progmodes/delphi.el (delphi-mode-syntax-table):
	Let define-derived-mode define a proper syntax table.  (Bug#9994)

2011-11-08  Stefan Monnier  <monnier@iro.umontreal.ca>

	* window.el: Stay away from defsubst.
	(window-list-no-nils): Remove.
	(window-state-get-1, window-state-get): Use backquote instead.

2011-11-08  Thierry Volpiatto  <thierry.volpiatto@gmail.com>

	* emacs-lisp/find-func.el (find-function-read):
	Fix incorrect use of default argument in `completing-read'.

2011-11-08  Martin Rudalics  <rudalics@gmx.at>

	* window.el (display-buffer-function, special-display-function):
	Mention display-buffer-record-window but do not mention
	help-setup parameter in doc-strings.
	(window-min-delta): Fix doc-string typo.

2011-11-08  Chong Yidong  <cyd@gnu.org>

	* window.el (window-total-height, window-total-width): Doc fix.
	(window-body-size): Move from C.
	(window-body-height, window-body-width): Move to C.

2011-11-08  Stefan Monnier  <monnier@iro.umontreal.ca>

	* window.el: Make special-display like display-buffer-alist (bug#9532).
	(display-buffer--special-action): New function, morphed
	from display-buffer--special.
	(display-buffer): Use it to handle special-display-buffers at higher
	priority (just after display-buffer-alist).
	(display-buffer-fallback-action, display-buffer--other-frame-action)
	(pop-to-buffer-same-window): Remove display-buffer--special.

2011-11-07  Glenn Morris  <rgm@gnu.org>

	* calendar/cal-menu.el (cal-menu-set-date-title):
	Do nothing if not in a calendar.  (Bug#9976)

2011-11-07  Stefan Monnier  <monnier@iro.umontreal.ca>

	* files.el (find-file): Always use selected-window.

2011-11-07  Martin Rudalics  <rudalics@gmx.at>

	* window.el (window-combinations): Make WINDOW argument
	mandatory.  Rewrite doc-string.
	(walk-window-subtree, window-atom-check, window-min-delta)
	(window-max-delta, window--resize-this-window)
	(window--resize-root-window-vertically, window-tree)
	(balance-windows, window-state-put): Rewrite doc-strings as to
	not mention the term "subwindow".
	(window--resize-subwindows-skip-p): Rename to
	window--resize-child-windows-skip-p.
	(window--resize-subwindows-normal): Rename to
	window--resize-child-windows-normal.
	(window--resize-subwindows): Rename to
	window--resize-child-windows.
	(window-or-subwindow-p): Rename to window--in-subtree-p.

2011-11-07  Mark Lillibridge  <mark.lillibridge@hp.com>  (tiny change)

	* mail/rmail.el (rmail-get-new-mail, rmail-insert-inbox-text):
	Ensure that mbox format messages end in two newlines (Bug#9974).

2011-11-06  Chong Yidong  <cyd@gnu.org>

	* window.el (window-combination-p): Function deleted; its
	side-effect is not used in any existing code.
	(window-combinations, window-combined-p): Call window-*-child
	directly.

2011-11-05  Chong Yidong  <cyd@gnu.org>

	* window.el (window-valid-p): Rename from window-any-p.
	(window-size-ignore, window-state-get): Callers changed.
	(window-normalize-window): Rename from window-normalize-any-window.
	New arg LIVE-ONLY, replacing window-normalize-live-window.
	(window-normalize-live-window): Delete.
	(window-combination-p, window-combined-p, window-combinations)
	(walk-window-subtree, window-atom-root, window-min-size)
	(window-sizable, window-sizable-p, window-size-fixed-p)
	(window-min-delta, window-max-delta, window-resizable)
	(window-resizable-p, window-full-height-p, window-full-width-p)
	(window-current-scroll-bars, window-point-1, set-window-point-1)
	(window-at-side-p, window-in-direction, window-resize)
	(adjust-window-trailing-edge, maximize-window, minimize-window)
	(window-deletable-p, delete-window, delete-other-windows)
	(record-window-buffer, unrecord-window-buffer)
	(switch-to-prev-buffer, switch-to-next-buffer, window--delete)
	(quit-window, split-window, window-state-put)
	(set-window-text-height, fit-window-to-buffer)
	(shrink-window-if-larger-than-buffer): Callers changed.

2011-11-04  Eli Zaretskii  <eliz@gnu.org>

	* mail/rmail.el (rmail-simplified-subject): Decode subject with
	rfc2047-decode-string.
	(rmail-mime-toggle-hidden): Declare to avoid byte-compilation
	warnings.

	* window.el (window-body-height, window-body-width): Mention in
	the doc string that the return values are in frame's canonical
	units.  (Bug#9949)

2011-11-03  Alan Mackenzie  <acm@muc.de>

	* progmodes/cc-langs.el (c-nonlabel-token-2-key): New variable for
	change in cc-engine.el.

2011-11-02  Stefan Monnier  <monnier@iro.umontreal.ca>

	* window.el (switch-to-buffer): Use `force-same-window' interactively.

2011-11-02  Martin Rudalics  <rudalics@gmx.at>

	* window.el (quit-window): Call unrecord-window-buffer after
	showing another buffer in the window.  (Bug#9937)
	(bury-buffer): Call switch-to-prev-buffer with second argument `bury'.

2011-11-02  Juanma Barranquero  <lekktu@gmail.com>

	* vc/vc-bzr.el (vc-bzr-state, vc-bzr-after-dir-status):
	Accept status with more than 9 shelves.  (Bug#9935)
	Reported by Colin D Bennett <colin@gibibit.com>.

2011-11-01  Martin Rudalics  <rudalics@gmx.at>

	* help.el (with-help-window): Don't reference
	temp-buffer-show-specifiers in doc-string.

2011-10-31  Andreas Schwab  <schwab@linux-m68k.org>

	* subr.el (keymap--menu-item-with-binding): Ignore item if not a
	menu-item.

2011-10-30  Vinicius Jose Latorre  <viniciusjl@ig.com.br>

	* whitespace.el: New version 13.2.2.
	(whitespace-newline-mode): Disable properly.  Reported by Sarah
	<EmacsWiki>.

2011-10-30  Ulf Jasper  <ulf.jasper@web.de>

	* net/newst-treeview.el: Remove "Time-stamp".
	(newsticker--group-manage-orphan-feeds): Do not call
	newsticker--treeview-tree-update.
	(newsticker-treeview-update, newsticker-treeview):
	Call newsticker--treeview-tree-update if necessary.

2011-10-30  Martin Rudalics  <rudalics@gmx.at>

	* window.el (window-iso-combination-p, window-iso-combined-p)
	(window-iso-combinations): Remove "iso-" infix.
	Suggested by Chong Yidong.
	(window-min-size-1, window-size-fixed-1, window-min-delta-1)
	(window-max-delta-1, window-resize, window--resize-siblings)
	(window--resize-this-window, adjust-window-trailing-edge)
	(split-window, balance-windows-1)
	(shrink-window-if-larger-than-buffer):
	* calendar/calendar.el (calendar-generate-window):
	* help.el (resize-temp-buffer-window): Adjust callers accordingly.

2011-10-30  Stefan Monnier  <monnier@iro.umontreal.ca>

	* eshell/esh-cmd.el (eshell-rewrite-for-command): Don't modify the list
	in place (bug#9907).
	(eshell-subcommand-arg-values, eshell-rewrite-named-command)
	(eshell-rewrite-if-command, eshell-rewrite-for-command)
	(eshell-structure-basic-command, eshell-rewrite-while-command)
	(eshell-invokify-arg, eshell-parse-pipeline, eshell-parse-command)
	(eshell-parse-subcommand-argument, eshell-parse-lisp-argument)
	(eshell-trap-errors, eshell-do-pipelines, eshell-do-eval)
	(eshell-do-pipelines-synchronously, eshell-eval-command):
	Use backquotes and prefer setq to set.
	(eshell-lookup-function, function-p-func, eshell-functionp): Remove.
	(eshell-macrop): Use functionp.
	(eshell-do-eval): Handle multiple expressions in `while' body.

2011-10-30  Chong Yidong  <cyd@gnu.org>

	* emulation/viper-cmd.el (viper-exec-change): Use push-mark
	instead of set-mark (Bug#9810).

2011-10-30  Chong Yidong  <cyd@gnu.org>

	* window.el (split-window-below, split-window-right): Rename from
	split-window-above-each-other and split-window-side-by-side
	respectively.  All callers changed.
	(split-window-sensibly, split-window-sensibly): Use them.
	(split-window-keep-point): Doc fix.

	* isearch.el: Add isearch-scroll property to split-window-below
	and split-window-right.

	* follow.el (follow-mode):
	* vc/pcvs-util.el (cvs-pop-to-buffer-same-frame):
	* progmodes/ada-xref.el (ada-gdb-application):
	* emulation/vip.el (vip-buffer-in-two-windows):
	* image-dired.el (image-dired-dired-with-window-configuration):
	* dired-x.el (dired-do-find-marked-files):
	* dired.el (dired-pop-to-buffer):
	* bs.el (bs--show-with-configuration):
	* vc/emerge.el (emerge-setup-windows):
	* textmodes/two-column.el (2C-two-columns):
	* textmodes/reftex-toc.el (reftex-toc):
	* progmodes/gdb-mi.el (gdb-setup-windows):
	* progmodes/fortran.el (fortran-window-create):
	* net/newst-treeview.el (newsticker--treeview-window-init):
	* emulation/ws-mode.el (wordstar-C-o-map, wordstar-mode):
	* emulation/tpu-edt.el (tpu-gold-map):
	* emulation/crisp.el (crisp-mode-map):
	* calendar/calendar.el (calendar-basic-setup): Callers changed.

2011-10-29  Chong Yidong  <cyd@gnu.org>

	* subr.el (y-or-n-p): Add code for batch mode (Bug#9818).

	* mouse.el (mouse-yank-primary): Push the mark (Bug#9894).

	* textmodes/flyspell.el (flyspell-word): Fix char offset for
	forged Ispell output (Bug#7904).

	* emacs-lisp/package.el (package-refresh-contents): Add autoload.

2011-10-28  Stefan Monnier  <monnier@iro.umontreal.ca>

	* doc-view.el: Avoid ugly errors about not finding nil.
	(doc-view-ghostscript-program, doc-view-dvipdfm-program)
	(doc-view-dvipdf-program, doc-view-unoconv-program)
	(doc-view-ps2pdf-program, doc-view-pdftotext-program):
	Avoid nil or absolute file name as default value.
	(doc-view-pdf->txt, doc-view-ps->pdf): Use executable-find here.

2011-10-28  Alan Mackenzie  <acm@muc.de>

	* progmodes/cc-defs.el (c-version): -> 5.32.2.

2011-10-28  Alan Mackenzie  <acm@muc.de>

	Amend the handling of c-beginning/end-of-defun in nested declaration
	scopes.

	* progmodes/cc-vars.el (c-defun-tactic): Move here from
	cc-langs.el.  Change it to a defcustom.

	* progmodes/cc-langs.el (c-defun-tactic): Move this variable to
	cc-vars.el.

	* progmodes/cc-engine.el (c-beginning-of-statement-1):
	Prevent "class foo : bar" being spuriously recognized as a label.

	* progmodes/cc-cmds.el (c-narrow-to-most-enclosing-decl-block):
	Add parameter `inclusive' (to include enclosing braces in the region).
	(c-widen-to-enclosing-decl-scope): New function.
	(c-while-widening-to-decl-block): New macro.
	(c-beginning-of-defun, c-end-of-defun): Change algorithm to keep going
	outward for defun boundaries, and correspondingly change symbol
	`respect-enclosure' to `go-outward'.
	(c-declaration-limits): Change algorithm to report only the "innermost"
	defun's boundaries.

2011-10-28  Deniz Dogan  <deniz@dogan.se>

	* net/rcirc.el (rcirc-mode): Use hard newlines.

2011-10-28  Alan Mackenzie  <acm@muc.de>

	Amend to indent and fontify macros "which include their own semicolon"
	correctly, using the "virtual semicolon" mechanism.

	* progmodes/cc-defs.el: Update "virtual semicolon" comments.

	* progmodes/cc-engine.el (c-crosses-statement-barrier-p):
	Recode to scan one line at a time rather than having \n and \r
	explicitly in c-stmt-delim-chars (for some modes, e.g. AWK).
	(c-forward-label): Amend for virtual semicolons.
	(c-at-macro-vsemi-p, c-macro-vsemi-status-unknown-p): New functions.

	* progmodes/cc-fonts.el (c-font-lock-declarations): Take account
	of the new C macros.

	* progmodes/cc-langs.el (c-at-vsemi-p-fn):
	(c-vsemi-status-unknown-p-fn): Move to earlier in the file.
	(c-opt-cpp-symbol, c-line-comment-start-regexp): New language vars.
	(c-opt-cpp-macro-define): Make into a full language variable.
	(c-stmt-delim-chars, c-stmt-delim-chars-with-comma): Special value for
	AWK Mode (including \n, \r) removed, no longer needed.

	* progmodes/cc-mode.el (c-mode, c++-mode, objc-mode):
	Invoke c-make-macro-with-semi-re.

	* progmodes/cc-vars.el (c-macro-with-semi-re):
	(c-macro-names-with-semicolon): New variables.
	(c-make-macro-with-semi-re): New function.

2011-10-28  Stefan Monnier  <monnier@iro.umontreal.ca>

	* vc/log-edit.el: Fill empty field rather than adding new one.
	(log-edit-add-field): New function.
	(log-edit-insert-changelog): Use it.

2011-10-28  Mark Lillibridge  <mark.lillibridge@hp.com>  (tiny change)

	* mail/rmail.el (rmail-mode-map): Add M-C-f as in rmailsum (bug#9802).

2011-10-28  Stefan Monnier  <monnier@iro.umontreal.ca>

	* progmodes/gdb-mi.el: Warn the user when -i=mi is missing.
	(gdb--check-interpreter): New function.
	(gdb): Use it.

2011-10-27  Glenn Morris  <rgm@gnu.org>

	* emacs-lisp/cl-extra.el (most-positive-float, most-negative-float)
	(least-positive-float, least-negative-float)
	(least-positive-normalized-float, least-negative-normalized-float)
	(float-epsilon, float-negative-epsilon):
	Remove unnecessary declarations.

	* emacs-lisp/cl-extra.el (cl-float-limits): Add doc string.
	* emacs-lisp/cl.el (most-positive-float, most-negative-float)
	(least-positive-float, least-negative-float)
	(least-positive-normalized-float, least-negative-normalized-float)
	(float-epsilon, float-negative-epsilon): Add doc-strings,
	based on those in cl.texi.

	* files.el (set-visited-file-name): If the major-mode changed,
	reload the local variables.  (Bug#9796)

2011-10-27  Chong Yidong  <cyd@gnu.org>

	* subr.el (change-major-mode-after-body-hook): New hook.
	(run-mode-hooks): Run it.

	* emacs-lisp/easy-mmode.el (define-globalized-minor-mode):
	Use change-major-mode-before-body-hook.

	* simple.el (fundamental-mode):
	* emacs-lisp/derived.el (define-derived-mode): Revert 2010-04-28
	change introducing fundamental-mode-hook.

2011-10-26  Juanma Barranquero  <lekktu@gmail.com>

	* term/w32-win.el (w32-default-color-map): Declare obsolete (Bug#9785).

2011-10-26  Michael Albinus  <michael.albinus@gmx.de>

	* ido.el (ido-file-name-all-completions-1): Do not require
	tramp.el explicitly.  (Bug#7583)

2011-10-26  Stefan Monnier  <monnier@iro.umontreal.ca>

	* progmodes/octave-mod.el:
	* progmodes/octave-inf.el: Update maintainer.

2011-10-26  Chong Yidong  <cyd@gnu.org>

	* subr.el (with-wrapper-hook): Rewrite doc.

2011-10-25  Michael Albinus  <michael.albinus@gmx.de>

	* net/tramp-sh.el (tramp-sh-handle-file-directory-p): Return t for
	filenames "/method:foo:".  (Bug#9793)

2011-10-25  Stefan Monnier  <monnier@iro.umontreal.ca>

	* comint.el (comint-get-old-input-default): Fix use-prompt-regexp case
	(bug#9865).

2011-10-24  Glenn Morris  <rgm@gnu.org>

	* emacs-lisp/easy-mmode.el (define-minor-mode): Doc fix.  (Bug#9819)

2011-10-24  Michael Albinus  <michael.albinus@gmx.de>

	* notifications.el: Add the requirement of a running D-Bus session
	bus to the Commentary.

2011-10-24  Juri Linkov  <juri@jurta.org>

	* isearch.el (isearch-occur): Let-bind `search-spaces-regexp' to
	`search-whitespace-regexp' only when `isearch-regexp' is non-nil.
	(Bug#9364)

2011-10-24  Juri Linkov  <juri@jurta.org>

	* info.el (Info-following-node-name-re): Add newline to the list
	of allowed characters for leading space.  (Bug#9824)

2011-10-24  Stefan Monnier  <monnier@iro.umontreal.ca>

	* progmodes/octave-inf.el (inferior-octave-mode-map):
	Fix C-c C-h binding.
	* progmodes/octave-mod.el (octave-help): Remove.

2011-10-23  Michael Albinus  <michael.albinus@gmx.de>

	Sync with Tramp 2.2.3.

	* net/tramp-cache.el (top): Pacify byte-compiler using
	`init-file-user' and `site-run-file'.

	* net/trampver.el: Update release number.

2011-10-23  Chong Yidong  <cyd@gnu.org>

	* files.el (toggle-read-only): Remove obsolete comment about
	version control.

	* vc/vc-hooks.el (vc-toggle-read-only): Make it an obsolete alias
	for toggle-read-only.  Note that this hasn't called vc-next-action
	since 2008-05-02, though it wasn't documented at the time.

	* vc/ediff-init.el (ediff-toggle-read-only-function):
	Use toggle-read-only.

2011-10-22  Alan Mackenzie  <bug-cc-mode@gnu.org>

	Fix bug #9560, sporadic wrong indentation; improve instrumentation
	of c-parse-state.

	* progmodes/cc-engine.el (c-append-lower-brace-pair-to-state-cache):
	correct faulty logical expression.
	(c-parse-state-state, c-record-parse-state-state):
	(c-replay-parse-state-state): New defvar/defuns.
	(c-debug-parse-state): Use new functions.

2011-10-22  Martin Rudalics  <rudalics@gmx.at>

	* mouse.el (mouse-drag-line): Fix minibuffer resizing broken by
	last fix.  Use window-in-direction correctly.

2011-10-21  Chong Yidong  <cyd@gnu.org>

	* progmodes/idlwave.el (idlwave-mode):
	* progmodes/vera-mode.el (vera-mode): No need to set
	require-final-newline; that's done in prog-mode.
	Suggested by Stefan Monnier.

2011-10-21  Martin Rudalics  <rudalics@gmx.at>

	* mouse.el (mouse-drag-window-above)
	(mouse-drag-move-window-bottom, mouse-drag-move-window-top)
	(mouse-drag-mode-line-1, mouse-drag-header-line)
	(mouse-drag-vertical-line-rightward-window): Remove.
	(mouse-drag-line): New function.
	(mouse-drag-mode-line, mouse-drag-header-line)
	(mouse-drag-vertical-line): Call mouse-drag-line.
	* window.el (window-at-side-p, windows-at-side): New functions.

2011-10-21  Ulrich Mueller  <ulm@gentoo.org>

	* tar-mode.el (tar-grind-file-mode):
	Fix handling of setuid/setgid, handle sticky bit.  (Bug#9817)

2011-10-21  Chong Yidong  <cyd@gnu.org>

	* progmodes/idlwave.el (idlwave-mode):
	* progmodes/vera-mode.el (vera-mode):
	Use mode-require-final-newline.

2011-10-20  Glenn Morris  <rgm@gnu.org>

	* vc/vc.el (vc-next-action): Handle removed directories.  (Bug#9781)

2011-10-20  Christoph Scholtes  <cschol2112@googlemail.com>

	* emulation/cua-base.el (cua-set-mark): Fix case of string.

2011-10-20  Chong Yidong  <cyd@gnu.org>

	* emulation/cua-base.el (cua-mode):
	* mail/footnote.el (footnote-mode):
	* mail/mailabbrev.el (mail-abbrevs-mode):
	* net/xesam.el (xesam-minor-mode):
	* progmodes/bug-reference.el (bug-reference-mode):
	* progmodes/cap-words.el (capitalized-words-mode):
	* progmodes/compile.el (compilation-minor-mode)
	(compilation-shell-minor-mode):
	* progmodes/gud.el (gud-tooltip-mode):
	* progmodes/hideif.el (hide-ifdef-mode):
	* progmodes/idlw-shell.el (idlwave-shell-electric-debug-mode):
	* progmodes/subword.el (subword-mode):
	* progmodes/vhdl-mode.el (vhdl-electric-mode, vhdl-stutter-mode):
	* progmodes/which-func.el (which-function-mode):
	* term/tvi970.el (tvi970-set-keypad-mode):
	* term/vt100.el (vt100-wide-mode):
	* textmodes/flyspell.el (flyspell-mode):
	* textmodes/ispell.el (ispell-minor-mode):
	* textmodes/nroff-mode.el (nroff-electric-mode):
	* textmodes/paragraphs.el (use-hard-newlines):
	* textmodes/refill.el (refill-mode):
	* textmodes/reftex.el (reftex-mode):
	* textmodes/rst.el (rst-minor-mode):
	* textmodes/sgml-mode.el (html-autoview-mode)
	(sgml-electric-tag-pair-mode):
	* textmodes/tex-mode.el (latex-electric-env-pair-mode):
	* vc/diff-mode.el (diff-auto-refine-mode, diff-minor-mode):
	* emulation/crisp.el (crisp-mode):
	* emacs-lisp/eldoc.el (eldoc-mode):
	* emacs-lisp/checkdoc.el (checkdoc-minor-mode): Doc fixes for new
	minor mode behavior.

2011-10-19  Juri Linkov  <juri@jurta.org>

	* descr-text.el (describe-char): Add #x2010 and #x2011 to
	the list of hard-coded chars with escape-glyph face.

2011-10-19  Stefan Monnier  <monnier@iro.umontreal.ca>

	* vc/log-edit.el (log-edit-empty-buffer-p): Ignore empty headers.

2011-10-19  Michael Albinus  <michael.albinus@gmx.de>

	* net/tramp.el (tramp-connectable-p): Make a stronger check on a
	running process.

2011-10-19  Glenn Morris  <rgm@gnu.org>

	* vc/vc-bzr.el (vc-bzr-after-dir-status):
	Ignore ignored files.  (Bug#9726)

2011-10-19  Chong Yidong  <cyd@gnu.org>

	Doc fix for minor modes, stating that an omitted argument enables
	the mode unconditionally when called from Lisp.

	* abbrev.el (abbrev-mode):
	* allout.el (allout-mode):
	* autoinsert.el (auto-insert-mode):
	* autoarg.el (autoarg-mode, autoarg-kp-mode):
	* autorevert.el (auto-revert-mode, auto-revert-tail-mode)
	(global-auto-revert-mode):
	* battery.el (display-battery-mode):
	* composite.el (global-auto-composition-mode)
	(auto-composition-mode):
	* delsel.el (delete-selection-mode):
	* desktop.el (desktop-save-mode):
	* dired-x.el (dired-omit-mode):
	* dirtrack.el (dirtrack-mode):
	* doc-view.el (doc-view-minor-mode):
	* double.el (double-mode):
	* electric.el (electric-indent-mode, electric-pair-mode):
	* emacs-lock.el (emacs-lock-mode):
	* epa-hook.el (auto-encryption-mode):
	* follow.el (follow-mode):
	* font-core.el (font-lock-mode):
	* frame.el (auto-raise-mode, auto-lower-mode, blink-cursor-mode):
	* help.el (temp-buffer-resize-mode):
	* hilit-chg.el (highlight-changes-mode)
	(highlight-changes-visible-mode):
	* hi-lock.el (hi-lock-mode):
	* hl-line.el (hl-line-mode, global-hl-line-mode):
	* icomplete.el (icomplete-mode):
	* ido.el (ido-everywhere):
	* image-file.el (auto-image-file-mode):
	* image-mode.el (image-minor-mode):
	* iswitchb.el (iswitchb-mode):
	* jka-cmpr-hook.el (auto-compression-mode):
	* linum.el (linum-mode):
	* longlines.el (longlines-mode):
	* master.el (master-mode):
	* mb-depth.el (minibuffer-depth-indicate-mode):
	* menu-bar.el (menu-bar-mode):
	* minibuf-eldef.el (minibuffer-electric-default-mode):
	* mouse-sel.el (mouse-sel-mode):
	* msb.el (msb-mode):
	* mwheel.el (mouse-wheel-mode):
	* outline.el (outline-minor-mode):
	* paren.el (show-paren-mode):
	* recentf.el (recentf-mode):
	* reveal.el (reveal-mode, global-reveal-mode):
	* rfn-eshadow.el (file-name-shadow-mode):
	* ruler-mode.el (ruler-mode):
	* savehist.el (savehist-mode):
	* scroll-all.el (scroll-all-mode):
	* scroll-bar.el (scroll-bar-mode):
	* server.el (server-mode):
	* shell.el (shell-dirtrack-mode):
	* simple.el (auto-fill-mode, transient-mark-mode)
	(visual-line-mode, overwrite-mode, binary-overwrite-mode)
	(line-number-mode, column-number-mode, size-indication-mode)
	(auto-save-mode, normal-erase-is-backspace-mode, visible-mode):
	* strokes.el (strokes-mode):
	* time.el (display-time-mode):
	* t-mouse.el (gpm-mouse-mode):
	* tool-bar.el (tool-bar-mode):
	* tooltip.el (tooltip-mode):
	* type-break.el (type-break-mode-line-message-mode)
	(type-break-query-mode):
	* view.el (view-mode):
	* whitespace.el (whitespace-mode, whitespace-newline-mode)
	(global-whitespace-mode, global-whitespace-newline-mode):
	* xt-mouse.el (xterm-mouse-mode): Doc fix.

	* emacs-lisp/easy-mmode.el (define-globalized-minor-mode):
	Fix autogenerated docstring.

2011-10-19  Juri Linkov  <juri@jurta.org>

	* net/browse-url.el (browse-url-can-use-xdg-open): Support LXDE
	by checking environment variables "DESKTOP_SESSION" and
	"XDG_CURRENT_DESKTOP".  (Bug#9779)

2011-10-19  Juri Linkov  <juri@jurta.org>

	* net/browse-url.el (browse-url-browser-function): Add "Chromium".
	(browse-url-chromium-program, browse-url-chromium-arguments):
	New defcustoms.
	(browse-url-default-browser): Check for `browse-url-chromium' and
	call `browse-url-chromium-program'.
	(browse-url-chromium): New command.  (Bug#9779)

2011-10-18  Juanma Barranquero  <lekktu@gmail.com>

	* facemenu.el (list-colors-duplicates): On Windows, detect more
	duplicates by assuming that only colors matching "^System" are
	special "system colors".  (Bug#9722)

2011-10-18  Stefan Monnier  <monnier@iro.umontreal.ca>

	* vc/log-edit.el (log-edit): Add "Author:" header to encourage people
	to distinguish the author from the committer.

2011-10-18  Michael Albinus  <michael.albinus@gmx.de>

	* net/tramp.el (tramp-file-name-handler): Load Tramp packages silently.

2011-10-18  Jirka Kosek  <jirka@kosek.cz>  (tiny change)

	* international/mule.el (sgml-html-meta-auto-coding-function):
	Add support for detecting encoding in HTML5 specified only as
	<meta charset="UTF-8">.  Implementation just makes http-equiv and
	content-type parts from HTML4 encoding string optional.  (Bug#9716)

2011-10-18  Glenn Morris  <rgm@gnu.org>

	* vc/vc.el (vc-initial-comment): Mark as obsolete.  (Bug#9745)

2011-10-18  Chong Yidong  <cyd@gnu.org>

	* faces.el (cursor): Doc fix.

2011-10-17  Chong Yidong  <cyd@gnu.org>

	* font-lock.el (font-lock-maximum-size): Mark as obsolete.

2011-10-17  Ryan Barrett  <emacs@ryanb.org>  (tiny change)

	* dirtrack.el (dirtrack): Support shell buffers with path
	prefixes, e.g. tramp-based remote shells.  (Bug#9647)

2011-10-17  Teodor Zlatanov  <tzz@lifelogs.com>

	* json.el: Bump version to 1.3 and note change in History.
	(json-alist-p, json-plist-p): Rewrite to avoid recursion.

2011-10-17  Stefan Monnier  <monnier@iro.umontreal.ca>

	* comint.el (comint-insert-input, comint-send-input)
	(comint-get-old-input-default, comint-backward-matching-input)
	(comint-next-prompt): Use nil instead of `input' for field property of
	past user input (bug#114).

	* minibuffer.el (completion--replace): Inherit surrounding properties
	(bug#114).
	(minibuffer-complete-and-exit): Use it.

	* comint.el (comint--table-subvert): Quote the all-completions output
	(bug#9160).

2011-10-17  Martin Rudalics  <rudalics@gmx.at>

	* ido.el (ido-default-buffer-method): Remove redundant :type entry.

	* menu-bar.el (menu-bar-file-menu): Add entry for making new
	window on right of selected.  (Bug#9350) Reword other window
	entries and separate them from frame entries.

2011-10-15  Glenn Morris  <rgm@gnu.org>

	* emacs-lisp/ert.el (ert--explain-equal-rec, ert-select-tests):
	Doc fixes.

2011-10-15  Chong Yidong  <cyd@stupidchicken.com>

	* net/network-stream.el (network-stream-open-starttls):
	Improve detection of failure due to lack of TLS support.

	* mail/sendmail.el (sendmail-query-once): Tweak prompt message,
	putting the input text in front and in bold.

2011-10-14  Stefan Monnier  <monnier@iro.umontreal.ca>

	* pcmpl-unix.el (pcomplete/ssh): SSH does allow ganging.

	* mpc.el (mpc-songs-jump-to): Don't burp if the user clicks in an
	empty buffer.

	* mouse.el (mouse-drag-mode-line-1): Modify the end-event we pushed on
	unread-command-events rather than pushing yet-another event.

2011-10-14  Eli Zaretskii  <eliz@gnu.org>

	* mail/sendmail.el (sendmail-query-once): Improve the wording of
	the explanation of the possible choices.  Make the options passed
	to completing-read shorter.

2011-10-13  Agustín Martín Domingo  <agustin.martin@hispalinux.es>

	* textmodes/flyspell.el (flyspell-large-region): Make sure
	extended character mode is used if defined (Bug#1339).

2011-10-13  Eli Zaretskii  <eliz@gnu.org>

	* simple.el (what-cursor-position): Fix the display of the
	character info for LRE, LRO, RLE, and RLO characters by appending
	an invisible PDF.

2011-10-13  Stefan Monnier  <monnier@iro.umontreal.ca>

	* emacs-lisp/timer.el (with-timeout): Make sure we cancel the timer
	even in case of error; add debug spec; simplify data flow.
	(with-timeout-handler): Remove.

2011-10-12  Michael Albinus  <michael.albinus@gmx.de>

	Fix Bug#6019, Bug#9315.

	* files.el (set-auto-mode): Call `file-name-sans-versions' for the
	complete `buffer-file-name', the local file name part could look
	remotely (for example on VMS).

	* net/ange-ftp.el (ange-ftp-run-real-handler): Make it an alias of
	`tramp-run-real-handler'.
	(ange-ftp-fix-name-for-vms): Handle the case, where `name' is
	already quoted by '"'.

	* net/tramp.el (tramp-rfn-eshadow-update-overlay): Ignore errors.
	Let `file-name-handler-alist' be nil, the local file name part
	could look remotely (for example on VMS).

2011-10-12  Stefan Monnier  <monnier@iro.umontreal.ca>

	* textmodes/flyspell.el (flyspell-word): Move with-local-quit
	from here...
	(flyspell-post-command-hook): ...to here.

2011-10-11  Stefan Monnier  <monnier@iro.umontreal.ca>

	* mail/sendmail.el (send-mail-function): Don't use sendmail-query-once
	if not needed.
	(sendmail-query-once): Remove OS dependencies.  Make it a 3-way choice
	using completion.  Protect against "slow" callers.
	Remove the "message hack".

2011-10-11  Juri Linkov  <juri@jurta.org>

	* isearch.el (isearch-lazy-highlight-word): New variable.
	(isearch-lazy-highlight-new-loop, isearch-lazy-highlight-search):
	Use it.  (Bug#9727)

2011-10-11  Glenn Morris  <rgm@gnu.org>

	* progmodes/f90.el (f90-next-statement): Ignore preprocessor lines,
	like f90-previous-statement does.

2011-10-11  Thierry Volpiatto  <thierry.volpiatto@gmail.com>

	* eshell/eshell.el (eshell-command): History should be saved
	only in interactive use, to avoid error.

2011-10-11  Stefan Monnier  <monnier@iro.umontreal.ca>

	* minibuffer.el (completion-file-name-table): Fix last change,
	i.e. ignore normal errors but not the other ones.

2011-10-10  Martin Rudalics  <rudalics@gmx.at>

	* window.el (special-display-buffer-names)
	(special-display-regexps): Remove some remnants of earlier
	changes from doc-strings.
	(quit-windows-on): New function.

	* vc/vc.el (vc-revert, vc-rollback):
	* vc/vc-dispatcher.el (vc-finish-logentry): Call quit-windows-on
	instead of deleting windows.  (Bug#4557) (Bug#5310) (Bug#5556)
	(Bug#6183) (Bug#7074) (Bug#7447)

2011-10-09  Martin Rudalics  <rudalics@gmx.at>

	* window.el (frame-auto-hide-function): Add version tag.
	(Bug#9699)

2011-10-09  Michael Albinus  <michael.albinus@gmx.de>

	* net/tramp.el (tramp-file-name-handler): Add 'debug to the error
	condition.

2011-10-09  Leo Liu  <sdl.web@gmail.com>

	* mail/smtpmail.el (smtpmail-send-data): Add a missing space.
	(Bug#9701)

2011-10-08  Glenn Morris  <rgm@gnu.org>

	* progmodes/f90.el (f90-calculate-indent): Give preprocessor lines
	before the first code statement zero indent.  (Bug#9690)

2011-10-08  Chong Yidong  <cyd@stupidchicken.com>

	* simple.el (count-words-region): Always count in the region.
	Report the number of lines and characters too.
	(count-words): New command, which counts in the buffer if the
	region is inactive, as count-words-region used to.
	(count-words--message): New function.  Handle plurals.
	(count-lines-region): Make it an alias for count-words-region.

	* bindings.el (esc-map): Replace count-lines-region with
	count-words-region.

2011-10-08  Martin Rudalics  <rudalics@gmx.at>

	* window.el (window--delete): Delete dedicated frame
	unconditionally when argument KILL is non-nil.  (Bug#9699)
	(switch-to-buffer): Fix doc-string typo.

2011-10-08  Thierry Volpiatto  <thierry.volpiatto@gmail.com>

	* eshell/eshell.el (eshell-command): Avoid using hooks.

2011-10-07  Chong Yidong  <cyd@stupidchicken.com>

	* bindings.el ([M-left],[M-right]): Bind to left-word and
	right-word respectively.

2011-10-07  Glenn Morris  <rgm@gnu.org>

	* cus-start.el (debug-on-quit): Fix custom type.

2011-10-06  Lars Magne Ingebrigtsen  <larsi@gnus.org>

	* subr.el (define-key-after): Clarify that the function is not
	useful for non-menu keymaps.

	* progmodes/gdb-mi.el (gdb): Fix typo in doc string.

2011-10-06  Thierry Volpiatto  <thierry.volpiatto@gmail.com>

	* eshell/eshell.el (eshell-command): Enable `eshell-mode' only
	in current minibuffer (Fix bug with recursive minibuffers).

2011-10-06  Chong Yidong  <cyd@stupidchicken.com>

	* progmodes/gdb-mi.el (gdb): Doc fix.

2011-10-05  Martin Rudalics  <rudalics@gmx.at>

	* window.el (frame-auto-hide-function): New option replacing
	frame-auto-delete.  Suggested by Stefan Monnier.
	(window--delete): Call frame-auto-hide-function instead of
	investigating frame-auto-delete.
	(window-point-1, set-window-point-1): New functions.
	(window-in-direction, record-window-buffer, window-state-get-1)
	(display-buffer-record-window): Use window-point-1 instead of
	window-point.
	(set-window-buffer-start-and-point): Use set-window-point-1.

2011-10-05  Stefan Monnier  <monnier@iro.umontreal.ca>

	* emacs-lisp/edebug.el: Heed checkdoc recommendations.

2011-10-05  Glenn Morris  <rgm@gnu.org>

	* progmodes/perl-mode.el (perl-electric-terminator): Doc fix.
	(perl-calculate-indent): Suppress scan errors.  (Bug#2205)

2011-10-05  Leo Liu  <sdl.web@gmail.com>

	* subr.el (read-char-choice): Fix argument to buffer-live-p which
	works with buffer object.

2011-10-05  Stefan Monnier  <monnier@iro.umontreal.ca>

	* mpc.el (mpc-tool-bar-map): Add labels.

2011-10-04  Glenn Morris  <rgm@gnu.org>

	* calendar/holidays.el (calendar-check-holidays): Doc fix.

2011-10-04  Martin Rudalics  <rudalics@gmx.at>

	* window.el (window--delete): New function.
	(frame-auto-delete): Resuscitate option.
	(bury-buffer, replace-buffer-in-windows)
	(quit-window): Rewrite using window--delete.
	(display-buffer-pop-up-frame, display-buffer-pop-up-window):
	Pass display-buffer-mark-dedicated to window--display-buffer-2
	(Bug#9639).

2011-10-03  Stefan Monnier  <monnier@iro.umontreal.ca>

	* pcmpl-unix.el (pcomplete/scp): Don't assume pcomplete-all-entries
	returns a list (bug#9554).  Add remote file name completion.
	* comint.el (comint--table-subvert): Curry and get quote&unquote
	functions as arguments.
	(comint--complete-file-name-data): Adjust call accordingly.
	* pcomplete.el (pcomplete--table-subvert): Remove.
	(pcomplete-completions-at-point): Use comint--table-subvert instead.

	* minibuffer.el (completion-table-case-fold): Use currying.
	(completion--styles-type, completion--cycling-threshold-type):
	New constants.
	(completion-styles, completion-category-overrides)
	(completion-cycle-threshold): Use them.
	* pcomplete.el (pcomplete-completions-at-point): Adjust call to
	completion-table-case-fold.

2011-10-03  Stephen Berman  <stephen.berman@gmx.net>

	* minibuffer.el (completion-category-overrides): Fix type of styles
	and add more user friendly tags (bug#9660).

2011-10-03  Stefan Monnier  <monnier@iro.umontreal.ca>

	* international/mule-cmds.el: Fix abuses of apply-partially (bug#9661).
	(mule-input-method-string): New widget.
	(default-input-method, language-info-custom-alist): Use it.

2011-10-02  Stefan Monnier  <monnier@iro.umontreal.ca>

	* pcomplete.el: Require comint.
	(pcomplete--common-suffix): Remove.
	(pcomplete--common-quoted-suffix): Use comint--common-suffix instead.
	(pcomplete--table-subvert): Sync with comint--table-subvert.
	(pcomplete--entries): Use comint-completion-file-name-table.
	* comint.el (comint-unquote-filename): Simplify.
	(comint-completion-file-name-table): New function (bug#9616).
	(comint--complete-file-name-data): Use it.

	* pcmpl-gnu.el (pcmpl-gnu-with-file-buffer): New macro (bug#9643).
	(pcmpl-gnu-tar-buffer): Remove.
	(pcmpl-gnu-with-file-buffer): Use it to avoid leaving the tar's buffer
	around.  Make sure pcomplete-suffix-list is only changed temporarily.
	Don't look inside the tar's file if it's too large.

2011-10-01  Chong Yidong  <cyd@stupidchicken.com>

	* cus-edit.el (custom-mode-map):
	* epa.el (epa-key-list-mode-map):
	* man.el (Man-mode-map):
	* startup.el (splash-screen-keymap):
	* simple.el (special-mode-map): Use scroll-up-command and
	scroll-down-command.

	* progmodes/idlw-help.el (idlwave-help-mode-map):
	* progmodes/ebrowse.el (ebrowse-electric-position-mode-map):
	* net/newst-plainview.el (newsticker-mode-map):
	* emulation/ws-mode.el (wordstar-mode-map):
	* emulation/vi.el (vi-com-map):
	* calc/calc-graph.el (calc-graph-show-dumb):
	* term/sun.el (terminal-init-sun):
	* term/ns-win.el (global-map):
	* progmodes/grep.el (grep-mode-map):
	* progmodes/ebrowse.el (ebrowse-electric-list-mode-map):
	* mail/rmail.el (rmail-mode-map):
	* progmodes/cpp.el (cpp-edit-mode-map): Likewise.

	* custom.el (custom-safe-themes, load-theme): Treat value of t for
	custom-safe-themes as special.

2011-10-01  Julien Danjou  <julien@danjou.info>

	* notifications.el (notifications-notify): Fix docstring.

2011-10-01  Per Starbäck  <per@starback.se>

	* pcmpl-gnu.el (pcomplete/tar): Fix tar-header-name call.  (Bug#9643)

2011-09-30  Martin Rudalics  <rudalics@gmx.at>

	* startup.el (command-line-1): Fix last fix by inserting
	initial-scratch-message into *scratch* before displaying it.
	(Bug#9605) and (Bug#9636)

2011-09-29  Eli Zaretskii  <eliz@gnu.org>

	* simple.el (line-move): If auto-hscroll-mode is disabled and the
	window is hscrolled, move by logical lines.  (Bug#9607)
	(line-move-visual): Update the doc string to the above effect.

2011-09-29  Martin Rudalics  <rudalics@gmx.at>

	* window.el (display-buffer-record-window): When WINDOW is the
	selected window use `point' instead of `window-point'.  (Bug#9626)

	* startup.el (command-line-1): Use insert-before-markers when
	inserting initial-scratch-message.  (Bug#9605)

	* help.el (help-window): Remove variable.

2011-09-29  Glenn Morris  <rgm@gnu.org>

	* pcmpl-cvs.el (pcomplete/cvs): Add "status" handler.

2011-09-29  Juanma Barranquero  <lekktu@gmail.com>

	* descr-text.el (describe-char-categories): Accept category
	descriptions more than one line long.

2011-09-28  Stefan Monnier  <monnier@iro.umontreal.ca>

	* simple.el (delete-trailing-whitespace): Fix last change.

	* progmodes/perl-mode.el (perl-syntax-propertize-function):
	Don't confuse "y => 3" as the beginning of a `y' operation.

	* emacs-lisp/debug.el (debug-convert-byte-code): Don't assume the
	object has more than 4 slots (bug#9613).

2011-09-28  Juanma Barranquero  <lekktu@gmail.com>

	* subr.el (with-output-to-temp-buffer):
	* net/quickurl.el (quickurl, quickurl-browse-url):
	Fix typos in docstrings.

2011-09-27  Eli Zaretskii  <eliz@gnu.org>

	* minibuffer.el (completion-styles)
	(completion-category-overrides): Cross reference each other in doc
	strings.

2011-09-27  Glenn Morris  <rgm@gnu.org>

	* pcmpl-cvs.el (pcmpl-cvs-entries): Update for Emacs 22.1 changes
	to split-string.  (Bug#9606)

2011-09-27  Lars Magne Ingebrigtsen  <larsi@gnus.org>

	* mail/smtpmail.el (smtpmail-via-smtp): Fix STARTTLS detection
	(bug#9615).

2011-09-27  Chong Yidong  <cyd@stupidchicken.com>

	* emacs-lisp/package.el (list-packages): Fix echo area message.

2011-09-27  Leo Liu  <sdl.web@gmail.com>

	* ido.el (ido-read-internal): Accept cons cell HIST arg.

2011-09-25  Michael Albinus  <michael.albinus@gmx.de>

	* net/dbus.el (dbus-unregister-object): Don't release services for
	registered signals.  (Bug#9581)

2011-09-25  Teodor Zlatanov  <tzz@lifelogs.com>

	* progmodes/cfengine.el (cfengine-auto-mode): Add convenience
	function that picks between cfengine 2 and 3 support
	automatically.  Update docs accordingly.

2011-09-22  Kenichi Handa  <handa@m17n.org>

	* language/ind-util.el (indian-tml-base-table): Add TAMIL DIGIT
	ZERO.
	(indian-itrans-v5-table-for-tamil): New variable.
	(indian-tml-itrans-v5-hash): Use the above variable (Bug#9336).

2011-09-22  Ken Manheimer  <ken.manheimer@gmail.com>

	* allout.el (allout-this-command-hid-stuff): Buffer-local variable
	that's true if the current command involved collapsing of text.
	It's reset to false at the beginning of the next command.
	(allout-post-command-business): Move the cursor to the beginning
	of entry if the cursor is hidden and collapsing activity just
	happened.

2011-09-24  Chong Yidong  <cyd@stupidchicken.com>

	* mouse.el (mouse-drag-track): Set scroll-margin to 0 while
	tracking (Bug#9541).

2011-09-24  Ulf Jasper  <ulf.jasper@web.de>

	* net/newst-reader.el (newsticker-html-renderer)
	(newsticker-show-news): Automatically load html rendering package
	if newsticker-html-renderer is set.  Fixes "Warning: defvar ignored
	because w3m-fill-column is let-bound" and the error "Symbol's value
	as variable is void: w3m-fill-column".

2011-09-24  Michael Albinus  <michael.albinus@gmx.de>

	* net/dbus.el (dbus-unregister-object): Remove match rule of signals.
	Release services only if they are defined.  (Bug#9581)

2011-09-23  Richard Stallman  <rms@gnu.org>

	* textmodes/paragraphs.el (forward-sentence): For backwards case,
	distinguish start of paragraph from start of its text.

	* mail/emacsbug.el (report-emacs-bug-query-existing-bugs): Autoload.

	* mail/rmail.el (rmail-view-buffer-kill-buffer-hook): New function.
	(rmail-generate-viewer-buffer): Put that hook on view buffer.
	(rmail-mode-kill-buffer-hook): Override that hook, to kill view buffer.

2011-09-23  Andreas Schwab  <schwab@linux-m68k.org>

	* international/mule-diag.el (mule-diag): Insert a newline after
	each fontset description.

2011-09-23  Stefan Monnier  <monnier@iro.umontreal.ca>

	* simple.el (delete-trailing-whitespace):
	Document last change; simplify.

2011-09-23  Peter J. Weisberg  <pj@irregularexpressions.net>

	* simple.el (delete-trailing-whitespace): Also delete
	extra newlines at the end of the buffer.

	* textmodes/picture.el: Make motion commands obey shift-select-mode.
	(picture-newline): Use forward-line so as to ignore fields.

2011-09-23  Stefan Monnier  <monnier@iro.umontreal.ca>

	* subr.el (with-wrapper-hook): Fix edebug spec.

2011-09-23  Lars Magne Ingebrigtsen  <larsi@gnus.org>

	* simple.el (kill-line): Note effect of `show-trailing-whitespace'
	(bug#4538).

2011-09-23  Michael Albinus  <michael.albinus@gmx.de>

	* net/tramp-sh.el (tramp-sh-handle-file-name-all-completions):
	Fix nasty bug using wrong cached values.

2011-09-23  Alan Mackenzie  <acm@muc.de>

	* progmodes/cc-defs.el (c-version): Increase to 5.31.9.

2011-09-23  Chong Yidong  <cyd@stupidchicken.com>

	* window.el (pop-to-buffer): Ensure right window is selected if we
	chose another frame.

2011-09-22  Eli Zaretskii  <eliz@gnu.org>

	* simple.el (what-cursor-position): Use get-char-property-change
	and next-single-char-property-change, to be able to show display
	properties that come from overlays as well as text properties.

2011-09-22  Chong Yidong  <cyd@stupidchicken.com>

	* window.el (pop-to-buffer-same-window): New (reinstated) fun.

	* cmuscheme.el (run-scheme, switch-to-scheme):
	* cus-edit.el (customize-group, custom-buffer-create)
	(customize-browse):
	* info.el (info):
	* shell.el (shell):
	* mail/sendmail.el (mail):
	* progmodes/inf-lisp.el (inferior-lisp): Use it (Bug#9532).

2011-09-22  Richard Stallman  <rms@gnu.org>

	* textmodes/paragraphs.el (forward-sentence): When setting PAR-BEG,
	move back only to line beg, don't move back over blank lines.

2011-09-22  Michael Albinus  <michael.albinus@gmx.de>

	* files.el (copy-directory): Set directory attributes only in case
	they could be retrieved from the source directory.  (Bug#9565)

2011-09-22  Dima Kogan  <dkogan@secretsauce.net>  (tiny change)

	* progmodes/hideshow.el (hs-looking-at-block-start-p)
	(hs-find-block-beginning, hs-hide-level-recursive):
	Ignore strings as well as comments.  (Bug#9502)

2011-09-22  Andrew Schein  <andrew@andrewschein.com>  (tiny change)

	* progmodes/sql.el (sql-comint-postgres):
	Convert port number to a string.  (Bug#9566)

2011-09-22  Martin Rudalics  <rudalics@gmx.at>

	* window.el (quit-window): Undedicate window when switching to
	previous buffer.  Reported by Thierry Volpiatto
	<thierry.volpiatto@gmail.com>.
	(special-display-popup-frame): When popping up a new frame reset
	its previous buffers to nil.  Simplify code.

2011-09-21  Michael Albinus  <michael.albinus@gmx.de>

	* net/tramp.el (tramp-handle-shell-command): Set process sentinel
	and process filter, as done also in `shell-command'.

2011-09-21  Martin Rudalics  <rudalics@gmx.at>

	* window.el (set-window-buffer-start-and-point):
	Call set-window-start with NOFORCE argument t.
	Suggested by Thierry Volpiatto <thierry.volpiatto@gmail.com>.
	(quit-window): Reword doc-string.  Handle new format of
	quit-restore parameter.  Don't delete window if it has a
	previous buffer we can show instead of the present one.
	(display-buffer-record-window): Rewrite using a new format for
	the quit-restore window parameter
	(special-display-popup-frame, display-buffer-same-window)
	(display-buffer-reuse-window, display-buffer-pop-up-frame)
	(display-buffer-pop-up-window, display-buffer-use-some-window):
	Adapt symbol passed to display-buffer-record-window.
	* help.el (help-window-setup): Handle new format of quit-restore
	parameter.

2011-09-21  Stefan Monnier  <monnier@iro.umontreal.ca>

	* faces.el (face-list): Fix docstring (bug#9564).

	* window.el (display-buffer--action-function-custom-type):
	Don't include internal functions in the Custom interface.

2011-09-20  Juri Linkov  <juri@jurta.org>

	* info.el (Info-history-skip-intermediate-nodes): New defcustom.
	(Info-forward-node, Info-backward-node, Info-next-preorder)
	(Info-last-preorder): Use it.  (Bug#9528)

2011-09-20  Juri Linkov  <juri@jurta.org>

	* info.el (Info-last-preorder): Visit last menu item only when
	`Info-scroll-prefer-subnodes' is non-nil (third test-case of bug#9528).

2011-09-20  Julien Danjou  <julien@danjou.info>

	* password-cache.el (password-cache-remove): Remove entries even if the
	value is nil, so that password with a nil value (negative caching) is
	possible to invalidate.

2011-09-20  Lawrence Mitchell  <wence@gmx.li>

	* progmodes/f90.el (f90-break-line): If breaking inside comment delete
	all whitespace around breakpoint.  (Bug#9553)
	(f90-find-breakpoint): Only break at whitespace inside a comment.

2011-09-20  Stefan Monnier  <monnier@iro.umontreal.ca>

	* minibuffer.el (completion-file-name-table): Keep track of errors.
	(completion-table-with-predicate): Handle the case where pred1 is nil.
	* pcomplete.el (pcomplete-completions-at-point): Simplify.

2011-09-19  Stefan Monnier  <monnier@iro.umontreal.ca>

	* emacs-lisp/debug.el (debugger-args): Give it a docstring.
	(debugger-return-value): Signal an error if the debugging context does
	not await any return value.

	* ps-mule.el (ps-mule-plot-string): Don't inf-loop (bug#5108).
	* image-mode.el (image-toggle-display-text)
	(image-toggle-display-image): Stay away from evil `intangible'.

2011-09-19  Leo Liu  <sdl.web@gmail.com>

	* replace.el (occur-revert-arguments): Make it permanent-local.
	(occur-mode): Don't call font-lock-defontify.

2011-09-19  Chong Yidong  <cyd@stupidchicken.com>

	* net/ldap.el (ldap-search-internal): Don't push empty search
	result (Bug#9508).

2011-09-19  Stefan Monnier  <monnier@iro.umontreal.ca>

	* whitespace.el (whitespace-newline-mode): Disable it right (bug#9550).

2011-09-19  Michael Albinus  <michael.albinus@gmx.de>

	* net/tramp-sh.el (tramp-inline-compress-commands): Add "xz".
	Suggested by Liam Stitt <stittl@cuug.ab.ca>.

2011-09-18  Juri Linkov  <juri@jurta.org>

	* buff-menu.el (Buffer-menu-mode-map):
	* dired.el (dired-mode-map):
	* emacs-lisp/lisp-mode.el (emacs-lisp-mode-map)
	(lisp-interaction-mode-map):
	* emacs-lisp/package.el (package-menu-mode-map):
	* epa.el (epa-key-list-mode-map):
	* menu-bar.el (menu-bar-showhide-tool-bar-menu)
	(menu-bar-options-menu):
	* outline.el (outline-mode-menu-bar-map):
	* vc/vc-bzr.el (vc-bzr-shelve-menu-map, vc-bzr-extra-menu-map):
	* vc/vc-dir.el (vc-dir-menu-map):
	* vc/vc-git.el (vc-git-stash-menu-map, vc-git-extra-menu-map):
	Capitalize non-function content words in menu item strings.

	* dired.el (dired-mode-map): Add menu item for
	`image-dired-dired-toggle-marked-thumbs'.

2011-09-18  Juri Linkov  <juri@jurta.org>

	* isearch.el (isearch-edit-string): Bind `isearch-new-case-fold'
	to `isearch-case-fold-search' and restore its original value
	after the `isearch-mode' call.

2011-09-18  Juri Linkov  <juri@jurta.org>

	* progmodes/grep.el (grep-process-setup): Don't check code for 1
	because `zgrep' returns 1 for successful matches (bug#9226).

2011-09-18  Juri Linkov  <juri@jurta.org>

	* info.el (Info-extract-menu-node-name): Check the second match
	for empty string (second test-case of bug#9528).
	(Info-last-preorder): Let-bind `Info-history' to nil to not add
	intermediate nodes to the history (first test-case of bug#9528).

2011-09-18  Juri Linkov  <juri@jurta.org>

	* info.el (Info-mode-syntax-table): New variable.
	(Info-mode): Set `:syntax-table' to `Info-mode-syntax-table' (bug#3312).

2011-09-18  Juri Linkov  <juri@jurta.org>

	* info.el (Info-file-supports-index-cookies):
	Increment line-beginning-position's arg from 3 to 4 because makeinfo
	outputs one more line for long file names (bug#4142).

2011-09-18  Chong Yidong  <cyd@stupidchicken.com>

	* newcomment.el (comment-normalize-vars): If prompting for
	comment-start, set comment-start-skip too (Bug#8424).

2011-09-18  Johan Bockgård  <bojohan@gnu.org>

	* icomplete.el: Fix previous fix of Bug#5849.
	(icomplete-mode): Don't set completion-show-inline-help.
	(icomplete-minibuffer-setup): Set completion-show-inline-help
	locally during icompletion.

2011-09-18  Chong Yidong  <cyd@stupidchicken.com>

	* woman.el (woman2-process-escapes): Don't delete unrecognized
	escapes (Bug#7843).

	* files.el (inhibit-first-line-modes-regexps): Add image files.
	(hack-local-variables-prop-line): Return nil for malformed
	prop-lines (Bug#9044).

2011-09-18  Michael Albinus  <michael.albinus@gmx.de>

	* net/tramp.el (top): Don't require 'shell.
	(tramp-methods): Fix docstring.
	(tramp-get-remote-tmpdir): New defun, moved from tramp-sh.el.
	Return complete remote file name.  Handle "smb" case.
	Use `tramp-tmpdir', if defined for the respective method.
	(tramp-make-tramp-temp-file): Adapt call of `tramp-get-remote-tmpdir'.

	* net/tramp-compat.el (top): Require 'shell.

	* net/tramp-sh.el (tramp-do-copy-or-rename-file-out-of-band)
	(tramp-maybe-open-connection): Use `tramp-file-name-real-host' for
	`tramp-current-host'.
	(tramp-get-remote-tmpdir): Remove.

	* net/tramp-smb.el (tramp-methods): Add `tramp-remote-shell' and
	`tramp-tmpdir' entries.
	(tramp-smb-errors): Add "NT_STATUS_IMAGE_ALREADY_LOADED".
	(tramp-smb-handle-file-attributes): Ignore errors.
	(tramp-smb-wait-for-output): Check also for process end.

2011-09-18  Lars Magne Ingebrigtsen  <larsi@gnus.org>

	* mail/smtpmail.el (smtpmail-via-smtp): Ignore errors that arise
	when sending QUIT (bug#9312).

2011-09-17  Chong Yidong  <cyd@stupidchicken.com>

	* replace.el (occur-mode-map): Rebind occur-edit-mode to "e" (Bug#8463).
	(occur-edit-mode-map): Bind C-c C-c to occur-cease-edit and C-o to
	occur-mode-display-occurrence.
	(occur-edit-mode): Add usage message.
	(occur-cease-edit): New command.
	(occur-after-change-function): Use text properties to find the
	position of the prefix text.
	(occur-engine): Set stickiness of prefix text properties.

2011-09-17  Glenn Morris  <rgm@gnu.org>

	* progmodes/etags.el (complete-tag):
	Fix call to completion-in-region.  (Bug#9526)

2011-09-17  Juri Linkov  <juri@jurta.org>

	* textmodes/ispell.el (ispell-word): Add to the error message
	the word, ispell program name and current dictionary (bug#9121).
	(ispell-tex-arg-end): Capitalize "error" in the error message.

2011-09-17  Andreas Schwab  <schwab@linux-m68k.org>

	* emacs-lisp/bytecomp.el (byte-compile-lapcode): Fix overflow
	check.  (Bug#4251)

2011-09-17  Juri Linkov  <juri@jurta.org>

	* window.el (window-safe-min-height, window-safe-min-width):
	Fix typos (followup to bug#9522).

2011-09-17  Sven Joachim  <svenjoac@gmx.de>

	* window.el (window-min-width, window-state-put): Fix typos (bug#9522).

2011-09-16  Eli Zaretskii  <eliz@gnu.org>

	* simple.el (line-move): If goal-column is set, move by logical
	lines, not by display lines.  (Bug#971)
	(next-line, previous-line, goal-column, line-move-visual): Doc fix
	to reflect the above change.

2011-09-16  Stefan Monnier  <monnier@iro.umontreal.ca>

	* image.el (imagemagick-register-types): Use regexp-opt.

2011-09-15  Chong Yidong  <cyd@stupidchicken.com>

	* window.el (display-buffer-base-action): Rename from
	display-buffer-default-action.  Make default value empty.
	(display-buffer-overriding-action): Convert to defvar.
	(display-buffer-fallback-action): New var.

2011-09-15  Chong Yidong  <cyd@stupidchicken.com>

	* emacs-lisp/package.el (package-alist): Fix risky-local-variable
	declaration.
	(package--add-to-archive-contents): If there is a duplicate entry
	with an older version, remove it.
	(package-menu-mark-delete, package-menu-mark-install)
	(package-menu-mark-unmark): Make unused args optional.
	(package-menu-mark-obsolete-for-deletion):
	Use package-menu-get-status instead of a regexp search.
	(package-menu-get-status): Use tabulated-list-entry.
	(package-menu-mark-upgrades): New command.
	(package-menu-mode-map): Bind it to U.  Add it to menu bar.
	(package-menu-execute): Do installation before deletion.
	(package-menu-refresh, package-menu-execute): Use derived-mode-p
	instead of checking major-mode.
	(package-menu--find-upgrades): New function.

2011-09-14  Lars Magne Ingebrigtsen  <larsi@gnus.org>

	* mail/smtpmail.el (smtpmail-send-command): Don't include AUTH
	passwords in the log buffer.
	(smtpmail-process-filter): Update the process marker so that the
	"broken by peer" status message is inserted in the right place.

2011-09-14  Stefan Monnier  <monnier@iro.umontreal.ca>

	* textmodes/bibtex.el (bibtex-complete-string-cleanup)
	(bibtex-complete-crossref-cleanup): Adjust to accommodate needs of
	bibtex-completion-at-point-function.
	(bibtex-completion-at-point-function): Use them.

	* newcomment.el (comment-add, comment-valid-prefix-p): Docfix.

	* mpc.el (mpc-constraints-tag-lookup): New function.
	(mpc-constraints-restore): Use it to make jumping to "album=Foo" apply
	also to browser "album|playlist".

2011-09-14  Juri Linkov  <juri@jurta.org>

	* isearch.el (isearch-fail-pos): Add new arg `msg'.  Doc fix.
	(isearch-edit-string): Use length of `isearch-string' when
	`isearch-fail-pos' returns nil.
	(isearch-message): Remove duplicate code and call
	`isearch-fail-pos' with arg `t'.

2011-09-14  Chong Yidong  <cyd@stupidchicken.com>

	* replace.el (occur-mode-goto-occurrence): Don't force using other
	window (Bug#9499).

	* dired-aux.el (dired-do-chmod): Don't provide initial input.

2011-09-14  Martin Rudalics  <rudalics@gmx.at>

	* window.el (display-buffer-window): Remove.
	(display-buffer-record-window): Use help-setup window parameter
	instead of variable display-buffer-window.
	(display-buffer-function, special-display-buffer-names)
	(special-display-function): Mention help-setup parameter instead
	of display-buffer-window in doc-string.
	* help.el (help-window-setup): New argument help-window.
	Use help-window-setup parameter instead of display-buffer-window.
	Reword some messages.
	(with-help-window): Pass window used for displaying the buffer
	to help-window-setup.  Don't set display-buffer-window.

2011-09-13  Glenn Morris  <rgm@gnu.org>

	* emacs-lisp/debug.el (debugger-make-xrefs):
	Preserve point.  (Bug#9462)

2011-09-13  Chong Yidong  <cyd@stupidchicken.com>

	* window.el (window-deletable-p): Use next-frame.

2011-09-13  Martin Rudalics  <rudalics@gmx.at>

	* window.el (window-auto-delete): Remove.
	(window-deletable-p): Remove argument FORCE.  Don't deal with
	dedication and previous buffers.
	(switch-to-prev-buffer): Don't delete window.
	(delete-windows-on): Delete a window's frame if and only if the
	window is dedicated.
	(replace-buffer-in-windows): Delete buffer's window or frame if
	and only if window is dedicated.
	(quit-window): Handle quit-restore as before last change.
	(bury-buffer): Delete window only if window-deletable-p returns t.

2011-09-13  Chong Yidong  <cyd@stupidchicken.com>

	* window.el (window-deletable-p): Never delete the last frame on a
	given terminal.

2011-09-13  Glenn Morris  <rgm@gnu.org>

	* help.el (describe-key-briefly): Copy previous standard-output change.

2011-09-13  PJ Weisberg  <pj@irregularexpressions.net>

	* help.el (where-is): Respect non-standard standard-output.  (Bug#9030)

2011-09-13  Glenn Morris  <rgm@gnu.org>

	* emacs-lisp/lisp-mode.el (lisp-indent-function):
	* progmodes/scheme.el (scheme-indent-function): Doc fixes.

2011-09-12  Chong Yidong  <cyd@stupidchicken.com>

	* dired-aux.el (dired-mark-read-string): Don't return default
	value on empty input (Bug#9361).
	(dired-do-chxxx): Treat empty input for "touch" as no -t option.
	Omit initial minibuffer contents.
	(dired-do-chmod): Signal an error on empty input.
	(dired-mark-read-string): Don't return default on empty input.

	* files.el (file-modes-symbolic-to-number): Doc fix.

2011-09-12  Stefan Monnier  <monnier@iro.umontreal.ca>

	* international/mule-cmds.el (ucs-completions): Remove.
	(read-char-by-name): Use complete-with-action instead; add metadata.

2011-09-11  Chong Yidong  <cyd@stupidchicken.com>

	* window.el (display-buffer--action-function-custom-type)
	(display-buffer--action-custom-type): New vars.
	(display-buffer-alist, display-buffer-default-action)
	(display-buffer-overriding-action): Add defcustom types.

	* frame.el (delete-other-frames): Doc fix (Bug#276).

2011-09-11  Lars Magne Ingebrigtsen  <larsi@gnus.org>

	* play/doctor.el (make-doctor-variables): Define `doctor-sent'.

2011-09-11  Chong Yidong  <cyd@stupidchicken.com>

	Change modes that used same-window-* vars to use switch-to-buffer.

	* progmodes/gdb-mi.el (gdb-restore-windows, gdb-setup-windows):
	Use switch-to-buffer.

	* cus-edit.el (customize-group, custom-buffer-create)
	(customize-browse, custom-buffer-create-other-window):
	Use switch-to-buffer or switch-to-buffer-other-window.

	* info.el (info, Info-find-node, Info-revert-find-node, Info-next)
	(Info-prev, Info-up, Info-speedbar-goto-node)
	(info-display-manual): Use switch-to-buffer.
	(Info-speedbar-goto-node): Use switch-to-buffer-other-frame.

	* mail/sendmail.el (mail): Use switch-to-buffer.
	(mail-recover): Use switch-to-buffer-other-window.

	* cmuscheme.el (run-scheme, switch-to-scheme):
	* ielm.el (ielm):
	* shell.el (shell):
	* net/rlogin.el (rlogin):
	* net/telnet.el (telnet, rsh):
	* progmodes/inf-lisp.el (inferior-lisp): Use switch-to-buffer.

2011-09-11  Andreas Schwab  <schwab@linux-m68k.org>

	* dired.el (dired-sort-toggle-or-edit): Revert last changes.

2011-09-11  Lars Magne Ingebrigtsen  <larsi@gnus.org>

	* dired.el (dired-sort-toggle-or-edit): -o doesn't exist on *BSD,
	so don't mention it (bug#9301).
	(dired-sort-toggle-or-edit): Clarify string further.

	* faces.el (face-spec-set-match-display): Make `(type graphic)'
	match `x', `w32' and `ns', like the manual says (bug#9029).

	* subr.el (eval-after-load): Doc string clarification (bug#9125).
	(process-kill-buffer-query-function): Mention the buffer name in
	the query.

	* image-mode.el (image-next-line): The line parameter is mandatory
	(bug#9258).

	* dired.el (dired-sort-toggle-or-edit): Mention -o and -g, too,
	which can be useful (bug#9301).

	* textmodes/flyspell.el: Remove obsolete comment (bug#9368).

	* subr.el (match-string): Mention that the current buffer should
	be the same as the search was done in (bug#9282).

	* facemenu.el: Disable the remove-* commands if the mark isn't
	active (bug#9162).

2011-09-10  Chong Yidong  <cyd@stupidchicken.com>

	* buff-menu.el (Buffer-menu-switch-other-window): Use second arg
	of display-buffer.
	(Buffer-menu-2-window): Use switch-to-buffer-other-window.

	* replace.el (occur-mode-goto-occurrence)
	(occur-mode-display-occurrence) Use second arg of pop-to-buffer
	and display-buffer.

	* mail/reporter.el (reporter-submit-bug-report): Use second arg of
	display-buffer.

	* mail/sendmail.el (sendmail-user-agent-compose): Don't bind the
	special-display and same-window variables.
	(mail-other-window): Use switch-to-buffer-other-window.
	(mail-other-frame): USe switch-to-buffer-other-frame.

	* progmodes/gdb-mi.el (gdb-frame-gdb-buffer):
	Use display-buffer-other-frame.
	(gdb-display-gdb-buffer): Use pop-to-buffer.

	* progmodes/gud.el (gud-goto-info): Use info-other-window.

	* progmodes/python.el: Don't set same-window-buffer-names.

	* textmodes/bibtex.el (bibtex-search-entry): Use switch-to-buffer.

	* window.el (display-buffer-alist): Add *Python*.

2011-09-10  Chong Yidong  <cyd@stupidchicken.com>

	* window.el (display-buffer-alist): Add entry for buffers
	previously handled same-window-*.
	(display-buffer-alist, display-buffer-default-action)
	(display-buffer-overriding-action): Mark as risky.
	(display-buffer-alist): Document action function changes.
	(display-buffer--same-window-action)
	(display-buffer--other-frame-action): New variables.
	(switch-to-buffer, display-buffer-other-frame): Use them.
	(display-buffer): Rename reuse-frame entry to reusable-frames.
	(display-buffer-reuse-selected-window): Function deleted.
	(display-buffer-reuse-window): Handle reusable-frames alist entry.
	If it's omitted, check pop-up-frames/display-buffer-reuse-frames.
	(display-buffer-special): New function.
	(display-buffer--maybe-pop-up-frame-or-window): Rename from
	display-buffer-reuse-or-pop-window.  Split off special-display
	part into display-buffer-special.
	(display-buffer-use-some-window): Don't perform any special
	pop-up-frames handling.
	(pop-to-buffer): Use window-normalize-buffer-to-switch-to.
	(display-buffer--maybe-same-window): Rename from
	display-buffer-maybe-same-window.

	* info.el: Don't set same-window-regexps.
	(info-setup): New function.
	(info-other-window, info): Call it.

	* cus-edit.el: Don't set same-window-regexps.
	(customize-group): New argument.
	(customize-group-other-window): Use it.
	(customize-face, customize-face-other-window): Likewise.
	(custom-buffer-create-other-window): Use pop-to-buffer directly.

	* net/rlogin.el:
	* net/telnet.el:
	* progmodes/gud.el: Don't set same-window-regexps.

	* cmuscheme.el:
	* ielm.el:
	* shell.el:
	* mail/sendmail.el:
	* progmodes/inf-lisp.el: Don't set same-window-buffer-names.

2011-09-10  Juri Linkov  <juri@jurta.org>

	* isearch.el (isearch-edit-string): Remove obsolete mention of
	`C-w' (`isearch-yank-word-or-char') from docstring.
	(isearch-query-replace): Fix typo in docstring (bug#9466).

2011-09-10  Juri Linkov  <juri@jurta.org>

	* paren.el (show-paren-function): Don't show escaped parens.
	Let-bind `unescaped' to `t' when paren is not escaped.  (Bug#9461)

2011-09-10  Eli Zaretskii  <eliz@gnu.org>

	* mail/sendmail.el (mml-to-mime, mml-attach-file)
	(mm-default-file-encoding): Remove autoload forms, they are
	replaced with autoload cookies in mml.el and mm-encode.el.
	(mail-add-attachment): New command.
	(mail-mode-map): Add a menu-bar item for mail-add-attachment.
	(mail-mode): Mention mail-insert-file and mail-add-attachment in
	the doc string.
	(mml-to-mime, mml-attach-file, mm-default-file-encoding): Declare.

2011-09-10  Reuben Thomas  <rrt@sc3d.org>

	* simple.el (count-words-region): Use buffer if there's no region
	(bug#9429).

2011-09-09  Juri Linkov  <juri@jurta.org>

	* wdired.el (wdired-change-to-wdired-mode): Set buffer-local
	`isearch-filter-predicate' to `wdired-isearch-filter-read-only'.
	(wdired-isearch-filter-read-only): New function.  (Bug#6362)

2011-09-09  Alan Mackenzie  <acm@muc.de>

	* progmodes/cc-mode.el (awk-mode): Prevent `define-derived-mode'
	spuriously generating `awk-mode-syntax-table'.  (Bug #9448).

2011-09-09  Eli Zaretskii  <eliz@gnu.org>

	Fix for Savannah bug#9392.
	* simple.el (mail-encode-mml): New defvar.

	* mail/rmail.el (mail-encode-mml): Add a defvar.
	(rmail-enable-mime-composing): Default to t.
	(rmail-forward): Use MIME method of forwarding only if both
	rmail-enable-mime-composing and rmail-enable-mime are non-nil.
	Set mail-encode-mml non-nil if the MIME method was used.

	* mail/sendmail.el (mml-to-mime): Add autoload form.
	(mail-encode-mml): Add a defvar.
	(mail-mode): Make mail-encode-mml buffer-local and initialize it
	to nil.
	(mail-send): If mail-encode-mml is non-nil, run the outgoing
	message through mml-to-mime, and reset mail-encode-mml to nil.

2011-09-09  Glenn Morris  <rgm@gnu.org>

	* woman.el (woman-if-body): When processing an .el block,
	do not delete the next .el block as well.  (Bug#9447)
	(woman-special-characters): Add oq, cq, and hy characters.

2011-09-08  Martin Rudalics  <rudalics@gmx.at>

	* window.el (window-deletable-p): Make sure window is live before
	invoking window-prev-buffers.

2011-09-08  Leo Liu  <sdl.web@gmail.com>

	* net/rcirc.el (rcirc-cmd-invite): New rcirc command.  (Bug#9453)

2011-09-08  Juri Linkov  <juri@jurta.org>

	* progmodes/compile.el (compilation-environment): Make it
	a defcustom (bug#8340).

2011-09-08  Martin Rudalics  <rudalics@gmx.at>

	* window.el (frame-auto-delete): Rename to window-auto-delete.
	Make it control auto-deletion of windows and/or frames.
	(window-deletable-p): New argument FORCE.  Rewrite conditions
	for deleting window/frame.  (Bug#9419)
	(switch-to-prev-buffer, replace-buffer-in-windows, quit-window):
	Rewrite handling of case when window/frame can be deleted.
	(delete-windows-on): Call window-deletable-p with new FORCE
	argument t.  (Bug#9456)

2011-09-07  Chong Yidong  <cyd@stupidchicken.com>

	* help-mode.el (help-mode): Restore autoload.

2011-09-07  Juri Linkov  <juri@jurta.org>

	* progmodes/compile.el (compilation-start): Let-bind `thisenv' to
	`compilation-environment'.  Set buffer-local
	`compilation-environment' to `thisenv' later after (funcall mode).
	(Bug#8340)

	* vc/vc-git.el (vc-git-grep): Remove --no-color.  (Bug#9408)
	(vc-git-grep): Prepend "PAGER=" to `compilation-environment'
	instead of replacing its value.  (Bug#8340)

2011-09-07  Juri Linkov  <juri@jurta.org>

	* progmodes/grep.el (grep-regexp-alist): Calculate column positions
	based on text properties put by `grep-filter' instead of matching
	escape sequences.
	(grep-mode): Set buffer-local `compilation-error-screen-columns'
	to the value of `grep-error-screen-columns' (bug#9438).

2011-09-07  Juri Linkov  <juri@jurta.org>

	* simple.el (next-error-highlight, next-error-highlight-no-select):
	Doc fix (bug#9432).

2011-09-07  OKAZAKI Tetsurou  <okazaki.tetsurou@gmail.com>  (tiny change)

	* progmodes/cc-fonts.el (c-font-lock-enclosing-decls):
	Check for null c-opt-block-decls-with-vars-key.  (Bug#9443)

2011-09-07  Leo Liu  <sdl.web@gmail.com>

	* net/rcirc.el (rcirc-mode): Conditionally initialize
	rcirc-input-ring.

2011-09-07  Stefan Monnier  <monnier@iro.umontreal.ca>

	* emacs-lisp/find-func.el (find-function-C-source): Only set
	find-function-C-source-directory after checking that we found a source
	file there (bug#9440).

2011-09-06  Alan Mackenzie  <acm@muc.de>

	* isearch.el (isearch-other-meta-char): Wherever a key list is
	unread, "unread" the prefix arg, too.  This fixes bug #8901.

2011-09-05  Oleksandr Gavenko  <gavenkoa@gmail.com>  (tiny change)

	* progmodes/grep.el (rgrep): Add "-type d" (bug#9414).

2011-09-05  Juri Linkov  <juri@jurta.org>

	* progmodes/grep.el (grep-process-setup): Fix comments (bug#8084).

2011-09-05  Juri Linkov  <juri@jurta.org>

	* progmodes/grep.el (grep-filter): Avoid incomplete processing by
	keeping point where processing of grep matches begins, and
	continue to delete remaining escape sequences from the same point.
	(grep-filter): Make leading zero optional in "0?1;31m" because
	git-grep emits "\033[1;31m" escape sequences unlike expected
	"\033[01;31m" as GNU Grep does (bug#9408).
	(grep-process-setup): Replace obsolete "ml=" with newer "sl=".

2011-09-05  Juri Linkov  <juri@jurta.org>

	* subr.el (y-or-n-p): Capitalize "yes".

2011-09-04  Michael Albinus  <michael.albinus@gmx.de>

	* net/tramp.el (top): Require 'shell.  Use `tramp-unload-hook' but
	`tramp-cache-unload-hook' where appropriate.
	(tramp-methods): Rename `tramp-remote-sh' to
	`tramp-remote-shell'.  Add `tramp-remote-shell-args'.
	(tramp-handle-shell-command): New defun, moved from tramp-sh.el.

	* net/tramp-sh.el (top): Don't require 'shell.
	(tramp-methods): Add `tramp-remote-shell' and
	`tramp-remote-shell-args' entries.
	(tramp-sh-file-name-handler-alist): Use `tramp-handle-shell-command'.
	(tramp-sh-handle-shell-command): Remove.
	(tramp-find-shell, tramp-open-connection-setup-interactive-shell):
	Use `tramp-remote-shell'.

2011-09-03  Chong Yidong  <cyd@stupidchicken.com>

	* mail/sendmail.el (sendmail-query-once-function): Delete.
	(sendmail-query-once): Save directly to send-mail-function.
	Update message-send-mail-function too.

	* mail/smtpmail.el (smtpmail-try-auth-methods): Clarify prompt.

2011-09-03  Christoph Scholtes  <cschol2112@googlemail.com>

	* progmodes/python.el (python-mode-map): Use correct function to
	start python interpreter from menu-bar (as reported by Geert
	Kloosterman).
	(inferior-python-mode-map): Fix typo.
	(python-shell-map): Remove.

2011-09-03  Deniz Dogan  <deniz@dogan.se>

	* net/rcirc.el (rcirc-print): Simplify code for
	rcirc-scroll-show-maximum-output.  There is no need to walk
	through all windows to find the right one.

2011-09-03  Christoph Scholtes  <cschol2112@googlemail.com>

	* help.el (help-return-method): Doc fix.

2011-09-03  Martin Rudalics  <rudalics@gmx.at>

	* window.el (window-deletable-p): Don't return a non-nil value
	when there's a buffer that was shown in the window before.
	(Bug#9419)
	(display-buffer-pop-up-frame, display-buffer-pop-up-window):
	Set window's previous buffers to nil.

2011-09-03  Eli Zaretskii  <eliz@gnu.org>

	* mail/rmailmm.el (rmail-mime-insert-tagline): Insert an extra
	newline before and after the tag line, so it doesn't interfere
	with determining the paragraph direction of bidirectional text.

2011-09-03  Leo Liu  <sdl.web@gmail.com>

	* files.el (find-file-not-true-dirname-list): Remove.  (Bug#9422)

2011-09-02  Chong Yidong  <cyd@stupidchicken.com>

	* window.el (pop-to-buffer-1, pop-to-buffer-same-window): Delete.
	(pop-to-buffer): Change interactive spec.  Pass second argument
	directly to display-buffer.
	(display-buffer): Fix interactive spec.  Use functionp to
	distinguish between a function and a list of functions.

	* abbrev.el (edit-abbrevs):
	* arc-mode.el (archive-extract):
	* autoinsert.el (auto-insert):
	* bookmark.el (bookmark-bmenu-list):
	* files.el (find-file):
	* view.el (view-buffer):
	* progmodes/compile.el (compilation-goto-locus):
	* textmodes/bibtex.el (bibtex-initialize): Use switch-to-buffer.

2011-09-02  Chong Yidong  <cyd@stupidchicken.com>

	* window.el (display-buffer-alist): Doc fix.
	(display-buffer): Add docstring.  Don't treat
	display-buffer-default specially.
	(display-buffer-reuse-selected-window)
	(display-buffer-same-window, display-buffer-maybe-same-window)
	(display-buffer-reuse-window, display-buffer-pop-up-frame)
	(display-buffer-pop-up-window)
	(display-buffer-reuse-or-pop-window)
	(display-buffer-use-some-window): New functions.
	(display-buffer-default-action): Use them.
	(display-buffer-default): Delete.
	(pop-to-buffer-1): Fix choice of actions.

2011-09-02  Stefan Monnier  <monnier@iro.umontreal.ca>

	* minibuffer.el (completion--insert-strings): Don't get confused by
	completion entries that end with an LF char.

2011-09-01  Eli Zaretskii  <eliz@gnu.org>

	* window.el (frame-auto-delete, window-deletable-p): Doc fix.

2011-09-01  Chong Yidong  <cyd@stupidchicken.com>

	* window.el (display-buffer): Restore interactive spec.
	(display-buffer-same-window, display-buffer-other-window):
	New functions.
	(pop-to-buffer-1): New function.  Use the above.
	(pop-to-buffer, pop-to-buffer-same-window): Use it.
	(pop-to-buffer-other-window, pop-to-buffer-other-frame): Delete.

	* view.el (view-buffer-other-window, view-buffer-other-frame):
	Just use pop-to-buffer.

2011-09-01  Thierry Volpiatto  <thierry.volpiatto@gmail.com>

	* vc/vc-rcs.el (vc-rcs-responsible-p): Handle directories.  (Bug#9391)

2011-09-01  Wilfred Hughes  <wilfred@potatolondon.com>  (tiny change)

	* vc/vc-git.el (vc-git-grep): Use --no-color.  (Bug#9408)

2011-08-31  Richard Stallman  <rms@gnu.org>

	* mail/rmail.el (rmail-epa-decrypt): Rewrite to take account
	of the separation of rmail-view-buffer from rmail-buffer.
	If you say no to "replace original", the decrypt is in the
	view buffer.  If you say yes, the decrypt goes into the
	rmail buffer also.

2011-08-31  Martin Rudalics  <rudalics@gmx.at>

	* window.el (display-buffer-window): Rewrite doc-string.
	(display-buffer-record-window): New function.
	(display-buffer-macro-specifiers)
	(display-buffer-even-window-sizes, display-buffer-set-height)
	(display-buffer-set-width, display-buffer-in-window)
	(display-buffer-reuse-window, display-buffer-split-specifiers)
	(display-buffer-side-specifiers, display-buffer-split-window-1)
	(display-buffer-split-window, display-buffer-split-atom-window)
	(display-buffer-pop-up-window, display-buffer-pop-up-frame)
	(display-buffer-pop-up-side-window, display-buffer-in-side-window)
	(display-buffer-other-window-means-other-frame)
	(display-buffer-normalize-special)
	(display-buffer-normalize-default)
	(display-buffer-normalize-argument)
	(display-buffer-normalize-alist-1, display-buffer-normalize-alist)
	(display-buffer-normalize-specifiers, display-buffer-frame)
	(display-buffer-same-window, display-buffer-same-frame)
	(display-buffer-other-window)
	(display-buffer-same-frame-other-window)
	(display-buffer-other-frame, pop-to-buffer-same-window)
	(pop-to-buffer-same-frame, pop-to-buffer-other-window)
	(pop-to-buffer-same-frame-other-window, pop-to-buffer-other-frame)
	(switch-to-buffer-same-frame)
	(switch-to-buffer-other-window-same-frame)
	(display-buffer-alist-of-strings-p, display-buffer-alist-add)
	(display-buffer-alist-set-1, display-buffer-alist-set-2)
	(display-buffer-alist-set): Remove.
	(display-buffer-function, special-display-buffer-names)
	(special-display-regexps, special-display-function):
	In doc-string refer to display-buffer-window and quit-restore
	parameter.
	(pop-up-frame-alist, pop-up-frame-function, special-display-p)
	(special-display-frame-alist, special-display-popup-frame)
	(same-window-buffer-names, same-window-regexps, same-window-p)
	(pop-up-frames, display-buffer-reuse-frames, pop-up-windows)
	(split-window-preferred-function, split-height-threshold)
	(split-width-threshold, window-splittable-p)
	(split-window-sensibly, window--try-to-split-window)
	(window--frame-usable-p, even-window-heights)
	(window--even-window-heights, window--display-buffer-1)
	(window--display-buffer-2, display-buffer-other-frame):
	Restore old Emacs 23 code, order and doc-strings where applicable.
	(display-buffer-default, display-buffer-assq-regexp): New functions.
	(display-buffer-alist): Rewrite doc-string.
	(display-buffer-default-action)
	(display-buffer-overriding-action): New variables.
	(display-buffer, switch-to-buffer): Rewrite.
	(pop-to-buffer): Restore Emacs 23 behavior but use
	window-normalize-buffer-to-display.
	(switch-to-buffer-other-window, switch-to-buffer-other-frame):
	Restore Emacs 23 behavior but use
	window-normalize-buffer-to-switch-to.
	(pop-to-buffer-same-window): Rewrite.
	(pop-to-buffer-other-window, pop-to-buffer-other-frame):
	Rewrite using Emacs 23 options.

2011-08-31  Michael Albinus  <michael.albinus@gmx.de>

	* net/tramp.el (tramp-root-regexp): Remove.
	(tramp-completion-file-name-regexp-unified)
	(tramp-completion-file-name-regexp-separate)
	(tramp-completion-file-name-regexp-url): Don't use leading volume
	letter on win32 systems.  (Bug#5303, Bug#9311)
	(tramp-drop-volume-letter): Simplify definition.
	Suggested by Stefan Monnier <monnier@iro.umontreal.ca>.

2011-08-30  Stefan Monnier  <monnier@iro.umontreal.ca>

	* subr.el (event-modifiers): Fix "missing modifier" part of docstring
	(bug#9356).

2011-08-30  Reuben Thomas  <rrt@sc3d.org>  (tiny change)

	* vc/pcvs-defs.el (cvs-find-file-and-jump): Docstring typo (bug#9369).

2011-08-29  Juri Linkov  <juri@jurta.org>

	* isearch.el (isearch-done): Don't display message "Mark saved"
	when arg `edit' is non-nil to prevent its flicker in the echo area.

2011-08-28  Chong Yidong  <cyd@stupidchicken.com>

	* emacs-lisp/package.el (package-menu-mark-delete): Allow marking
	obsolete packages for deletion.

2011-08-28  Christoph Scholtes  <cschol2112@googlemail.com>

	* help-mode.el (help-mode-map): Add special-mode-map to parent.
	(help-mode): Derive help-mode from special-mode.  Don't invoke
	view-mode from help-mode.
	(help-xref-override-view-map): Remove.
	(help-make-xrefs): Remove minor-mode-overriding-map-alist since
	view-mode is not used anymore.

2011-08-28  Chong Yidong  <cyd@stupidchicken.com>

	* server.el (server-port): Doc fix.

	* cus-theme.el (custom-theme-choose-mode): Inherit from
	special-mode (Bug#9124).
	(custom-theme-choose-mode-map): Add special-mode to parent.

2011-08-28  Alan Mackenzie  <acm@muc.de>

	* progmodes/cc-fonts.el
	(c-make-font-lock-BO-decl-search-function): New function.
	(c-basic-matchers-after - "Fontify the clauses after various
	keywords"): Extract the three keyword lists for the 3 erroneous
	constructs from the list of four, and use the new function above
	in place of an old one.

2011-08-28  Deniz Dogan  <deniz@dogan.se>

	* net/rcirc.el (rcirc-insert-prev-input)
	(rcirc-insert-next-input): Remove unused argument.

2011-08-28  Stefan Monnier  <monnier@iro.umontreal.ca>

	* shell.el (shell-parse-pcomplete-arguments): Unquote args (bug#9160).

2011-08-27  Alan Mackenzie  <acm@muc.de>

	* progmodes/cc-menus.el (cc-imenu-c++-generic-expression): Make it
	handle function pointer parameters properly.

2011-08-27  Martin Rudalics  <rudalics@gmx.at>

	* window.el (display-buffer-reuse-window): Fix case where
	selected window was reused with non-nil OTHER-WINDOW argument.
	(Bug#9381)

2011-08-27  Deniz Dogan  <deniz@dogan.se>

	* net/rcirc.el (rcirc-check-auth-status): Adding support for
	oftc's NickServ messages.

2011-08-27  Glenn Morris  <rgm@gnu.org>

	* saveplace.el (save-place-limit): Make it finite.  (Bug#9352)

2011-08-26  Chong Yidong  <cyd@stupidchicken.com>

	* emacs-lisp/package.el (package-install): Call package-initialize
	if called interactively.

2011-08-26  Leo Liu  <sdl.web@gmail.com>

	* emacs-lisp/cl-macs.el (defstruct): Fix format.  (Bug#9357)

2011-08-25  Juri Linkov  <juri@jurta.org>

	* isearch.el (isearch-occur): Let-bind `search-spaces-regexp' to
	`search-whitespace-regexp' (bug#9364).

2011-08-25  Juri Linkov  <juri@jurta.org>

	* isearch.el (isearch-edit-string): Let-bind `search-ring' and
	`regexp-search-ring' to their global values to protect from
	updating by `read-from-minibuffer' (bug#9185).

2011-08-25  Juri Linkov  <juri@jurta.org>

	* textmodes/ispell.el (ispell-command-loop): Add newline
	at the end of the "Use option `i'..." line.

2011-08-25  Juri Linkov  <juri@jurta.org>

	* battery.el (display-battery-mode): If `battery-status-function'
	or `battery-mode-line-format' is nil, display the message and set
	`display-battery-mode' to nil (bug#9363).

2011-08-25  Eli Zaretskii  <eliz@gnu.org>

	* buff-menu.el (Buffer-menu-buffer+size): Remove calls to
	bidi-string-mark-left-to-right; they are unnecessary now.

2011-08-25  Deniz Dogan  <deniz@dogan.se>

	* net/quickurl.el: Documentation typo fixes.

2011-08-25  Chong Yidong  <cyd@stupidchicken.com>

	* window.el (bury-buffer, quit-window): Use bury-buffer-internal.

2011-08-25  Glenn Morris  <rgm@gnu.org>

	* emacs-lisp/derived.el (define-derived-mode): Doc fix.

	* mail/smtpmail.el (smtpmail-smtp-user): Add version: tag.
	(smtpmail-via-smtp): Handle nil response from smtp.

2011-08-24  Juri Linkov  <juri@jurta.org>

	* proced.el (proced-marked): Inherit from `error' instead of
	`font-lock-warning-face'.

	* ibuffer.el (ibuffer-marked-face): Change default face from
	`font-lock-warning-face' to `warning'.
	(ibuffer-deletion-face): Change default face from
	`font-lock-type-face' to `error'.

	* battery.el (battery-update): Use the face `error' instead of
	`font-lock-warning-face' (bug#6117).

2011-08-24  Juri Linkov  <juri@jurta.org>

	* faces.el (success): Change face color from "Green3" to
	"ForestGreen" on light background (bug#9353).

2011-08-24  Chong Yidong  <cyd@stupidchicken.com>

	* window.el (quit-window): Rename from quit-restore-window.
	Use same arglist as old quit-window.
	(frame-auto-delete): Doc fix.

	* view.el (view-mode-exit): Use quit-window.

2011-08-24  Juri Linkov  <juri@jurta.org>

	* isearch.el (isearch-ring-adjust1): Start visiting previous
	search strings from the index 0 (-1 + 1) instead of 1 (0 + 1).
	(isearch-repeat, isearch-edit-string): Call `isearch-ring-adjust1'
	for empty search string (when the last search string is reused
	automatically) to adjust the isearch ring to the last element and
	prepare the correct index for further M-p commands (bug#9185).

2011-08-24  Kenichi Handa  <handa@m17n.org>

	* international/ucs-normalize.el: If decomposition property of
	CHAR is the default one (i.e. a list of CHAR itself), treat it as
	nil.
	(nfd, nfkd): Likewise.

2011-08-24  Stefan Monnier  <monnier@iro.umontreal.ca>

	* mpc.el (mpc--proc-filter): Don't signal mpc-proc-error since signals
	from process filters aren't reliably transmitted to the surrounding
	accept-process-output.
	(mpc-proc-check): New function.
	(mpc-proc-sync): Use it (bug#8293)

2011-08-23  Stefan Monnier  <monnier@iro.umontreal.ca>

	* emacs-lisp/eieio.el (eieio-defmethod, eieio-defgeneric):
	Add compatibility functions (bug#9313).

2011-08-23  Eli Zaretskii  <eliz@gnu.org>

	* cus-start.el (all): Add entry for bidi-paragraph-direction.

	* international/uni-bidi.el: Regenerate.

2011-08-23  Kenichi Handa  <handa@m17n.org>

	* international/charprop.el:
	* international/uni-bidi.el:
	* international/uni-category.el:
	* international/uni-combining.el:
	* international/uni-comment.el:
	* international/uni-decimal.el:
	* international/uni-decomposition.el:
	* international/uni-digit.el:
	* international/uni-lowercase.el:
	* international/uni-mirrored.el:
	* international/uni-name.el:
	* international/uni-numeric.el:
	* international/uni-old-name.el:
	* international/uni-titlecase.el:
	* international/uni-uppercase.el: Regenerate.

2011-08-23  Martin Rudalics  <rudalics@gmx.at>

	* help.el (help-window-setup): Fix message displayed when other
	window is reused.  (Bug#9341)

2011-08-23  Stefan Monnier  <monnier@iro.umontreal.ca>

	* shell.el (shell-completion-vars): Set pcomplete-arg-quote-list.
	* pcomplete.el (pcomplete-quote-argument): Fix thinko (bug#9161).

	* pcomplete.el (pcomplete-parse-comint-arguments): Fix inf-loop.
	Mark obsolete.
	* shell.el (shell-parse-pcomplete-arguments): New function.
	(shell-completion-vars): Use it instead (bug#9160).

2011-08-22  Stefan Monnier  <monnier@iro.umontreal.ca>

	* progmodes/sh-script.el (sh-maybe-here-document): Disable magic in
	strings and comments (bug#9333).

	* emacs-lisp/debug.el (debug-arglist): New function.
	(debug-convert-byte-code): Use it.  Handle lexical byte-codes.
	(debug-on-entry-1): Handle interpreted closures (bug#9120).

2011-08-22  Juri Linkov  <juri@jurta.org>

	* progmodes/compile.el (compilation-mode-font-lock-keywords):
	Revert regexp that highlights output switches to its old
	pre-2010-10-28 value and remove one `?' from it (bug#9319).

	* progmodes/grep.el (grep-process-setup): Use `buffer-modified-p'
	to check for empty output (bug#9226).

2011-08-22  Chong Yidong  <cyd@stupidchicken.com>

	* progmodes/scheme.el (scheme-mode-syntax-table): Don't use
	symbol-constituent as the default, as that stops font-lock from
	working properly (Bug#8843).

2011-08-21  Lars Magne Ingebrigtsen  <larsi@gnus.org>

	* mail/smtpmail.el (smtpmail-via-smtp): Only bind
	`coding-system-for-*' around the process open call to avoid
	auth-source side effects.
	(smtpmail-try-auth-methods): Expand the secret password.
	(smtpmail-query-smtp-server): Allow `quit'-ing out in case the
	probe hangs.

2011-08-21  Chong Yidong  <cyd@stupidchicken.com>

	* term.el (term-mouse-paste): Yank primary selection (Bug#6845).

	* emacs-lisp/find-func.el (find-function-noselect): New arg
	lisp-only.

	* emacs-lisp/edebug.el (edebug-instrument-function): Use it to
	signal an error for built-in functions (Bug#6664).

2011-08-21  Lars Magne Ingebrigtsen  <larsi@gnus.org>

	* mail/smtpmail.el (smtpmail-smtp-user): New variable.
	(smtpmail-try-auth-methods): Use it.

2011-08-21  Chong Yidong  <cyd@stupidchicken.com>

	* font-lock.el (font-lock-fontify-region)
	(font-lock-unfontify-region, font-lock-default-fontify-buffer)
	(font-lock-default-unfontify-buffer)
	(font-lock-default-fontify-region)
	(font-lock-default-unfontify-region): Add docstrings (Bug#8624).

	* progmodes/compile.el (compilation-error-properties):
	Fix confusion between file struct and message struct (Bug#9319).
	(compilation-error-regexp-alist-alist): Fix 2011-05-09 change to
	`ant' regexp.

	* net/browse-url.el (browse-url-firefox): Don't call
	browse-url-firefox-sentinel unless using -remote (Bug#9328).

2011-08-20  Glenn Morris  <rgm@gnu.org>

	* tutorial.el (help-with-tutorial): Avoid an error on short screens.

	* tutorial.el (tutorial--default-keys): Update some default bindings.

	* files.el (hack-local-variables): Fully ignore case for "mode:".

2011-08-20  Alan Mackenzie  <acm@muc.de>

	Resolve invalid use of a regexp in regexp-opt.

	* progmodes/cc-fonts.el (c-complex-decl-matchers): Add in special
	detection for a java annotation.

	* progmodes/cc-engine.el (c-forward-decl-or-cast-1): Add in special
	detection for a java annotation.

	* progmodes/cc-langs.el (c-prefix-spec-kwds-re): Remove the special
	handling for java.
	(c-modifier-kwds): Remove the regexp "@[A-za-z0-9]+".

2011-08-20  Chong Yidong  <cyd@stupidchicken.com>

	* startup.el (normal-top-level-add-subdirs-to-load-path): Doc fix
	(Bug#9274).

2011-08-20  Alan Mackenzie  <acm@muc.de>

	Fontify CPP expressions correctly when starting in the middle of
	such a construct.  Mainly for when jit-lock etc. starts a chunk
	here.

	* progmodes/cc-fonts.el (c-font-lock-context): New buffer local
	variable.
	(c-make-font-lock-search-form): New function, extracted from
	c-make-font-lock-search-function.
	(c-make-font-lock-search-function): Use the above function.
	(c-make-font-lock-context-search-function): New function.
	(c-cpp-matchers): Enhance the preprocessor expression case with
	the above function
	(c-font-lock-complex-decl-prepare): Test for being in a CPP form
	which takes an expression.

	* progmodes/cc-langs.el (c-cpp-expr-intro-re): New lang-variable.

2011-08-20  Martin Rudalics  <rudalics@gmx.at>

	* window.el (display-buffer-reuse-window)
	(display-buffer-pop-up-window): Don't reuse or split a side
	window.

2011-08-19  Glenn Morris  <rgm@gnu.org>

	* files.el (hack-local-variables-prop-line, hack-local-variables):
	Downcase "Mode:".  (Bug#9331)

2011-08-18  Chong Yidong  <cyd@stupidchicken.com>

	* international/characters.el: Add L and R categories.

	* subr.el (bidi-string-mark-left-to-right): Rename from
	string-mark-left-to-right.  Use category search.

	* buff-menu.el (Buffer-menu-buffer+size): Callers changed.

2011-08-18  Juri Linkov  <juri@jurta.org>

	* faces.el (error, warning, success): New faces with definitions
	copied from old default values of `font-lock-warning-face',
	`compilation-warning', `compilation-info' (bug#6117).

	* font-lock.el (font-lock-warning-face): Inherit from `error'.

	* progmodes/compile.el (compilation-error): Inherit from `error'.
	(compilation-warning): Inherit from `warning'.
	(compilation-info): Inherit from `success'.

	* dired.el (dired-marked): Inherit from `warning'.
	(dired-flagged): Inherit from `error'.

2011-08-17  Lars Magne Ingebrigtsen  <larsi@gnus.org>

	* mail/smtpmail.el (auth-source): Require to avoid problems with
	binding variables (bug#9298).  Also clean up some unused
	autoloads.

	* net/network-stream.el (network-stream-open-starttls):
	Support using starttls.el without using gnutls-cli.

2011-08-17  Juri Linkov  <juri@jurta.org>

	* progmodes/grep.el (rgrep): Handle the case when
	`grep-find-command' is a cons cell (bug#9278).

2011-08-17  Martin Rudalics  <rudalics@gmx.at>

	* window.el (display-buffer-pop-up-frame): Run frame creation
	function with BUFFER current (as special-display-popup-frame
	does).  Reported by Drew Adams.

2011-08-17  Daiki Ueno  <ueno@unixuser.org>

	* epa-mail.el: Simplify GnuPG group expansion using
	epg-expand-group.
	(epa-mail-group-alist, epa-mail-group-modtime)
	(epa-mail-gnupg-conf-file, epa-mail-parse-groups)
	(epa-mail-sync-groups, epa-mail-expand-recipient-1)
	(epa-mail-expand-recipients-2, epa-mail-expand-recipients):
	Remove.

2011-08-16  Feng Li  <fengli@gmail.com>  (tiny change)

	* calc/calc-ext.el (math-defintegral-2): Remove nested backquote.

2011-08-16  Alan Mackenzie  <acm@muc.de>

	* progmodes/cc-engine.el (c-state-cache-non-literal-place):
	Correct, to avoid the inside of macros.

2011-08-16  Richard Stallman  <rms@gnu.org>

	* epa-mail.el: Handle GnuPG group definitions.
	(epa-mail-group-alist, epa-mail-group-modtime)
	(epa-mail-gnupg-conf-file): New variables.
	(epa-mail-parse-groups, epa-mail-sync-groups)
	(epa-mail-expand-recipient-1, epa-mail-expand-recipients-2)
	(epa-mail-expand-recipients): New functions.
	(epa-mail-encrypt): Call epa-mail-expand-recipients.

	* mail/rmail.el (rmail-epa-decrypt): New command.

	* epa.el (epa-decrypt-region): New arg MAKE-BUFFER-FUNCTION.
	Don't bind buffer-read-only, just inhibit-read-only.
	(epa--find-coding-system-for-mime-charset): Fix the non-xemacs case.
	(epa-decrypt-armor-in-region): Make error message clearer.

2011-08-15  Stefan Monnier  <monnier@iro.umontreal.ca>

	* minibuffer.el (completion-pcm--merge-completions): Don't merge "a1b"
	and "a2b" to "ab" for `prefix'.

2011-08-14  Chong Yidong  <cyd@stupidchicken.com>

	* ibuf-ext.el (ibuffer-filter-disable): New arg for deleting
	filter groups.
	(ibuffer-included-in-filter-p-1): Use it.  Suggested by Rafaël
	Fourquet (Bug#8804).

2011-08-12  Juanma Barranquero  <lekktu@gmail.com>

	* startup.el (argi): Declare as global variable (bug#9275).

2011-08-12  Chong Yidong  <cyd@stupidchicken.com>

	* subr.el (string-mark-left-to-right): Search the entire string
	for RTL script, not just the terminating character.  Doc fix.

2011-08-12  Stefan Monnier  <monnier@iro.umontreal.ca>

	* progmodes/js.el (js-syntax-propertize, js-syntax-propertize-regexp):
	New function.
	(js--regexp-literal, js-syntax-propertize-function): Remove.
	(js-mode): Use js-syntax-propertize to handle multilines (bug#9183).
	(js-mode-map): Don't rebind electric keys.
	(js-insert-and-indent): Remove.
	(js-mode): Setup electric-layout and electric-indent instead.

	* epa-file.el (epa-file-select-keys): Revert to nil default (bug#9280).

2011-08-12  Daiki Ueno  <ueno@unixuser.org>

	* epa.el (epa-progress-callback-function): Fix the logic of
	displaying progress.
	* epa-file.el (epa-file-insert-file-contents): Make progress
	display more user-friendly.
	(epa-file-write-region): Ditto.

2011-08-10  Chong Yidong  <cyd@stupidchicken.com>

	* subr.el (string-mark-left-to-right): New function.

	* buff-menu.el (Buffer-menu-buffer+size): Remove LRM argument.
	Use string-mark-left-to-right.
	(list-buffers-noselect): Caller changed.

	* emacs-lisp/tabulated-list.el (tabulated-list-print-entry):
	Use string-mark-left-to-right.
	(tabulated-list-print): Recenter after moving point.

2011-08-10  Juri Linkov  <juri@jurta.org>

	* progmodes/grep.el (rgrep): Don't bind `process-connection-type'.
	This finishes incomplete reversion of 2011-06-30T01:09:13Z!larsi@gnus.org
	intended by 2011-07-06T15:49:19Z!larsi@gnus.org.

2011-08-09  Chong Yidong  <cyd@stupidchicken.com>

	* hi-lock.el (hi-lock-unface-buffer): Fix interactive spec
	(Bug#7554).

2011-08-09  Andreas Schwab  <schwab@linux-m68k.org>

	* xt-mouse.el (xterm-mouse-event-read): Try to recover the raw
	character.  (Bug#6594)

2011-08-08  Chong Yidong  <cyd@stupidchicken.com>

	* image-dired.el: Don't use find-file for temporary work (Bug#7895).
	(image-dired--with-db-file): New macro.
	(image-dired-write-tags, image-dired-remove-tag)
	(image-dired-create-gallery-lists, image-dired-write-comments)
	(image-dired-get-comment, image-dired-mark-tagged-files)
	(image-dired-list-tags, image-dired-gallery-generate): Use it.
	(image-dired-gallery-generate): Use insert-file-contents.

	* time.el (display-time-world-list, display-time-world-display):
	* time-stamp.el (time-stamp-string):
	* vc/add-log.el (add-change-log-entry): Use setenv instead of
	set-time-zone-rule (Bug#7337).

2011-08-08  Daiki Ueno  <ueno@unixuser.org>

	* epg.el (epg--status-KEYEXPIRED, epg--status-KEYREVOKED): Fix typo.
	(epg-error-to-string, epg-errors-to-string): New function.
	(epg-wait-for-completion): Reverse errors list.
	(epg--check-error-for-decrypt, epg-sign-file, epg-sign-string)
	(epg-encrypt-file, epg-encrypt-string, epg-export-keys-to-file)
	(epg--import-keys-1, epg-receive-keys, epg-delete-keys)
	(epg-sign-keys, epg-generate-key-from-file)
	(epg-generate-key-from-string): Format errors by using
	epg-errors-to-string (bug#9255).
	(epg--status-INV_SGNR, epg--status-NO_SGNR): New status handler.

2011-08-07  Juri Linkov  <juri@jurta.org>

	* faces.el (list-faces-display): Remove extra angle bracket
	from `help-mode-map'.

	* info.el (Info-history-toc-nodes): Doc fix.

	* longlines.el (longlines-mode): Doc fix.

2011-08-05  Stefan Monnier  <monnier@iro.umontreal.ca>

	* progmodes/js.el (js--regexp-literal): Accept regexps at the beginning
	of statements and in a few more cases (bug#9183).

	* emacs-lisp/cl-macs.el (cl--make-usage-var, cl--make-usage-args):
	New functions.
	(cl-transform-lambda): Use them (bug#9239).

2011-08-05  Martin Rudalics  <rudalics@gmx.at>

	* window.el (display-buffer-same-window)
	(display-buffer-same-frame, display-buffer-other-window)
	(pop-to-buffer-same-window, pop-to-buffer-same-frame)
	(pop-to-buffer-other-window)
	(pop-to-buffer-same-frame-other-window)
	(pop-to-buffer-other-frame): Make them defuns.
	(switch-to-buffer): Don't set LABEL argument of pop-to-buffer.

2011-08-03  Stefan Monnier  <monnier@iro.umontreal.ca>

	* subr.el (make-composed-keymap): Move from C.  Change calling
	convention, and improve docstring to bring attention to a subtle point.
	* minibuffer.el (completing-read-default): Adjust accordingly.

2011-08-03  Michael Albinus  <michael.albinus@gmx.de>

	* net/tramp-sh.el (tramp-open-connection-setup-interactive-shell)
	(tramp-open-shell): Use `tramp-shell-quote-argument'.

	* net/trampver.el: Update release number.

2011-08-03  Stefan Monnier  <monnier@iro.umontreal.ca>

	* progmodes/sh-script.el (sh-font-lock-paren): Don't mistake "main" for
	"in" (bug#9190).

2011-08-02  Lars Magne Ingebrigtsen  <larsi@gnus.org>

	* mail/sendmail.el (sendmail-query-once): Restore the current
	buffer after querying (bug#9074).

	* dired.el (dired-flagged): Use different faces for marked and
	flagged files (bug#6117).

	* emacs-lisp/cl-macs.el (dolist): Mention that there's a nil block
	(bug#4433).

	* ido.el (ido-mode): Switch off the message if called
	non-interactively.

	* mail/smtpmail.el (smtpmail-query-smtp-server): Try port 25
	before 587, since it appears that that's more likely to work for
	more people.

	* cus-edit.el (custom-file): When running under emacs -q, always
	refuse to save the customizations, even if the .emacs file doesn't
	exist.

	* info.el: Remove the `Info-beginning-of-buffer' function
	(bug#8325).

	* net/network-stream.el (network-stream-open-starttls):
	Use `starttls-available-p' to see whether starttls.el can be used.

2011-08-01  Martin Rudalics  <rudalics@gmx.at>

	* window.el (display-buffer-in-window): Don't set dedicated status
	of window here (Bug#9215).
	(display-buffer-pop-up-window, display-buffer-pop-up-frame)
	(display-buffer-pop-up-side-window)
	(display-buffer-in-side-window): Set dedicated status of window here.

2011-08-01  Stefan Monnier  <monnier@iro.umontreal.ca>

	* emacs-lisp/package.el (package-generate-autoloads): Load autoloads
	before binding generated-autoload-file.

2011-08-01  Deniz Dogan  <deniz@dogan.se>

	* net/rcirc.el (rcirc-handler-333): Clarify docstring.

2011-07-30  Michael Albinus  <michael.albinus@gmx.de>

	Sync with Tramp 2.2.2.

	* net/trampver.el: Update release number.

2011-07-30  Juri Linkov  <juri@jurta.org>

	* dired-aux.el (dired-touch-initial): Remove function.
	(dired-do-chxxx): For op-symbol `touch', set `initial' to the
	current time, and `default' to the last modification time of the
	current marked file (bug#6887).

2011-07-28  Jose E. Marchesi  <jemarch@gnu.org>

	* simple.el (goto-line): Use string-to-number to provide a
	numeric argument to read-number (bug#9163).

2011-07-27  Michael Albinus  <michael.albinus@gmx.de>

	* net/tramp-sh.el (tramp-maybe-send-script): Don't let-bind the
	connection process, it could be nil.

2011-07-27  Leo Liu  <sdl.web@gmail.com>

	Simplify url handling in rcirc-mode.

	* net/rcirc.el (rcirc-browse-url-map, rcirc-browse-url-at-point)
	(rcirc-browse-url-at-mouse): Remove.
	* net/rcirc.el (rcirc-markup-urls): Use `make-button'.

2011-07-26  Alan Mackenzie  <acm@muc.de>

	Fontify bitfield declarations properly.

	* progmodes/cc-langs.el (c-has-bitfields): New lang variable.
	(c-symbol-chars): Now exported as a lang variable.
	(c-not-primitive-type-keywords): New lang variable.

	* progmodes/cc-fonts.el (c-font-lock-declarations): Jump over the
	QT keyword "more" to prevent "more slots: ...." being spuriously
	parsed as a bitfield declaration.

	* progmodes/cc-engine.el (c-beginning-of-statement-1):
	Refactor and enhance to handle bitfield declarations.
	(c-punctuation-in): New function.
	(c-forward-decl-or-cast-1): Enhance CASE 3 to handle bitfield
	declarations properly.

2011-07-26  Ulf Jasper  <ulf.jasper@web.de>

	* calendar/icalendar.el (icalendar--all-events): Take care of
	multiple vcalendars in a single file.
	(icalendar--convert-float-to-ical): Checkdoc fixes.

2011-07-25  Deniz Dogan  <deniz@dogan.se>

	* image.el (insert-image): Clarifying docstring.

2011-07-24  Michael Albinus  <michael.albinus@gmx.de>

	* net/tramp-sh.el (tramp-barf-unless-okay): Return the value of
	`tramp-send-command-and-check' if there is no error.
	(tramp-send-command-and-read): Suppress *all* errors if NOERROR.

2011-07-22  Alan Mackenzie  <acm@muc.de>

	Prevent cc-langs.elc being loaded at run time.

	* progmodes/cc-mode.el: Remove two autoload forms which loaded
	cc-langs.

	* progmodes/cc-langs.el (c-make-init-lang-vars-fun): Don't emit
	"(require 'cc-langs)".  Quote a form so it will evaluate at
	(cc-mode's) compilation time.

2011-07-22  Michael Albinus  <michael.albinus@gmx.de>

	* net/tramp.el (tramp-file-name-handler): Avoid recursive
	loading.  (Bug#9114)

2011-07-21  Martin Rudalics  <rudalics@gmx.at>

	* window.el (display-buffer-pop-up-window)
	(display-buffer-pop-up-side-window)
	(display-buffer-in-side-window): Call display-buffer-set-height
	and display-buffer-set-width after setting the new window's
	buffer so `fit-window-to-buffer' and friends work on the right buffer.

2011-07-20  Sam Steingold  <sds@gnu.org>

	* progmodes/etags.el (etags-file-of-tag, etags-tags-table-files)
	(etags-tags-included-tables): Call `convert-standard-filename' on
	the file names contained in TAGS so that windows Emacs can handle
	TAGS files created by cygwin ctags.

2011-07-20  Lars Magne Ingebrigtsen  <larsi@gnus.org>

	* proced.el (proced-update): Revert yesterday's bug#1779 patch,
	which apparently didn't work.

2011-07-19  Roland Winkler  <winkler@gnu.org>

	* proced.el (proced-send-signal): For *Marked Processes* buffer
	put point at beginning of buffer.

2011-07-19  Stephen Berman  <stephen.berman@gmx.net>

	* proced.el (proced-format): Make header lines align with the text
	(bug#1779).

2011-07-19  Lars Magne Ingebrigtsen  <larsi@gnus.org>

	* view.el (view-buffer): Allow running in `special' modes if we're
	visiting a file (bug#8615).

2011-07-19  Martin Rudalics  <rudalics@gmx.at>

	* window.el (display-buffer-alist-of-strings-p)
	(display-buffer-alist-set-1, display-buffer-alist-set-2):
	New functions.
	(display-buffer-alist-set): Rewrite to handle Emacs 23 options
	more accurately.

2011-07-18  Alan Mackenzie  <acm@muc.de>

	Fontify declarators properly when, e.g., a jit-lock chunk begins
	inside a declaration.

	* progmodes/cc-langs.el (c-symbol-chars): Correct a typo.

	* progmodes/cc-fonts.el (c-font-lock-enclosing-decls):
	New function.
	(c-complex-decl-matchers): Insert reference to
	c-font-lock-enclosing-decls.

	* progmodes/cc-engine.el (c-backward-single-comment):
	(c-backward-comments): Bind open-paren-in-column-0-is-defun-start
	to nil around calls to (forward-comment -1).

2011-07-17  Lars Magne Ingebrigtsen  <larsi@gnus.org>

	* image.el (put-image): Doc typo fix.

	* progmodes/etags.el (tags-search): Doc typo fix.

	* mail/smtpmail.el (smtpmail-via-smtp): Query the user for
	password if we get errors 550 to 554.

2011-07-16  Lars Magne Ingebrigtsen  <larsi@gnus.org>

	* net/gnutls.el (gnutls-log-level): Remove.

	* textmodes/fill.el (adaptive-fill-regexp): Include EN DASH as an
	indentation character (bug#6380).

	* files.el (buffer-offer-save): Made permanently local (bug#6241).

	* doc-view.el (doc-view-make-safe-dir): Rewrite the error message
	to clarify what the problem is (bug#4291).

	* simple.el (current-kill): Clarify what
	`interprogram-paste-function' does (bug#7500).
	(auto-fill-mode): Document `auto-fill-function' in relation to
	`auto-fill-mode' (bug#2470).

2011-07-16  Lawrence Mitchell  <wence@gmx.li>

	* emacs-lisp/cl-macs.el (defstruct): Ignore argument to setf
	method if slot is read-only (bug#9035).

2011-07-16  Martin Rudalics  <rudalics@gmx.at>

	* frame.el (select-frame-set-input-focus): New argument NORECORD.
	* window.el (pop-to-buffer): Select window used even if it was
	selected before, see discussion of (Bug#8615), (Bug#6954).
	Pass argument NORECORD on to select-frame-set-input-focus.

2011-07-15  Glenn Morris  <rgm@gnu.org>

	* subr.el (read-char-choice): Allow quitting.  (Bug#9001)
	Respect help-form.

2011-07-09  Lawrence Mitchell  <wence@gmx.li>

	* net/gnutls.el (gnutls-min-prime-bits): New variable.
	(gnutls-negotiate): Use it.

2011-07-15  Lars Magne Ingebrigtsen  <larsi@gnus.org>

	* net/gnutls.el (gnutls-negotiate):
	Upcase `gnutls-algorithm-priority'.

2011-07-15  Glenn Morris  <rgm@gnu.org>

	* jka-compr.el (jka-compr-verbose): Move from here...
	* jka-cmpr-hook.el (jka-compr-verbose): ... to here.  (Bug#9090)
	Add missing :version tag.
	* info.el: No need to require jka-compr when compiling.

2011-07-15  Lars Magne Ingebrigtsen  <larsi@gnus.org>

	* net/gnutls.el (gnutls-algorithm-priority): New variable.
	(gnutls-negotiate): Use it.

	* emacs-lisp/cl-macs.el (declare): Link to the "Declarations" node.

	* info.el (Info-beginning-of-buffer): New command.
	(Info-mode-map): Use it instead of `beginning-of-buffer' to allow
	announcing `b' as the key (bug#8325).
	(Info-mode-menu): Use `Info-beginning-of-buffer' for consistency.

	* emacs-lisp/cl-macs.el (declare): Doc string fix-up.

	* international/mule-cmds.el
	(describe-specified-language-support): Make the error message
	clearer (bug#8905).

	* emacs-lisp/cl-macs.el (declare): Add a doc string (bug#8690).

	* isearch.el (isearch-barrier): Add a doc string, since it's
	mentioned in a function doc string (bug#8678).

2011-07-15  Martin Rudalics  <rudalics@gmx.at>

	* window.el (switch-to-buffer): Call pop-to-buffer with normalized
	buffer argument (Bug#9083) and self-identifying label argument.

2011-07-15  Glenn Morris  <rgm@gnu.org>

	* emacs-lisp/debug.el (debug): Doc fix.  (Bug#8273)

2011-07-14  Lars Magne Ingebrigtsen  <larsi@gnus.org>

	* man.el (Man-fontify-manpage): Fix message when formatting the
	man page (bug#7929).

2011-07-14  Eli Zaretskii  <eliz@gnu.org>

	* buff-menu.el (Buffer-menu-buffer+size): Accept an additional
	argument LRM; if non-nil, append an invisible LRM character to the
	buffer name.
	(list-buffers-noselect): Call Buffer-menu-buffer+size with the
	last argument non-nil, when formatting buffer names.
	(Buffer-menu-mode, list-buffers-noselect): Force left-to-right
	paragraph direction.

2011-07-14  Lars Magne Ingebrigtsen  <larsi@gnus.org>

	* man.el (Man-bgproc-sentinel): Skip any arguments and only output
	the man page name (bug#7929).

	* image.el (put-image): Mention the `put-image' overlay property
	(bug#7834).

	* scroll-bar.el (set-scroll-bar-mode): Mention that
	`scroll-bar-mode' lists the values (bug#7772).

	* image-mode.el (image-mode-fit-frame): Mention that it's a toggle
	command (bug#7729).

	* rect.el (apply-on-rectangle): Return the point after the last
	operation.
	(string-rectangle): Go to the point after the last operation
	(bug#7522).

	* printing.el (pr-toggle-region): Clarify the documentation
	slightly (bug#7493).

	* time.el (display-time-update):
	Allow `display-time-mail-function' to return nil (bug#7158).
	Fix suggested by Detlev Zundel.

	* vc/diff.el (diff): Clarify the order the file names are read
	(bug#7111).

	* mouse.el (mouse-set-region): Link to `mouse-drag-copy-region' in
	the doc string (bug#7015).

	* font-lock.el (font-lock-maximum-decoration): Mention what
	numeric levels mean (bug#6935).

	* startup.el (initial-buffer-choice): Don't mention the `none'
	selection, which is against policy.

2011-07-14  Martin Rudalics  <rudalics@gmx.at>

	* window.el (display-buffer-normalize-special):
	Replace `dedicated' by `dedicate' to dedicate window (Bug#9072).

2011-07-14  Eli Zaretskii  <eliz@gnu.org>

	* subr.el (version<, version<=, version=): Mention "-CVS" and
	"-12345" alpha version numbers.

2011-07-14  Chong Yidong  <cyd@stupidchicken.com>

	* bindings.el: Add advertised binding for set-mark-command
	(Bug#5772).

2011-07-14  Chong Yidong  <cyd@stupidchicken.com>

	* bindings.el (mode-line-other-buffer):
	* bookmark.el (bookmark-bmenu-2-window):
	* bs.el (bs-cycle-next, bs-cycle-previous):
	* net/tramp-cmds.el (tramp-append-tramp-buffers): Revert to using
	switch-to-buffer.

	* net/tramp-compat.el (tramp-compat-pop-to-buffer-same-window):
	Delete.

2011-07-14  Juanma Barranquero  <lekktu@gmail.com>

	* follow.el (follow-debug-message, follow-redisplay):
	* jka-cmpr-hook.el (with-auto-compression-mode):
	Fix typos in docstrings.

2011-07-13  Lars Magne Ingebrigtsen  <larsi@gnus.org>

	* subr.el (with-silent-modifications): Clarify somewhat what the
	macro inhibits (bug#6525).

	* simple.el (eval-expression): Note what it does if called
	interactively (bug#6495).

2011-07-13  Chong Yidong  <cyd@stupidchicken.com>

	* window.el (switch-to-buffer): New arg FORCE-SAME-WINDOW.
	Use pop-to-buffer buffer-or-name if it is nil.

	* emacs-lisp/bytecomp.el (byte-compile-interactive-only-functions):
	Remove switch-to-buffer.

2011-07-13  Lars Magne Ingebrigtsen  <larsi@gnus.org>

	* files.el (make-directory): Clarify that an error will be raised
	if there's an error (bug#6397).

	* startup.el (initial-buffer-choice): Add `none' as a choice
	(bug#6234).

	* subr.el (add-hook): Clarify section about buffer-local hooks
	(bug#6218).

	* dired.el (dired-flagged): Clarify doc string (bug#6117).

2011-07-13  Juanma Barranquero  <lekktu@gmail.com>

	* tabify.el (untabify): Preserve the current column so that point
	doesn't move (bug#6032).

2011-07-13  Lars Magne Ingebrigtsen  <larsi@gnus.org>

	* progmodes/cperl-mode.el (cperl-syntaxify-by-font-lock):
	Rewrite to avoid awkward possessive "s" (bug#5986).

2011-07-13  Glenn Morris  <rgm@gnu.org>

	* dired.el (dired-use-ls-dired): Doc fix.  (Bug#9039).
	(dired-insert-directory): Give a message the first time
	if ls is found not to support --dired.

2011-07-13  Lars Magne Ingebrigtsen  <larsi@gnus.org>

	* simple.el (toggle-truncate-lines): Clarify what is toggled
	(bug#5580).  Text by Drew Adams.

2011-07-13  Chong Yidong  <cyd@stupidchicken.com>

	* simple.el (blink-matching-open): Make the error message from the
	last change less verbose.

2011-07-13  Dan Nicolaescu  <dann@ics.uci.edu>

	* font-lock.el (font-lock-comment-face): Use the high contrast
	"yellow" color for font-lock-comment-face on low color terminals
	using a dark background color (bug#4221).

2011-07-13  Lars Magne Ingebrigtsen  <larsi@gnus.org>

	* dired.el (dired-insert-set-properties): Make the doc string
	reflect what it does now (bug#5325).

	* simple.el (blink-matching-open): Say that we were unable to find
	the match within the limit, if we're limited (bug#5122).

	* international/mule-cmds.el (prefer-coding-system): Add an
	example (bug#4869).

	* progmodes/etags.el (tags-search): Document `file-list-form'
	(bug#4731).

2011-07-13  Lawrence Mitchell  <wence@gmx.li>

	* net/browse-url.el (browse-url-default-browser)
	(browse-url-browser-function): Make the default browser choice a
	bit more logical (bug#4300).  Also clean up the doc string.

2011-07-13  Juanma Barranquero  <lekktu@gmail.com>

	* bindings.el (completion-ignored-extensions): Add OpenMCL/Clozure
	binary endings (bug#4440).

2011-07-13  Lars Magne Ingebrigtsen  <larsi@gnus.org>

	* info.el (info-insert-file-contents): Inhibit jka-compr messages,
	which can be pretty annoying (bug#8971).

	* jka-compr.el (jka-compr-verbose): New variable, and use
	throughout (bug#8971).

	* info.el (Info-find-file): Fall back on the installation
	directory if we can't find the info node anywhere else.

2011-07-13  Sergei Organov  <osv@javad.com>  (tiny change)

	* vc/vc.el (vc-revert-file):
	Don't set file time-stamp in the past.  (Bug#5181)

2011-07-12  Lars Magne Ingebrigtsen  <larsi@gnus.org>

	* files.el (after-find-file): Give a better error message when
	trying to find a symlink that points to a file that doesn't exist
	(bug#4398).

	* progmodes/cc-vars.el: Remove (probably) misleading comment
	(bug#4396).

2011-07-12  Johan Bockgård  <bojohan@gnu.org>

	* mouse-sel.el (mouse-sel-primary-overlay): Use the `region' face.

2011-07-12  Chong Yidong  <cyd@stupidchicken.com>

	* mouse-sel.el: Hack restoring functionality, while keeping
	compatibility with 2010-07-03 changes to mouse selection.
	(mouse-sel-primary-overlay): New var.
	(mouse-sel-selection-alist): Use it.
	(mouse-sel-mode): Doc fix; remove points that are default features
	of mouse.el.

2011-07-12  Johan Bockgård  <bojohan@gnu.org>

	* progmodes/compile.el (compilation-error-regexp-alist-alist):
	Fix previous fix (bug#2490).

2011-07-12  Roland Winkler  <winkler@gnu.org>

	* textmodes/bibtex.el (bibtex-initialize):
	Use pop-to-buffer-same-window.
	(bibtex-search-entries): Fix interactive call.

2011-07-12  Lars Magne Ingebrigtsen  <larsi@gnus.org>

	* progmodes/compile.el (compilation-error-regexp-alist-alist):
	Fontise bytecomp Error lines more correctly (bug#2490).
	Fix suggested by Johan Bockgård.

	* subr.el (remove-duplicates): Remove; `delete-dups' is sufficient.

	* dired-x.el (dired-guess-default): Use `delete-dups'.

2011-07-12  Chong Yidong  <cyd@stupidchicken.com>

	* dired.el (dired-mark-prompt):
	* dired-aux.el (dired-read-shell-command): Doc fix.

2011-07-11  Lars Magne Ingebrigtsen  <larsi@gnus.org>

	* mail/sendmail.el (sendmail-query-once):
	Use `customize-save-variable' unconditionally, now that it works under
	emacs -Q.

	* mail/smtpmail.el (smtpmail-query-smtp-server): Ditto.

	* cus-edit.el (custom-file): Take an optional no-error variable.
	(customize-save-variable): Set the variable, and give a warning if
	running under "emacs -q".

2011-07-11  Juanma Barranquero  <lekktu@gmail.com>

	* loadhist.el (unload-feature-special-hooks):
	Add `auto-coding-functions', `fill-nobreak-predicate' and
	`find-directory-functions' (bug#5327).

2011-07-11  Lars Magne Ingebrigtsen  <larsi@gnus.org>

	* vc/ediff.el (ediff-patch-file): Clarify doc string (bug#3138).

	* cus-edit.el (custom-guess-name-alist): -alist variables should
	use the `alist' type (bug#3120).  Suggested by Drew Adams.

	* printing.el: Add documentation to all the `pr-toggle-' commands.

2011-07-11  Leo Liu  <sdl.web@gmail.com>

	* files.el (toggle-read-only): Only do the `C-x C-q' warning on VC
	backends where it makes sense (bug#2623).

2011-07-11  Lars Magne Ingebrigtsen  <larsi@gnus.org>

	* dired-x.el (dired-guess-default): Remove duplicate shell command
	entries (bug#2028).
	(dired-guess-default): Fix grammar in doc string (bug#2028).
	(dired-guess-shell-alist-user): Clarify the example a bit (bug#2030).

	* subr.el (remove-duplicates): New conveniency function.

2011-07-10  Lars Magne Ingebrigtsen  <larsi@gnus.org>

	* tool-bar.el (tool-bar-mode): Clarify positive/negative arguments
	(bug#1526).

2011-07-10  Martin Rudalics  <rudalics@gmx.at>

	* window.el (display-buffer-normalize-default): Don't invert
	meaning of even-window-heights.  Reported by Eli Zaretskii
	<eliz@gnu.org>.

2011-07-10  Bob Rogers  <rogers@rgrjr.dyndns.org>

	* vc/vc.el (vc-diff-internal): Fix race condition (Bug#1256).

2011-07-10  Chong Yidong  <cyd@stupidchicken.com>

	* window.el (display-buffer): Fix arguments to
	display-buffer-reuse-window in last change.

	* faces.el (link): Use a less saturated blue on light backgrounds.

	* startup.el (fancy-startup-text, fancy-about-text)
	(fancy-startup-tail): Use font-lock faces, for background safety.

2011-07-09  Bob Nnamtrop  <bobnnamtrop@gmail.com>  (tiny change)

	* emulation/viper-cmd.el (viper-change-state-to-vi):
	Limit triggering of abbrev expansion (Bug#9038).

2011-07-09  Martin Rudalics  <rudalics@gmx.at>

	* window.el (display-buffer-default-specifiers): Remove.
	(display-buffer-macro-specifiers): Remove default specifiers.
	(display-buffer-alist): Default to nil.
	(display-buffer-reuse-window): New optional argument other-window.
	(display-buffer-pop-up-window): Allow splitting internal
	windows.  Check whether a live window was created.
	(display-buffer-other-window-means-other-frame)
	(display-buffer-normalize-arguments): Rename to
	display-buffer-normalize-argument and rewrite.  Set the
	other-window specifier.
	(display-buffer-normalize-special): New function.
	(display-buffer-normalize-options): Rename to
	display-buffer-normalize-default and rewrite.
	(display-buffer-normalize-options-inhibit): Remove.
	(display-buffer-normalize-specifiers): Rewrite.
	(display-buffer): Process other-window specifier and call
	display-buffer-reuse-window with it.  Emulate Emacs 23 behavior
	more faithfully.
	(pop-up-windows, even-window-heights): Restore Emacs 23 default values.
	(display-buffer-alist-set): Don't handle 'unset default values.
	(display-buffer-in-window, display-buffer-alist-set):
	Replace symbol "dedicated" by "dedicate".  Reported by Tassilo Horn
	<tassilo@member.fsf.org>.

2011-07-09  Leo Liu  <sdl.web@gmail.com>

	* register.el (insert-register): Restore accidental change on
	2011-06-26.  (Bug#9028)

2011-07-09  Glenn Morris  <rgm@gnu.org>

	* subr.el (remq): Handle the empty list.  (Bug#9024)

2011-07-08  Andreas Schwab  <schwab@linux-m68k.org>

	* mail/sendmail.el (send-mail-function): No longer delay custom
	initialization.
	* custom.el (custom-initialize-delay): Doc fix.

2011-07-08  Stefan Monnier  <monnier@iro.umontreal.ca>

	* abbrev.el (expand-abbrev): Try to preserve point (bug#5805).

2011-07-08  Michael Albinus  <michael.albinus@gmx.de>

	* net/tramp-sh.el (tramp-sh-handle-start-file-process): Use a
	human-friendly prompt.

2011-07-08  Stefan Monnier  <monnier@iro.umontreal.ca>

	* vc/vc-bzr.el (vc-bzr-revision-keywords): Remove svn, it's only
	provided by a particular plugin.

2011-07-08  Lars Magne Ingebrigtsen  <larsi@gnus.org>

	* mail/sendmail.el (sendmail-query-once): If we aren't allowed to
	save customizations (with "emacs -Q"), just set the variable
	instead of erroring out.

	* mail/smtpmail.el (smtpmail-query-smtp-server): Ditto.

2011-07-08  Juri Linkov  <juri@jurta.org>

	* arc-mode.el (archive-zip-expunge, archive-zip-update)
	(archive-zip-update-case): Use 7z if found by `executable-find'.
	The order of searching the available programs is the same as in
	`archive-zip-extract' (bug#8968).

2011-07-07  Chong Yidong  <cyd@stupidchicken.com>

	* menu-bar.el (menu-bar-line-wrapping-menu): Revert last change.
	(menu-bar-options-menu): Tweak descriptions.

2011-07-07  Lars Magne Ingebrigtsen  <larsi@gnus.org>

	* menu-bar.el (menu-bar-line-wrapping-menu): Make all the Options
	menu items into verb phrases (bug#1421).  Also refill to fit under
	80 columns.

2011-07-07  Chong Yidong  <cyd@stupidchicken.com>

	* info.el (info, Info-read-node-name-2, Info-read-node-name-1)
	(Info-read-node-name): Doc fix (Bug#1084).

	* thingatpt.el (forward-thing, bounds-of-thing-at-point)
	(thing-at-point, beginning-of-thing, end-of-thing, in-string-p)
	(end-of-sexp, beginning-of-sexp)
	(thing-at-point-bounds-of-list-at-point, forward-whitespace)
	(forward-symbol, forward-same-syntax, word-at-point)
	(sentence-at-point): Doc fix (Bug#1144).

2011-07-07  Lars Magne Ingebrigtsen  <larsi@gnus.org>

	* info.el (Info-mode-map): Remove S-TAB binding, since [backtab]
	should cover it (bug#1281).

	* cus-edit.el (custom-show): Mark as obsolete.

	* net/network-stream.el (network-stream-open-starttls): If GnuTLS
	negotiation fails, then possibly try again with a non-encrypted
	connection (bug#9017).

	* mail/smtpmail.el (smtpmail-stream-type): Note that `plain' can
	be used.

2011-07-07  Richard Stallman  <rms@gnu.org>

	* mail/rmail.el (rmail-next-error-move): Use `compilation-message'
	property, and handle its changed format.
	Look for the correct line number.
	Use file's line contents (but not past first =) to find
	correct line in message.

2011-07-07  Kenichi Handa  <handa@m17n.org>

	* international/characters.el (build-unicode-category-table):
	Delete it.
	(unicode-category-table): Set it by unicode-property-table-internal.

	* international/mule-cmds.el (char-code-property-alist): Move to
	to src/chartab.c.
	(get-char-code-property): Call unicode-property-table-internal to
	load a file.  Call get-unicode-property-internal where necessary.
	(put-char-code-property): Call unicode-property-table-internal to
	load a file.  Call put-unicode-property-internal where necessary.
	put-unicode-property-internal where necessary.
	(char-code-property-description):
	Call unicode-property-table-internal to load a file.

	* international/charprop.el:
	* international/uni-bidi.el:
	* international/uni-category.el:
	* international/uni-combining.el:
	* international/uni-comment.el:
	* international/uni-decimal.el:
	* international/uni-decomposition.el:
	* international/uni-digit.el:
	* international/uni-lowercase.el:
	* international/uni-mirrored.el:
	* international/uni-name.el:
	* international/uni-numeric.el:
	* international/uni-old-name.el:
	* international/uni-titlecase.el:
	* international/uni-uppercase.el: Regenerate.

	* loadup.el: Load international/charprop.el before
	international/characters.

2011-07-07  Chong Yidong  <cyd@stupidchicken.com>

	* window.el (next-buffer, previous-buffer): Signal an error if
	called from a minibuffer window.

	* bindings.el: Revert 2011-07-04 change.

2011-07-06  Richard Stallman  <rms@gnu.org>

	* mail/rmailmm.el (rmail-mime-process): Use markers for buf positions.
	(rmail-mime-insert-bulk, rmail-mime-insert-text):
	Treat markers like ints.
	(rmail-mime-entity): Doc fix.

2011-07-06  Lars Magne Ingebrigtsen  <larsi@gnus.org>

	* mail/smtpmail.el (smtpmail-default-smtp-server): Made into a
	defcustom again for backwards compatibility.

	* simple.el (shell-command-on-region): Fill.

	* dired-aux.el (dired-kill-line): Add a doc string.

	* dabbrev.el (dabbrev-abbrev-char-regexp): Note that nil defaults
	to "\\sw\\|\\s_" (bug#358).

	* dired.el (dired-mode): Clarify "unmark or unflag" (bug#8770).
	(dired-unmark-backward): Ditto.
	(dired-flag-backup-files): Ditto.

	* dired-x.el (dired-mark-sexp): Ditto.

2011-07-06  Richard Stallman  <rms@gnu.org>

	* mail/rmailmm.el: Give entity a new slot, TRUNCATED.
	(rmail-mime-entity): New arg TRUNCATED.
	(rmail-mime-entity-truncated, rmail-mime-entity-set-truncated):
	New functions.
	(rmail-mime-save): Warn if entity is truncated.
	(rmail-mime-toggle-hidden): Likewise, for showing.
	(rmail-mime-process-multipart): Record when an entity is truncated.

	* mail/rmailmm.el (rmail-search-mime-message): Don't get confused
	if ENTITY is a string.

2011-07-06  Lars Magne Ingebrigtsen  <larsi@gnus.org>

	* emacs-lisp/lisp-mode.el (eval-defun-1): Update the documentation
	of faces when `M-C-x'-ing their definitions (bug#8378).
	Also clean up the code slightly.

	* progmodes/grep.el (rgrep): Don't bind `process-connection-type',
	because that makes the colors go away.

	* mail/sendmail.el (send-mail-function): Change the default to
	`sendmail-query-once'.
	(sendmail-query-once): Add an autoload cookie.

	* net/network-stream.el (network-stream-open-starttls): Try using
	a plain connection even if the server offered STARTTLS, and we
	kinda wanted to use it, if Emacs doesn't have any STARTTLS
	capability.  This should make smtpmail.el work in slightly more
	configurations.

2011-07-06  Michael Albinus  <michael.albinus@gmx.de>

	* net/tramp-compat.el (tramp-compat-pop-to-buffer-same-window):
	New defun.
	* net/tramp-cmds.el (tramp-append-tramp-buffers): Use it.

2011-07-06  Michael R. Mauger  <mmaug@yahoo.com>

	* progmodes/sql.el: Version 3.0
	(sql-product-alist): Add product :completion-object,
	:completion-column, and :statement attributes.
	(sql-mode-menu, sql-interactive-mode-map): Fix List entries.
	(sql-mode-syntax-table): Mark all punctuation.
	(sql-font-lock-keywords-builder): Temporarily remove fallback on
	ansi keywords.
	(sql-regexp-abbrev, sql-regexp-abbrev-list): New functions.
	(sql-mode-oracle-font-lock-keywords): Improve.
	(sql-oracle-show-reserved-words): New function for development.
	(sql-product-font-lock): Simplify for source code buffers.
	(sql-product-syntax-table, sql-product-font-lock-syntax-alist):
	New functions.
	(sql-highlight-product): Set product specific syntax table.
	(sql-mode-map): Add statement movement functions.
	(sql-ansi-statement-starters, sql-oracle-statement-starters):
	New variable.
	(sql-statement-regexp, sql-beginning-of-statement)
	(sql-end-of-statement, sql-signum): New functions.
	(sql-buffer-live-p, sql=find-sqli-buffer): Add CONNECTION parameter.
	(sql-show-sqli-buffer): Bug fix.
	(sql-interactive-mode): Store connection data as buffer local.
	(sql-connect): Add NEW-NAME parameter.  Redesign interaction
	with sql-interactive-mode.
	(sql-save-connection): Save buffer local settings.
	(sql-connection-menu-filter): Change menu entry name.
	(sql-product-interactive): Bug fix.
	(sql-preoutput-hold): New variable.
	(sql-interactive-remove-continuation-prompt): Bug fixes.
	(sql-debug-redirect): New variable.
	(sql-str-literal): New function.
	(sql-redirect, sql-redirect-one, sql-redirect-value, sql-execute):
	Redesign.
	(sql-oracle-save-settings, sql-oracle-restore-settings)
	(sql-oracle-list-all, sql-oracle-list-table): New functions.
	(sql-completion-object, sql-completion-column)
	(sql-completion-sqlbuf): New variables.
	(sql-build-completions-1, sql-build-completions)
	(sql-try-completion): New functions.
	(sql-read-table-name): Use them.
	(sql-contains-names): New buffer local variable.
	(sql-list-all, sql-list-table): Use it.
	(sql-oracle-completion-types): New variable.
	(sql-oracle-completion-object, sql-sqlite-completion-object)
	(sql-postgres-completion-object): New functions.

2011-07-06  Glenn Morris  <rgm@gnu.org>

	* window.el (pop-to-buffer): Doc fix.

2011-07-06  Markus Heiser  <markus.heiser@darmarit.de>  (tiny change)

	* progmodes/gud.el (gud-pdb-marker-regexp): Accept \r char (Bug#5653).

2011-07-06  Chong Yidong  <cyd@stupidchicken.com>

	* window.el (special-display-popup-frame): Doc fix (Bug#8853).

	* info.el (Info-directory-toc-nodes): Minor doc fix (Bug#8833).

2011-07-05  Chong Yidong  <cyd@stupidchicken.com>

	* button.el (button): Inherit from link face.  Suggested by Dan
	Nicolaescu.

2011-07-05  Stefan Monnier  <monnier@iro.umontreal.ca>

	* progmodes/gdb-mi.el: Fit in 80 columns.
	(gdb-setup-windows, gdb-restore-windows): Avoid other-window and
	switch-to-buffer.

	* progmodes/which-func.el (which-func-ff-hook): Don't output a message
	if imenu is simply not configured (bug#8941).

2011-07-05  Ken Manheimer  <ken.manheimer@gmail.com>

	* allout.el (allout-post-undo-hook): New allout outline-change
	event hook to signal undo activity.
	(allout-post-command-business): Run allout-post-undo-hook if an
	undo just occurred.
	(allout-after-copy-or-kill-hook, allout-mode): Minor docstring changes.
	* allout-widgets.el (allout-widgets-after-undo-function):
	Ensure the integrity of the current item's decoration after it has been
	in the vicinity of an undo.
	(allout-widgets-mode): Include allout-widgets-after-undo-function
	on the new allout-post-undo-hook.

2011-07-05  Stefan Monnier  <monnier@iro.umontreal.ca>

	* emacs-lisp/lisp-mode.el (lisp-interaction-mode-abbrev-table):
	Let define-derived-mode define it.
	* emacs-lisp/derived.el (define-derived-mode): Try to avoid creating
	cycles of abbrev-table inheritance (bug#8998).

2011-07-05  Roland Winkler  <winkler@gnu.org>

	* textmodes/bibtex.el: Add support for biblatex.
	(bibtex-BibTeX-entry-alist, bibtex-biblatex-entry-alist)
	(bibtex-BibTeX-field-alist, bibtex-biblatex-field-alist)
	(bibtex-dialect-list, bibtex-dialect, bibtex-no-opt-remove-re)
	(bibtex-entry-alist, bibtex-field-alist): New variables.
	(bibtex-entry-field-alist): Obsolete alias for
	bibtex-BibTeX-entry-alist.
	(bibtex-entry-alist, bibtex-field-alist): New widgets.
	(bibtex-set-dialect): New command.
	(bibtex-entry-type, bibtex-entry-head)
	(bibtex-entry-maybe-empty-head, bibtex-any-valid-entry-type):
	Bind via bibtex-set-dialect.
	(bibtex-Article, bibtex-Book, bibtex-Booklet, bibtex-InBook)
	(bibtex-InCollection, bibtex-InProceedings, bibtex-Manual)
	(bibtex-MastersThesis, bibtex-Misc, bibtex-PhdThesis)
	(bibtex-Proceedings, bibtex-TechReport, bibtex-Unpublished):
	Define via bibtex-set-dialect.
	(bibtex-name-in-field, bibtex-remove-OPT-or-ALT):
	Obey bibtex-no-opt-remove-re.
	(bibtex-vec-push, bibtex-vec-incr): New functions.
	(bibtex-format-entry, bibtex-field-list)
	(bibtex-print-help-message, bibtex-validate)
	(bibtex-search-entries): Use new format of bibtex-entry-alist.

2011-07-05  Stefan Monnier  <monnier@iro.umontreal.ca>

	* progmodes/compile.el (compilation-goto-locus):
	* net/tramp-cmds.el (tramp-append-tramp-buffers):
	* bs.el (bs-cycle-next, bs-cycle-previous):
	* bookmark.el (bookmark-bmenu-list, bookmark-bmenu-2-window):
	* bindings.el (mode-line-other-buffer):
	* autoinsert.el (auto-insert):
	* arc-mode.el (archive-extract):
	* abbrev.el (edit-abbrevs): Fix some uses of switch-to-buffer.

2011-07-05  Juanma Barranquero  <lekktu@gmail.com>

	* emacs-lock.el (emacs-lock-mode): Fix typo in variable name.
	Fix check of `emacs-lock-unlockable-modes'.
	Coerce true values of `emacs-lock--try-unlocking' to t.

2011-07-05  Juanma Barranquero  <lekktu@gmail.com>

	* obsolete/old-emacs-lock.el: Rename from emacs-lock.el.
	* emacs-lock.el: New file.

2011-07-05  Julien Danjou  <julien@danjou.info>

	* textmodes/rst.el (rst-define-level-faces): Use `facep' rather
	than `boundp' to check if face is set.

2011-07-05  Juanma Barranquero  <lekktu@gmail.com>

	* register.el (registerv-make):
	* window.el (window-min-height): Fix typos in docstrings.

2011-07-05  Jan Djärv  <jan.h.d@swipnet.se>

	* dynamic-setting.el (dynamic-setting-handle-config-changed-event):
	Update doc string.

2011-07-04  Juanma Barranquero  <lekktu@gmail.com>

	* server.el (server-execute): Catch quit and call
	`server-return-error' to pass the error back to emacsclient and
	close the connection (bug#8942).

2011-07-04  Ken Manheimer  <ken.manheimer@gmail.com>

	* allout.el (allout-encrypt-unencrypted-on-saves): Do not provide
	insecure exception for current topic.  Also note that auto-saves
	are handled differently.

	(allout-auto-save-temporarily-disabled), (allout-just-did-undo):
	State variables for tracking auto-save inhibition situation.

	(allout-write-contents-hook-handler): Rename from
	'allout-write-file-hook-handler', and describe how it depends on
	write-contents-functions sensitivity to non-nil value to prevent
	file write.

	(allout-auto-save-hook-handler): Remove.  auto-save does not check
	this in individual buffers, only in the starting buffer, so this
	is not the right way for us to inhibit auto-save in a buffer
	according to its condition.

	(allout-mode): Use new allout-write-contents-hook-handler, and
	only with write-contents-functions.  Remove auto-save provisions -
	they're implemented elsewhere.

	(allout-before-change-handler): If undo is in progress, note that
	for attention of allout-post-command-business.

	(allout-post-command-business): If the command we're following was
	an undo, check for change in the status of encrypted items and
	adjust auto-save inhibitions accordingly.

	(allout-toggle-subtree-encryption): Adjust auto-save inhibition
	according to whether there are or aren't any plain-text topics
	pending encryption.

	(allout-inhibit-auto-save-info-for-decryption):
	Adjust buffer-saved-size and some allout state to inhibit auto-saves
	if there are plain-text topics pending encryption.

	(allout-maybe-resume-auto-save-info-after-encryption): Adjust
	buffer-saved-size and some allout state to not inhibit auto-saves
	if there are no longer any plain-text topics pending encryption.

	(allout-next-topic-pending-encryption, allout-encrypt-decrypted):
	No longer provide for exemption of the current topic.

2011-07-04  Juri Linkov  <juri@jurta.org>

	Add 7z operations to delete and save changed members (bug#8968).
	* arc-mode.el (archive-7z-expunge, archive-7z-update):
	New defcustoms.
	(archive-7z-write-file-member): New function.
	(archive-7z-summarize): Fix the number of dashes in the
	listing output.

2011-07-04  Stefan Monnier  <monnier@iro.umontreal.ca>

	* pcmpl-linux.el (pcomplete-pare-list): Re-add, from pcomplete.el
	(bug#8958).

2011-07-04  Chong Yidong  <cyd@stupidchicken.com>

	* bindings.el: Ignore next-buffer and previous-buffer in
	minibuffer-local-map.

	* font-lock.el (font-lock-builtin-face): Change light background
	color to dark slate blue (Bug#6693).

2011-07-04  Wang Diancheng  <dcwang@kingbase.com.cn>  (tiny change)

	* progmodes/gdb-mi.el (gdb): Use completion-at-point.

2011-07-04  Stefan Monnier  <monnier@iro.umontreal.ca>

	* files.el (find-file): Use pop-to-buffer-same-window (bug#8911).
	* emacs-lisp/bytecomp.el (byte-compile-interactive-only-functions):
	Add switch-to-buffer.

2011-07-04  Lars Magne Ingebrigtsen  <larsi@gnus.org>

	* isearch.el (isearch-search-fun-function): Clarify further the
	meaning of the function returned.

2011-07-04  Michael Albinus  <michael.albinus@gmx.de>

	* net/tramp-cmds.el (tramp-cleanup-this-connection): New command.

	* net/tramp-sh.el (tramp-color-escape-sequence-regexp): New defconst.
	(tramp-sh-handle-insert-directory, tramp-convert-file-attributes):
	Use it.
	(tramp-remote-path): Add "/bin" and "/usr/bin".  On busyboxes,
	`tramp-default-remote-path' does not exist.
	(tramp-send-command-and-read): New optional argument NOERROR.
	(tramp-open-connection-setup-interactive-shell)
	(tramp-get-remote-path, tramp-get-remote-stat): Use it.
	(tramp-get-remote-readlink): Do not mask with `ignore-errors'.
	(tramp-process-sentinel): Flush also process' connection property.
	(tramp-sh-handle-start-file-process): Do not set process
	sentinel.  It is done now ...
	(tramp-maybe-open-connection): ... here.  (Bug#8929)

2011-07-04  MON KEY  <monkey@sandpframing.com>

	* play/animate.el (animate-string): Doc fixes and allow changing
	the buffer name (bug#5417).

2011-07-04  Lars Magne Ingebrigtsen  <larsi@gnus.org>

	* play/animate.el (animation-buffer-name): Rename from *animate*.

2011-07-04  Paul Eggert  <eggert@cs.ucla.edu>

	* emacs-lisp/timer.el: Use time-date fns rather than rolling our own.
	This is simpler and helps future-proof the code.
	(timer-until): Use time-subtract and float-time.
	(timer--time-less-p): Use time-less-p.

2011-07-04  Juanma Barranquero  <lekktu@gmail.com>

	* type-break.el (timep): Use the value of `float-time' to avoid a
	byte-compiler warning.

	* server.el (server-eval-and-print): Return any result, even nil.

2011-07-03  Paul Eggert  <eggert@cs.ucla.edu>

	* type-break.el: Accept time formats that the builtins accept.
	(timep, type-break-time-difference): Accept any format that
	float-time accepts, rather than insisting on (HIGH LOW USECS) format.
	This is simpler and helps future-proof the code.
	(type-break-time-difference): Round rather than ignoring
	subseconds components.

2011-07-03  Lars Magne Ingebrigtsen  <larsi@gnus.org>

	* info.el (Info-apropos-matches): Make non-interactive, since it
	doesn't seem to do anything useful as a command (bug#8829).

2011-07-03  Chong Yidong  <cyd@stupidchicken.com>

	* frame.el (frame-background-mode, frame-set-background-mode):
	Move from faces.el.
	(frame-default-terminal-background): New function.

	* custom.el (custom-push-theme): Don't record faces in `changed'
	theme; this doesn't work correctly for per-frame face settings.
	(disable-theme): Use face-set-after-frame-default to reset faces.
	(custom--frame-color-default): New function.

2011-07-03  Lars Magne Ingebrigtsen  <larsi@gnus.org>

	* dired.el (dired-flagging-regexp): Remove unused variable
	(bug#8769).

2011-03-29  Kevin Ryde  <user42@zip.com.au>

	* progmodes/compile.el (compilation-error-regexp-alist-alist):
	`perl-Test2' extend to match possible "fail #N" rep count
	(bug#8377).

2011-07-03  Lars Magne Ingebrigtsen  <larsi@gnus.org>

	* mail/feedmail.el (feedmail-buffer-to-smtpmail):
	`smtpmail-via-smtp' now returns the error instead of nil.

	* isearch.el (isearch-search-fun-function): Clarify the doc string
	(bug#8101).

2011-07-03  Richard Kim  <emacs18@gmail.com>  (tiny change)

	* textmodes/texnfo-upd.el (texinfo-insert-menu): Don't insert
	unnecessary spaces (bug#8987).

2011-07-03  Lars Magne Ingebrigtsen  <larsi@gnus.org>

	* net/network-stream.el (open-network-stream): Use the
	:end-of-capability command thoughout.

2011-07-03  Wolfgang Jenkner  <wjenkner@inode.at>  (tiny change)

	* net/network-stream.el (open-network-stream): Add the
	:end-of-capability command parameter, used by pop3.el.

2011-07-03  Lars Magne Ingebrigtsen  <larsi@gnus.org>

	* dired.el (dired-map-over-marks): Refill the doc string (bug#6814).

	* fringe.el (fringe-query-style): Remove redundant text " (type ?
	for list)" (bug#6475).

	* files.el (file-expand-wildcards): Ignore non-readable
	sub-directories while trying to find matches instead of signaling
	an error (bug#6297).

	* man.el (Man-reference-regexp): Allow matching possible
	word-wrapped references (bug#6289).

	* vc/vc.el (vc-modify-change-comment): Change *VC-log* to *vc-log*
	for consistency with the other vc buffers (bug#6197).
	(vc-checkin): Ditto.

	* vc/vc-arch.el: Fix comments to match the *VC-log* name change.

	* longlines.el (longlines-mode): Document what ARG does (bug#6150).

2011-07-02  Lars Magne Ingebrigtsen  <larsi@gnus.org>

	* custom.el (defcustom): Clarify that :set is only used in the
	Customize user interface (bug#6089).

	* progmodes/flymake.el (flymake-mode): If the buffer isn't
	associated with a file, refuse to run instead of erroring out
	(bug#6084).

	* textmodes/fill.el (fill-region): Remove the "Ordinarily" from
	the doc string, since it appears that using `fill-column' always
	controls the width (bug#7845).

	* simple.el (shell-command-on-region): Say where the error output
	went if `shell-command-default-error-buffer' is set (bug#6857).

2011-07-02  Ken Manheimer  <ken.manheimer@gmail.com>

	* allout.el (allout-yank-processing): Adjust cursor position for
	backwards-deleted space.

	(allout-rebullet-heading): Register changes with
	allout-exposure-changed-hook, so the modified topic is properly
	decorated.

2011-07-02  Lars Magne Ingebrigtsen  <larsi@gnus.org>

	* minibuffer.el (completion-in-region): Document PREDICATE
	(bug#7136).

	* info-look.el (info-lookup-add-help): Clarify that ARGS is a list
	of keyword/argument pairs (bug#6904).

	* replace.el (multi-occur):
	Mention `multi-occur-in-matching-buffers' in the doc string (bug#7566).

2011-07-02  Drew Adams  <drew.adams@oracle.com>

	* dired.el (dired-mark-if): Make the message about whether it's
	marking or unmarking clearer (bug#8523).

2011-07-02  Lars Magne Ingebrigtsen  <larsi@gnus.org>

	* disp-table.el (display-table-print-array): New function.
	(describe-display-table): Use it to print the vectors more pretty
	(Bug#8859).

2011-07-02  Martin Rudalics  <rudalics@gmx.at>

	* window.el (window-state-get-1): Don't assign clone numbers.
	Add clone-of item to list of window parameters.
	(window-state-put-2): Don't process clone numbers.
	(display-buffer-alist): Fix doc-string.

2011-07-02  Stefan Monnier  <monnier@iro.umontreal.ca>

	* subr.el (remq): Don't allocate if it's not needed.
	(keymap--menu-item-binding, keymap--menu-item-with-binding)
	(keymap--merge-bindings): New functions.
	(keymap-canonicalize): Use them to refine the canonicalization.
	* minibuffer.el (minibuffer-local-completion-map)
	(minibuffer-local-must-match-map): Move initialization from C.
	(minibuffer-local-filename-completion-map): Move initialization from C;
	don't inherit from anything here.
	(minibuffer-local-filename-must-match-map): Make obsolete.
	(completing-read-default): Use make-composed-keymap to combine
	minibuffer-local-filename-completion-map with either
	minibuffer-local-must-match-map or
	minibuffer-local-filename-completion-map.

2011-07-01  Glenn Morris  <rgm@gnu.org>

	* type-break.el (type-break-time-sum): Use dolist.

	* textmodes/flyspell.el (flyspell-word-search-backward):
	Replace CL function.

2011-07-01  Stefan Monnier  <monnier@iro.umontreal.ca>

	* mouse.el (mouse--strip-first-event): New function.
	(function-key-map): Use it to map fringe clicks to normal clicks
	by default.

	* vc/vc-bzr.el (vc-bzr-revision-keywords): Update.
	(vc-bzr-revision-completion-table): Add support for annotate and date.

	* emacs-lisp/derived.el (define-derived-mode): Make abbrev-table
	inherit from parent.

2011-07-01  Lars Magne Ingebrigtsen  <larsi@gnus.org>

	* dired-aux.el (dired-diff): Doc fixup (bug#8816).
	(dired-show-file-type): Doc fixup (bug#8818).

	* dired.el (dired-mode): Fix up the doc string as suggested by
	Drew Adams (bug#8817).

	* progmodes/flymake.el (flymake-find-file-hook): Add an `autoload'
	cookie, since the manual says that it should be possible to add
	this function to `find-file-hook' (bug#8709).

2011-07-01  Teodor Zlatanov  <tzz@lifelogs.com>

	* progmodes/cfengine.el: Moved all cfengine3.el functionality
	here.  Noted Ted Zlatanov as the maintainer.
	(cfengine-common-settings, cfengine-common-syntax): New functions
	to set up common things between `cfengine-mode' and
	`cfengine3-mode'.
	(cfengine3-mode): New mode.
	(cfengine3-defuns cfengine3-defuns-regex
	(cfengine3-class-selector-regex cfengine3-category-regex)
	(cfengine3-vartypes cfengine3-font-lock-keywords)
	(cfengine3-beginning-of-defun, cfengine3-end-of-defun)
	(cfengine3-indent-line): Add from cfengine3.el.

2011-07-01  Michael Albinus  <michael.albinus@gmx.de>

	* net/tramp.el (tramp-encoding-command-interactive): New defcustom.

	* net/tramp-sh.el (tramp-maybe-open-connection): Use it.

2011-07-01  Martin Rudalics  <rudalics@gmx.at>

	* window.el (same-window-buffer-names, same-window-regexps)
	(same-window-p, special-display-frame-alist)
	(special-display-popup-frame, special-display-function)
	(special-display-buffer-names, special-display-regexps)
	(special-display-p, pop-up-frame-alist, pop-up-frame-function)
	(pop-up-frames, display-buffer-reuse-frames, pop-up-windows)
	(split-window-preferred-function, split-height-threshold)
	(split-width-threshold, even-window-heights)
	(display-buffer-mark-dedicated, window-splittable-p)
	(split-window-sensibly, window-safely-shrinkable-p):
	Un-obsolete.
	(display-buffer): Don't spread args with function specifier
	because special-display-popup-frame won't like it.

2011-07-01  Paul Eggert  <eggert@cs.ucla.edu>

	Time-stamp simplifications and fixes.
	These improve accuracy slightly, and future-proof the code
	against some potential changes to current-time format.

	* woman.el (woman-decode-buffer, WoMan-log-end): Log fractional secs
	by using time-since and float-time.

	* vc/ediff-util.el (ediff-calc-command-time): Use time-since
	and float-time.  Say "NNN.NNN seconds" rather than "NNN seconds
	+ NNN microseconds".

	* type-break.el (type-break-time-sum): Rewrite using time-add.

	* play/hanoi.el (hanoi-current-time-float): Remove.
	All uses replaced by float-time.

	* nxml/rng-maint.el (rng-time-function): Rewrite using time-subtract.
	This yields a more-accurate answer.
	(rng-time-to-float): Remove; no longer needed.

	* emacs-lisp/timer.el (timer-relative-time): Use time-add.

	* calendar/timeclock.el (timeclock-seconds-to-time):
	Defalias to seconds-to-time, since they're the same thing.

	* emacs-lisp/elp.el (elp-elapsed-time):
	* emacs-lisp/benchmark.el (benchmark-elapse):
	* allout-widgets.el (allout-elapsed-time-seconds): Use float-time.

2011-07-01  Stefan Monnier  <monnier@iro.umontreal.ca>

	* window.el (bury-buffer): Don't iconify the only frame.
	(switch-to-buffer): Revert to Emacs<23 behavior, i.e. do not fallback
	to pop-to-buffer.  Use pop-to-buffer-same-frame if you don't like that.

2011-07-01  Chong Yidong  <cyd@stupidchicken.com>

	* eshell/em-smart.el (eshell-smart-display-navigate-list):
	Add mouse-yank-primary.

2011-07-01  Teodor Zlatanov  <tzz@lifelogs.com>

	* progmodes/cfengine3.el: New file to support CFEngine 3.x.

2011-07-01  Stefan Monnier  <monnier@iro.umontreal.ca>

	* emacs-lisp/find-func.el (find-library--load-name): New fun.
	(find-library-name): Use it to find relative load names when provided
	absolute file name (bug#8803).

2011-06-30  Lars Magne Ingebrigtsen  <larsi@gnus.org>

	* textmodes/flyspell.el (flyspell-word): Consider words that
	differ only in case as potential doublons (bug#5687).

	* net/soap-client.el (soap-invoke, soap-wsdl-resolve-references):
	Remove two rather uninteresting debugging-like messages to make
	debbugs.el more silent.

	* comint.el (comint-password-prompt-regexp): Accept "Response" as
	a password-like phrase.

2011-06-30  Masatake YAMATO  <yamato@redhat.com>

	* progmodes/cc-guess.el: New file.

	* progmodes/cc-langs.el (c-mode-menu): Add "Style..." submenu.

	* progmodes/cc-styles.el (cc-choose-style-for-mode): New function
	derived from `c-basic-common-init'.

	* progmodes/cc-mode.el (top-level): Require cc-guess.
	(c-basic-common-init): Use `cc-choose-style-for-mode'.

2011-06-30  Lawrence Mitchell  <wence@gmx.li>

	* progmodes/js.el (js-mode): Don't stomp on global settings (bug#8933).

2011-06-30  Alan Mackenzie  <acm@muc.de>

	* progmodes/cc-engine.el (c-guess-continued-construct):
	Correct the handling of template-args-cont, particularly for when font
	lock is disabled.  Name this case as "CASE G".

2011-06-30  Ken Manheimer  <ken.manheimer@gmail.com>

	* allout.el (allout-yank-processing): Fix injection of extra space
	between bullet and non-whitespace character in first topic when
	pasting, ensuring that the actual spacing in the pasted topic
	following the bullet char is preserved.  This extra space was
	causing pasted encrypted topics to get a decrypted status even
	when the content was actually still encrypted.  Now the decryption
	status from before the paste is preserved.

	(allout-flag-region): Set all allout overlays so they evaporate
	when reduced to zero length (evanescent), to prevent overlay
	leakage.

2011-06-30  Glenn Morris  <rgm@gnu.org>

	* w32-fns.el (w32-charset-info-alist): Declare.

	* find-dired.el (find-grep-options): Simplify.

	* term/ns-win.el (ns-set-resource): Declare.

	* ses.el (row, col): Declare dynamic variables honestly.

	* textmodes/reftex-parse.el (index-tags): Declare.

2011-06-30  Chong Yidong  <cyd@stupidchicken.com>

	* cus-edit.el (customize-push-and-save): New function.

	* files.el (hack-local-variables-confirm): Use it.

	* custom.el (load-theme): New arg NO-CONFIRM.
	Use customize-push-and-save (Bug#8720).
	(custom-enabled-themes): Doc fix.

	* cus-theme.el (customize-create-theme)
	(custom-theme-merge-theme): Callers to load-theme changed.

2011-06-30  Lars Magne Ingebrigtsen  <larsi@gnus.org>

	* thingatpt.el (thing-at-point-short-url-regexp): Require that
	short URLs have at least one dot in them (bug #7614).

	* progmodes/grep.el (rgrep): Bind `process-connection-type' to
	nil, because using a pty is apparently too slow (bug #895).

2011-06-29  Lars Magne Ingebrigtsen  <larsi@gnus.org>

	* mail/sendmail.el (sendmail-query-once): New function.
	(sendmail-query-once-function): New variable.

2011-06-29  Glenn Morris  <rgm@gnu.org>

	* files.el (auto-mode-alist): Add .f03, .f08 for f90-mode.

	* ses.el (top-level): Require cl when compiling.
	(ses-set-localvars): Fix error statement.
	Call it at compile time to silence a storm of warnings.

2011-06-29  Martin Rudalics  <rudalics@gmx.at>

	* window.el (normalize-live-buffer): Rename to
	window-normalize-buffer.
	(normalize-live-frame): Rename to window-normalize-frame.
	(normalize-any-window): Rename to window-normalize-any-window.
	(normalize-live-window): Rename to window-normalize-live-window.
	(make-window-atom): Rename to window-make-atom.
	(window-resize-reset): Rename to window--resize-reset.
	(window-resize-reset-1): Rename to window--resize-reset-1.
	(resize-mini-window): Rename to window--resize-mini-window.
	(resize-subwindows-skip-p): Rename to
	window--resize-subwindows-skip-p.
	(resize-subwindows-normal): Rename to
	window--resize-subwindows-normal.
	(resize-subwindows): Rename to window--resize-subwindows.
	(resize-other-windows): Rename to window--resize-siblings.
	(resize-this-window): Rename to window--resize-this-window.
	(resize-root-window): Rename to window--resize-root-window.
	(resize-root-window-vertically): Rename to
	window--resize-root-window-vertically.
	(normalize-buffer-to-display): Rename to
	window-normalize-buffer-to-display.
	(normalize-buffer-to-switch-to): Rename to
	window-normalize-buffer-to-switch-to.
	Correspondingly update all callers of the functions listed
	above.
	(display-buffer-alist, display-buffer-normalize-arguments)
	(display-buffer-normalize-options, display-buffer)
	(display-buffer-alist-set): Use "function" instead of
	"fun-with-args".

2011-06-28  Chong Yidong  <cyd@stupidchicken.com>

	* mail/emacsbug.el (report-emacs-bug): Handle non-gnu bug
	addresses more clearly.  Add hyperlinks for bug-gnu-emacs and
	debbugs.gnu.org.  Mention acknowledgment email.

2011-06-28  Lars Magne Ingebrigtsen  <larsi@gnus.org>

	* mail/smtpmail.el (smtpmail-send-it): Leave off changing the
	buffer multibyteness, since it shouldn't matter.

2011-06-28  Martin Rudalics  <rudalics@gmx.at>

	* window.el (display-buffer-in-side-window): Handle dedicated
	windows as in display-buffer-reuse-window.
	(display-buffer-normalize-alist): Use value of override
	specifier.
	(display-buffer-normalize-specifiers): Use value of
	other-window-means-other-frame specifier.
	(display-buffer-alist): Rewrite some texts in widgets.
	(display-buffer): Spread arguments when calling function
	specified by fun-with-args.

2011-06-28  Deniz Dogan  <deniz@dogan.se>

	* emacs-lisp/lisp-mode.el (emacs-lisp-mode-syntax-table):
	Unnest `let'.

	* textmodes/css-mode.el (css-font-lock-keywords): Fix grouped
	selectors (Bug#5732).
	(css-proprietary-nmstart-re): Use `regexp-opt'.

2011-06-27  Jari Aalto  <jari.aalto@cante.net>

	* eshell/em-ls.el: Display `ls -l' dates in ISO format (Bug#8440).
	(eshell-ls-date-format): New defcustom.
	(eshell-ls-file): Use it.

2011-06-27  Stefan Monnier  <monnier@iro.umontreal.ca>

	* help-fns.el (describe-variable): Fix message for terminal-local vars.

2011-06-27  Katsumi Yamaoka  <yamaoka@jpl.org>

	* net/ange-ftp.el: Allow loading .gz files (Bug#6923).
	(ange-ftp-make-tmp-name): New arg.
	(ange-ftp-file-local-copy): Use it.

2011-06-27  Jambunathan K  <kjambunathan@gmail.com>

	* tar-mode.el (tar-untar-buffer): Set coding-system-for-write to
	no-conversion (Bug#8870).

2011-06-27  Martin Rudalics  <rudalics@gmx.at>

	* window.el (window-right, window-left, window-child)
	(window-child-count, window-last-child)
	(window-iso-combination-p, walk-window-tree-1)
	(window-atom-check-1, window-tree-1, delete-window)
	(window-state-get-1, display-buffer-even-window-sizes): Adapt to
	new naming conventions - window-vchild, window-hchild,
	window-next and window-prev are now called window-top-child,
	window-left-child, window-next-sibling and window-prev-sibling
	respectively.
	(resize-window-reset): Rename to window-resize-reset.
	(resize-window-reset-1): Rename to window-resize-reset-1.
	(resize-window): Rename to window-resize.
	(window-min-height, window-min-width)
	(resize-mini-window, resize-this-window, resize-root-window)
	(resize-root-window-vertically, adjust-window-trailing-edge)
	(enlarge-window, shrink-window, maximize-window)
	(minimize-window, delete-window, quit-restore-window)
	(split-window, balance-windows, balance-windows-area-adjust)
	(balance-windows-area, window-state-put-2)
	(display-buffer-even-window-sizes, display-buffer-set-height)
	(display-buffer-set-width, set-window-text-height)
	(fit-window-to-buffer): Rename all "resize-window" prefixed
	calls to use the "window-resize" prefix convention.
	(display-buffer-alist): Fix symbol for label specifier.
	(display-buffer-reuse-window): Set reuse-dedicated to cdr of
	corresponding specifier.
	Reported by Juanma Barranquero <lekktu@gmail.com>.

2011-06-27  Vincent Belaïche  <vincentb1@users.sourceforge.net>

	* ses.el (ses-destroy-cell-variable-range): Fix heading comment
	convention.
	(ses-call-printer): Does not pass an empty string to formatter when the
	cell is empty to keep from barking printer Calc math-format-value.

2011-06-27  Richard Stallman  <rms@gnu.org>

	* battery.el (battery-mode-line-limit): New variable.
	(battery-update): Handle it.

	* mail/rmailmm.el (rmail-mime-process-multipart):
	Handle truncated messages.

2011-06-27  Glenn Morris  <rgm@gnu.org>

	* progmodes/flymake.el (flymake-err-line-patterns):
	Allow for column numbers in the ant/javac pattern.  (Bug#8866)

2011-06-27  Vincent Belaïche  <vincentb1@users.sourceforge.net>

	* ses.el (ses-relocate-range): Keep rest of arguments for ses-range.
	(ses--clean-!, ses--clean-_): New functions.
	(ses-range): Add configurability of readout order, and conversion
	to Calc vector.

	* ses.el (ses-repair-cell-reference-all): New function.
	(ses-cell-symbol): Set macro as safe, so that it can be used in
	formulas.

	* ses.el: Update cycle detection algorithm.
	(ses-localvars): Add ses--Dijkstra-attempt-nb and
	ses--Dijkstra-weight-bound, and initial values thereof when applicable.
	(ses-set-localvars): New function.
	(ses-make-cell): Add property-list as a cell element.
	(ses-cell-property-get-fun, ses-cell-property-get)
	(ses-cell-property-delq-fun, ses-cell-property-set-fun)
	(ses-cell-property-pop-fun, ses-cell-property-get-handle-fun):
	New functions.
	(ses-cell-property-set, ses-cell-property-pop)
	(ses-cell-property-get-handle): New macro.
	(ses-cell-property-handle-car, ses-cell-property-handle-setcar):
	New aliases, used for code readability.
	(ses-calculate-cell, ses-update-cells): Use Dijkstra algorithm for
	cycle detection.
	(ses-self-reference-early-detection): New defcustom.
	(ses-formula-references): Robustify against self-referring cells.
	(ses-mode): Use ses-set-localvars.
	(ses-command-hook): Add call to ses-initialize-Dijkstra-attempt
	before lauching the update processing.
	(ses-initialize-Dijkstra-attempt): New function.
	(ses-recalculate-cell): Update for cycle detection based on
	Dijkstra algorithm.

	* ses.el: Fix commenting and indenting convention.

2011-06-27  Stefan Monnier  <monnier@iro.umontreal.ca>

	* bs.el (bs-cycle-next): Complete last change.

2011-06-27  Drew Adams  <drew.adams@oracle.com>

	* faces.el (list-faces-display): Add help-mode-map to output (bug#8939).

2011-06-27  Lars Magne Ingebrigtsen  <larsi@gnus.org>

	* net/network-stream.el (network-stream-open-starttls):
	Don't re-get capabilities unless we've reestablished connection.
	(network-stream-open-starttls): Fix stupid typo with gnutls-clii.

	* mail/smtpmail.el (smtpmail-via-smtp): Bind coding-system-for-*
	to binary to possibly avoid line encoding issues on Windows (among
	other things).

2011-06-26  Lars Magne Ingebrigtsen  <larsi@gnus.org>

	* net/network-stream.el (open-network-stream): Return an :error
	saying what the problem was, if possible.

	* mail/smtpmail.el (smtpmail-via-smtp): Report the error from the
	server.

	* net/network-stream.el (network-stream-open-starttls): If we
	wanted to use STARTTLS, and the server offered it, but we weren't
	able to because we had no STARTTLS support, then close the connection.
	(open-network-stream): Return an :error element, if present.

2011-06-26  Chong Yidong  <cyd@stupidchicken.com>

	* hl-line.el (hl-line-sticky-flag): Doc fix.
	(global-hl-line-sticky-flag): New option (Bug#8323).
	(global-hl-line-highlight): Obey it.

	* vc/vc.el (vc-revert-show-diff): Default to t.

2011-06-26  Ken Manheimer  <ken.manheimer@gmail.com>

	* allout-widgets.el (allout-widgets-post-command-business):
	Stop decorating intermediate isearch matches.  They're not being
	undecorated when an isearch is continued past, and isearch
	automatically collapses them.  This leads to "widget leaks", where
	decorated items accumulate in collapsed areas.  Lines with lots of
	hidden widgets can slow down cursor travel, substantially.
	Too much complicated machinery would be needed to ensure undecoration,
	so we're doing without this nicety.

	(allout-widgets-tally-string): Don't try to do a hash-table-count
	of allout-widgets-tally when it's nil.  This eliminates spurious "Error
	during redisplay: (wrong-type-argument hash-table-p nil)" warnings in
	*Messages* when allout-widgets-maintain-tally is t.

2011-06-26  Martin Rudalics  <rudalics@gmx.at>

	* window.el (display-buffer-normalize-argument): Rename to
	display-buffer-normalize-arguments.  Handle special meaning of
	LABEL argument.  Respect special-display-function when popping up
	a new frame.  Fix code searching for a window showing the buffer
	on another frame.
	(display-buffer-normalize-specifiers):
	Call display-buffer-normalize-arguments.
	(display-buffer-in-window): Don't undedicate the window if its
	buffer remains the same.
	Reported by Drew Adams <drew.adams@oracle.com>.
	(display-buffer-alist): Add choice for same-window macro
	specfier.
	(display-buffer): Mention special meaning of LABEL argument in
	doc-string.  Fix quoting.  Don't pop up a new frame even as
	fallback.

2011-06-26  Juanma Barranquero  <lekktu@gmail.com>

	* bs.el (bs-cycle-next): Pass current buffer to `bury-buffer' to
	avoid deleting the current window in some cases (bug#8911).

2011-06-26  Andreas Schwab  <schwab@linux-m68k.org>

	* emacs-lisp/smie.el (smie-bnf->prec2): Fix last change.
	(Bug#8934)

2011-06-26  Lars Magne Ingebrigtsen  <larsi@gnus.org>

	* net/network-stream.el (network-stream-open-starttls):
	Use built-in TLS support if `gnutls-available-p' is true.
	(network-stream-open-tls): Ditto.

2011-06-26  Leo Liu  <sdl.web@gmail.com>

	* register.el (registerv): New struct.
	(registerv-make): New function.
	(jump-to-register, describe-register-1, insert-register):
	Support the jump-func, print-func and insert-func slot of a registerv
	struct.  (Bug#8415)

2011-06-26  Chong Yidong  <cyd@stupidchicken.com>

	* vc/vc.el (vc-revert-show-diff): New defcustom.
	(vc-diff-internal): New arg specifying diff buffer.
	(vc-revert): Obey vc-revert-show-diff.  If we show a diff, don't
	reuse an existing *vc-diff* buffer (Bug#8927).

	* progmodes/cperl-mode.el (cperl-mode): Derive from prog-mode.

2011-06-26  Glenn Morris  <rgm@gnu.org>

	* progmodes/f90.el (f90-critical-indent): New option.
	(f90-font-lock-keywords-2, f90-blocks-re, f90-end-block-re)
	(f90-start-block-re, f90-mode-abbrev-table): Add block, critical.
	(f90-mode): Doc fix.
	(f90-looking-at-critical, f90-looking-at-end-critical): New funcs.
	(f90-no-block-limit, f90-calculate-indent, f90-end-of-block)
	(f90-beginning-of-block, f90-next-block, f90-indent-region)
	(f90-match-end): Handle block, critical.

2011-06-25  Glenn Morris  <rgm@gnu.org>

	* calendar/diary-lib.el (diary-included-files): Doc fix.
	(diary-include-files): New function, extracted from
	diary-include-other-diary-files and diary-mark-included-diary-files.
	(diary-include-other-diary-files, diary-mark-included-diary-files):
	Just call diary-include-files.
	(diary-mark-entries): Reset diary-included-files on first call.

	* calendar/diary-lib.el (diary-mark-entries)
	(diary-mark-included-diary-files):
	Visit included diary-files in temp buffers.

	* progmodes/f90.el (f90-keywords-re, f90-font-lock-keywords-1)
	(f90-blocks-re, f90-program-block-re, f90-end-block-re)
	(f90-start-block-re, f90-imenu-generic-expression)
	(f90-looking-at-program-block-start, f90-no-block-limit):
	Add support for submodules.

	* progmodes/f90.el (f90-keywords-re, f90-keywords-level-3-re)
	(f90-procedures-re, f90-constants-re): Add some F2008 stuff.

2011-06-25  Eli Zaretskii  <eliz@gnu.org>

	* net/ange-ftp.el (ange-ftp-insert-file-contents): Let-bind
	buffer-file-type before setting its value, to avoid disastrous
	global effects on decoding files for DOS/Windows systems.  (Bug#8780)

2011-06-25  Juanma Barranquero  <lekktu@gmail.com>

	* allout.el (allout-unload-function): Pass -1 to `allout-mode'.

	* ses.el (ses-unload-function):
	* emacs-lisp/re-builder.el (re-builder-unload-function): Simplify.

	* proced.el (proced-unload-function):
	* progmodes/cperl-mode.el (cperl-mode-unload-function): Remove.

2011-06-25  Andreas Rottmann  <a.rottmann@gmx.at>

	* server.el (server-create-window-system-frame): Add parameters arg.
	(server-process-filter): Doc fix.  Handle frame-parameters.

2011-06-25  Juanma Barranquero  <lekktu@gmail.com>

	Fix bug#8730, bug#8781.

	* loadhist.el (unload--set-major-mode): New function.
	(unload-feature): Use it.

	* progmodes/python.el (python-after-info-look): Add autoload cookie.
	(python-unload-function): New function.

2011-06-25  Stefan Monnier  <monnier@iro.umontreal.ca>

	* mail/rmail.el (rmail-show-message-1): Use restore-buffer-modified-p.

2011-06-25  Giuseppe Scrivano  <gscrivano@gnu.org>

	* net/browse-url.el (browse-url-firefox-program): Add icecat to
	the candidates list.

2011-06-24  Juanma Barranquero  <lekktu@gmail.com>

	* progmodes/verilog-mode.el (verilog-mode): Fix test for bound variable.

2011-06-23  Richard Stallman  <rms@gnu.org>

	* mail/rmail.el: Going to grep hit in Rmail buffer finds the message.
	(rmail-variables): Set next-error-move-function.
	(rmail-what-message): Take argument POS.
	(rmail-next-error-move): New function.

2011-06-23  Stefan Monnier  <monnier@iro.umontreal.ca>

	* emacs-lisp/smie.el (smie-bnf->prec2): Give more understandable error
	messages for adjacent non-terminals.

2011-06-23  Richard Stallman  <rms@gnu.org>

	* mail/rmail.el (rmail-retry-ignored-headers): Add message-id.
	(rmail-show-message-1): Preserve buffer modified flag.
	(rmail-start-mail): Don't specify use of rmail-mail-return;
	that's done by mail-bury now.
	(rmail-mail-return): Handle arg NEWBUF.

2011-06-23  Michael Albinus  <michael.albinus@gmx.de>

	* net/tramp-sh.el (tramp-method-out-of-band-p): Check, whether
	SIZE is a number.

2011-06-23  Martin Rudalics  <rudalics@gmx.at>

	* window.el (get-lru-window, get-mru-window)
	(get-largest-window): Never return a minibuffer window.
	(display-buffer-pop-up-window): Fix a bug that could lead to
	reusing the minibuffer window.
	(display-buffer): Pass original specifier argument to
	display-buffer-function instead of the normalized one.
	Reported by Thierry Volpiatto <thierry.volpiatto@gmail.com>.

2011-06-22  Leo Liu  <sdl.web@gmail.com>

	* minibuffer.el (completing-read-function)
	(completing-read-default): Move from minibuf.c

2011-06-22  Richard Stallman  <rms@gnu.org>

	* mail/sendmail.el (mail-bury): If Rmail is in use, return nicely
	to Rmail even if not started by a special Rmail command.

	* mail/rmailmm.el (rmail-insert-mime-forwarded-message):
	Copy the buffer currently showing just one message.

2011-06-22  Roland Winkler  <winkler@gnu.org>

	* textmodes/bibtex.el (bibtex-entry-update): Use mapc.
	(bibtex-clean-entry): First delete the old key so that a
	customized algorithm for generating the new key does not get
	confused by the old key.
	(bibtex-url): Obey regexp of first step.
	(bibtex-search-entries): Do not use add-to-list with local
	list-var.

2011-06-22  Lars Magne Ingebrigtsen  <larsi@gnus.org>

	* mail/smtpmail.el (smtpmail-try-auth-methods): If the user has
	stored a user name, then query for the password first, instead of
	waiting for SMTP to give an error message and the trying again.

2011-06-22  Lawrence Mitchell  <wence@gmx.li>

	* net/browse-url.el (browse-url-xdg-open): Use 0, rather than nil
	BUFFER in call-process.

2011-06-22  Lars Magne Ingebrigtsen  <larsi@gnus.org>

	* mail/smtpmail.el (smtpmail-via-smtp): Make sure we don't send
	QUIT twice.
	(smtpmail-try-auth-methods): Require user name and password from
	auth-source.

2011-06-22  Martin Rudalics  <rudalics@gmx.at>

	* window.el (display-buffer-default-specifiers)
	(display-buffer-alist): Remove entries for pop-up-frame-alist.
	Suggested by Katsumi Yamaoka <yamaoka@jpl.org>.
	(split-window): Normalize SIDE argument (Bug#8916).

	* frame.el (pop-up-frame-alist, pop-up-frame-function)
	(special-display-frame-alist, special-display-popup-frame):
	Remove duplicate declarations.  These are now in window.el.

2011-06-21  Lars Magne Ingebrigtsen  <larsi@gnus.org>

	* mail/smtpmail.el (smtpmail-via-smtp):
	Set :use-starttls-if-possible so that we always use STARTTLS if the
	server supports it.  SMTP servers that support STARTTLS commonly
	require it.

	* net/network-stream.el (network-stream-open-starttls): Support
	upgrading to STARTTLS always, even if we don't have built-in support.
	(open-network-stream): Add the :always-query-capabilities keyword.

	* mail/smtpmail.el: Rewritten to do opportunistic STARTTLS
	upgrades with `open-network-stream', and rely solely on
	auth-source for all credentials.  Big changes throughout the file,
	but in particular:
	(smtpmail-auth-credentials): Remove.
	(smtpmail-starttls-credentials): Remove.
	(smtpmail-via-smtp): Check for servers saying they want AUTH after
	MAIL FROM, too.

	* net/network-stream.el (network-stream-open-starttls):
	Provide support for client certificates both for external and built-in
	STARTTLS.
	(auth-source): Require.
	(open-network-stream): Document the :client-certificate keyword.
	(network-stream-certificate): Change cert-cert to cert and
	cert-key to key.

2011-06-21  Michael Albinus  <michael.albinus@gmx.de>

	* net/tramp-cache.el (top): Don't load the persistency file when
	"emacs -Q" has been called.

2011-06-21  Tim Harper  <timcharper@gmail.com>

	* term/ns-win.el (ns-initialize-window-system):
	Set application-specific `ApplePressAndHoldEnabled' system
	resource to NO as it is not yet supported by the NS port.

2011-06-21  Juanma Barranquero  <lekktu@gmail.com>

	* misc.el (list-dynamic-libraries--refresh): Compute header here...
	(list-dynamic-libraries): ...not here.

2011-06-21  Leo Liu  <sdl.web@gmail.com>

	* subr.el (sha1): Implement sha1 using secure-hash.

2011-06-21  Martin Rudalics  <rudalics@gmx.at>

	* window.el (display-buffer-alist): In default value do not
	enforce searching a window on any but the selected frame.
	Reported by Katsumi Yamaoka <yamaoka@jpl.org>.
	(display-buffer-select-window): Remove function.
	(display-buffer-in-window): When a window on another frame gets
	reused, do not select it any more but just raise its frame if
	necessary (Bug#8851) and (Bug#8856).
	(display-buffer-normalize-options): Handle pop-up-frames related
	options more faithfully.
	(pop-to-buffer): Don't rely on `display-buffer' selecting the
	window if it is on another frame.
	(display-buffer-alist, display-buffer-default-specifiers):
	Don't make new frame unsplittable by default.
	(display-buffer-normalize-argument): Fix doc-string typo and use
	'same-frame-other-window instead of 'other-window when associating
	with display-buffer-macro-specifiers.

2011-06-21  Vincent Belaïche  <vincent.b.1@hotmail.fr>

	* play/5x5.el (5x5-solve-rotate-left, 5x5-solve-rotate-right):
	New functions.
	(5x5-mode-map, 5x5-mode-menu): Bind them.
	(5x5-draw-grid): Tweak the solver's rendering.

2011-06-21  Stefan Monnier  <monnier@iro.umontreal.ca>

	* progmodes/compile.el (compilation-error-regexp-alist-alist): Rename
	`caml' to `python-tracebacks-and-caml'; allow leading tabs (bug#8585).

2011-06-21  Drew Adams  <drew.adams@oracle.com>

	* menu-bar.el: Use function variable instead of switch-to-buffer.
	(menu-bar-select-buffer-function): New variable.
	(menu-bar-update-buffers): Use it (bug#8876).

2011-06-21  Stefan Monnier  <monnier@iro.umontreal.ca>

	* emacs-lisp/bytecomp.el (add-to-list): Add handler to check the
	variable's status.

2011-06-20  Jan Djärv  <jan.h.d@swipnet.se>

	* x-dnd.el (x-dnd-version-from-flags)
	(x-dnd-more-than-3-from-flags): New functions that handle long-as-cons
	and long as number (Bug#8899).
	(x-dnd-handle-xdnd): Call functions above (Bug#8899).

2011-06-20  Stefan Monnier  <monnier@iro.umontreal.ca>

	* minibuffer.el (completion-metadata): Add `metadata' to the alist.
	(completion-try-completion, completion-all-completions): Compute the
	metadata argument if it's missing; make it optional (bug#8795).

	* wid-edit.el: Use lex-bind and move towards completion-at-point.
	(widget-complete): Use new :completion-function property.
	(widget-completions-at-point): New function.
	(default): Use :completion-function instead of :complete.
	(widget-default-completions): Rename from widget-default-complete;
	Rewrite.
	(widget-string-complete, widget-file-complete, widget-color-complete):
	Remove functions.
	(file, symbol, function, variable, coding-system, color):
	* international/mule-cmds.el (default-input-method, charset)
	(language-info-custom-alist):
	* cus-edit.el (face): Use new property :completions.

	* progmodes/pascal.el (pascal-completions-at-point): New function.
	(pascal-mode): Use it.
	(pascal-mode-map): Use completion-at-point.
	(pascal-toggle-completions): Make obsolete.
	(pascal-complete-word, pascal-show-completions):
	* progmodes/octave-mod.el (octave-complete-symbol):
	Redefine as obsolete alias.
	* progmodes/octave-inf.el (inferior-octave-completion-at-point):
	Signal absence of completion info for old Octave,
	(inferior-octave-complete): Redefine as obsolete alias.
	* progmodes/meta-mode.el: Use lexical-binding and completion-at-point.
	(meta-completions-at-point): Rename from meta-complete-symbol and
	adapt it for use on completion-at-point-functions.
	(meta-common-mode): Use it.
	(meta-looking-at-backward, meta-match-buffer): Remove.
	(meta-complete-symbol): Redefine as obsolete alias.
	(meta-common-mode-map): Use completion-at-point.
	* progmodes/make-mode.el: Use lexical-binding and completion-at-point.
	(makefile-mode-map): Use completion-at-point.
	(makefile-completions-at-point): Rename from makefile-complete and
	adapt it for use on completion-at-point-functions.
	(makefile-mode): Use it.
	(makefile-complete): Redefine as obsolete alias.

2011-06-20  Deniz Dogan  <deniz@dogan.se>

	* net/rcirc.el: Delete trailing whitespaces once and for all.

2011-06-20  Daniel Colascione  <dan.colascione@gmail.com>

	* emacs-lisp/syntax.el (syntax-ppss): Further improve docstring.

2011-06-19  Chong Yidong  <cyd@stupidchicken.com>

	* files.el (auto-mode-alist): Entry for m2-mode (Bug#8852).

	* info.el (Info-apropos-toc-nodes): Minor doc fix (Bug#8833).

2011-06-19  Martin Rudalics  <rudalics@gmx.at>

	* window.el (display-buffer-other-window-means-other-frame):
	Call display-buffer-normalize-alist.
	(display-buffer-normalize-specifiers-1): Rename to
	display-buffer-normalize-argument.  New argument other-frame.
	Rewrite.
	(display-buffer-normalize-specifiers-2): Rename to
	display-buffer-normalize-options.
	(display-buffer-normalize-alist-1): New function.
	(display-buffer-normalize-specifiers-3): Rename to
	display-buffer-normalize-alist.
	Call display-buffer-normalize-alist-1.
	(display-buffer-normalize-options-inhibit): New variable.
	(display-buffer-normalize-specifiers): Rewrite calling
	display-buffer-normalize-alist,
	display-buffer-normalize-argument, and
	display-buffer-normalize-options.  Don't call the latter if
	display-buffer-normalize-options-inhibit is non-nil.
	(frame-auto-delete): New option.
	(window-deletable-p): Use frame-auto-delete.
	(window-list-no-nils, window-state-ignored-parameters)
	(window-state-get-1, window-state-get, window-state-put-list)
	(window-state-put-1, window-state-put-2, window-state-put):
	New functions.
	(display-buffer-normalize-options): Move special-display-p group
	after pop-up-frame group (Bug#8851) and (Bug#8856).

2011-06-18  Chong Yidong  <cyd@stupidchicken.com>

	* emacs-lisp/rx.el (rx-constituents): Add support for numbered
	groups (Bug#8776).
	(rx-submatch-n): New function.
	(rx): Document it.

	* dired-x.el (dired-mark-unmarked-files): Fix interactive spec
	(Bug#8768).

	* replace.el (occur-mode-map): Set occur-edit-mode binding to "e".

	* textmodes/fill.el (default-justification): Add :safe (Bug#8879).

	* cus-face.el (custom-declare-face): Call custom-theme-recalc face
	anytime existing face settings are present (Bug#8889).

	* progmodes/delphi.el (delphi-mode-syntax-table): Use defvar.
	(delphi-mode): Use define-derived-mode to inherit from prog-mode.
	Remove unused argument.

2011-06-18  Martin Rudalics  <rudalics@gmx.at>

	* window.el (display-buffer-default-specifiers):
	Remove pop-up-frame.  Add pop-up-window-min-height,
	pop-up-window-min-width, and another reuse-window specifier
	(Bug#8882).  Reported by Dan Nicolaescu <dann@gnu.org>.
	(display-buffer-normalize-specifiers-2):
	Handle split-height-threshold and split-width-threshold also when
	pop-up-windows is unset.  Add a reuse-window specifier for the
	case popping up a new window fails.
	(special-display-popup-frame): Remove double quoting.
	(display-buffer-normalize-specifiers-1): Fix thinko.

2011-06-17  Stefan Monnier  <monnier@iro.umontreal.ca>

	* shell.el (shell-completion-vars): Set pcomplete-termination-string
	according to comint-completion-addsuffix.

	* pcomplete.el: Convert to lexical binding and fix bug#8819.
	(pcomplete-suffix-list): Mark as obsolete.
	(pcomplete-completions-at-point): Capture pcomplete-norm-func and
	pcomplete-seen in the closure.
	(pcomplete-comint-setup): Setup completion-at-point as well.
	(pcomplete--entries): New function.
	(pcomplete--env-regexp): New var.
	(pcomplete-entries): Rewrite to work with partial-completion and
	without relying on pcomplete-suffix-list.
	(pcomplete-pare-list): Remove, unused.

2011-06-17  Martin Rudalics  <rudalics@gmx.at>

	* window.el (display-buffer-alist): Set pop-up-window-min-height
	and pop-up-window-min-width in default value.  Reported by
	Thierry Volpiatto <thierry.volpiatto@gmail.com>.  New specifier
	other-window-means-other-frame.
	(display-buffer-macro-specifiers): Comment out entry for
	other-window specifier.
	(display-buffer-other-window-means-other-frame): New function.
	(display-buffer-normalize-specifiers-1): New arguments
	buffer-name and label.  Treat other-window case specially.
	(display-buffer-normalize-specifiers-2): Treat other-window case
	specially.
	(display-buffer-normalize-specifiers-3): New function.
	(display-buffer-normalize-specifiers):
	Call display-buffer-normalize-specifiers-3.

2011-06-17  Martin Rudalics  <rudalics@gmx.at>

	* window.el (same-window-p): Fix two typos introduced when
	adding with-no-warnings.
	(display-buffer-normalize-specifiers-1): Don't check
	pop-up-frames for 'unset initialization.
	(display-buffer-normalize-specifiers-2): Major rewrite using
	special-display-p and same-window-p (Bug#8851) and (Bug#8856).
	(pop-up-frames, display-buffer-reuse-frames)
	(display-buffer-mark-dedicated): Don't initialize to 'unset.
	Suggested by David Engster <deng@randomsample.de>.
	(even-window-heights): Initialize to 'unset.
	(display-buffer-alist-set): Handle new 'unset initializations.
	(display-buffer-macro-specifiers): Don't pop up a new frame in the
	other window case.

2011-06-16  Martin Rudalics  <rudalics@gmx.at>

	* window.el (display-buffer-normalize-specifiers-1):
	Respect current value of pop-up-frames for most reasonable values of
	second argument of display-buffer (Bug#8865).
	(switch-to-buffer-same-frame, switch-to-buffer-other-window)
	(switch-to-buffer-other-window-same-frame)
	(switch-to-buffer-other-frame): Fix doc-strings.  Reported by Drew
	Adams (Bug#8875).
	(display-buffer): Don't check noninteractive when calling
	display-buffer-pop-up-frame.
	(display-buffer-pop-up-frame): Never pop up a frame in
	noninteractive mode (Bug#8857).
	(enlarge-window, shrink-window): Don't report an error when the
	window can't be resized as requested (Bug#8862).

2011-06-15  Stefan Monnier  <monnier@iro.umontreal.ca>

	* pcmpl-rpm.el (pcomplete/rpm): Minor simplification.

	* emacs-lisp/debug.el (debug): Don't leave the buffer in Debugger.

	* abbrev.el (define-abbrev-table): Don't add a table multiple times.

2011-06-15  Alan Mackenzie  <acm@muc.de>

	* progmodes/cc-fonts.el (c-font-lock-declarations): 1: Whilst checking
	for declarators, disable knr checking to speed up for normal files.
	2: Refactor, replacing a sequence of nested if forms by a cond form.

2011-06-15  Lars Magne Ingebrigtsen  <larsi@gnus.org>

	* net/network-stream.el (open-network-stream): Add the keyword
	:always-query-capabilities for the case where you want to force a
	`plain' network connection, but the protocol still requires the
	capabilitiy command (i.e., SMTP and EHLO).

	* subr.el (process-live-p): Rename from `process-alive-p' for
	consistency with other `-live-p' functions.

2011-06-15  Stefan Monnier  <monnier@iro.umontreal.ca>

	* window.el (same-window-buffer-names, same-window-regexps)
	(special-display-frame-alist, special-display-popup-frame)
	(special-display-function, special-display-buffer-names)
	(special-display-regexps, pop-up-frame-alist)
	(pop-up-frame-function, pop-up-frames, display-buffer-reuse-frames)
	(pop-up-windows, split-window-preferred-function)
	(split-height-threshold, split-width-threshold, even-window-heights)
	(display-buffer-mark-dedicated): Don't encourage the use of
	display-buffer-alist from Elisp code.

2011-06-15  Dan Nicolaescu  <dann@ics.uci.edu>

	* progmodes/python.el (python-mode): Derive from prog-mode.
	* progmodes/ps-mode.el (ps-mode):
	* progmodes/mixal-mode.el (mixal-mode):
	* progmodes/cfengine.el (cfengine-mode):
	* progmodes/ld-script.el (ld-script-mode): Likewise.

2011-06-15  Martin Rudalics  <rudalics@gmx.at>

	* window.el (display-buffer-alist): Trim default value to avoid
	popping up a new frame (Bug#8857) or reusing an arbitrary window
	on another frame.
	(display-buffer): Do not fall back on popping up a new frame in
	batch mode (Bug#8857).

2011-06-14  Chong Yidong  <cyd@stupidchicken.com>

	* cus-theme.el (describe-theme-1): Use custom-theme-p.
	(custom-theme-summary): New function.
	(customize-themes): Use it.

2011-06-13  Glenn Morris  <rgm@gnu.org>

	* cus-dep.el (custom-make-dependencies): Use up command-line-args-left.

2011-06-13  Martin Rudalics  <rudalics@gmx.at>

	* help.el (help-window): Remove variable.
	(help-window-point-marker, temp-buffer-max-height)
	(temp-buffer-resize-mode, help-window-select): Rewrite doc-strings.
	(help-print-return-message): Don't set help-window.
	(resize-temp-buffer-window): Rewrite cod eand doc-string.
	(help-window-setup-finish): Remove.
	(help-window-display-message, help-window-setup)
	(with-help-window): Major rewrite based on new
	display-buffer-window variable.

	* help-mode.el (help-mode-finish): Remove help-window related
	code.

	* view.el (view-exits-all-viewing-windows): Remove reference to
	view-return-to-alist in doc-string.
	(view-return-to-alist): Make obsolete.
	(view-buffer): Call pop-to-buffer-same-window and remove
	undo-window code.
	(view-buffer-other-window): Call pop-to-buffer-other-window and
	simplify code.  Ignore second argument.
	(view-buffer-other-frame): Call pop-to-buffer-other-frame and
	simplify code.  Ignore second argument.
	(view-return-to-alist-update): Make obsolete.
	(view-mode-enter): Rename second argument to QUIT-RESTORE.
	Rewrite using quit-restore window parameters.
	(view-mode-exit): Rename second argument to EXIT-ONLY.
	Rewrite using quit-restore-window.
	(View-exit, View-exit-and-edit, View-leave, View-quit)
	(View-quit-all, View-kill-and-leave): Call view-mode-exit with
	appropriate arguments.
	(view-end-message): Use quit-restore window parameter.

	* window.el (display-buffer-function): Rewrite doc-string.
	(display-buffer-window, display-buffer-alist): New variables.
	(display-buffer-split-specifiers)
	(display-buffer-side-specifiers)
	(display-buffer-macro-specifiers): New constants.
	(display-buffer-even-window-sizes, display-buffer-set-height)
	(display-buffer-set-width, display-buffer-select-window)
	(display-buffer-in-window, display-buffer-reuse-window)
	(display-buffer-split-window-1, display-buffer-split-window)
	(display-buffer-split-atom-window, display-buffer-pop-up-window)
	(display-buffer-pop-up-frame, display-buffer-pop-up-side-window)
	(display-buffer-in-side-window, normalize-buffer-to-display)
	(display-buffer-normalize-specifiers-1)
	(display-buffer-normalize-specifiers-2)
	(display-buffer-normalize-specifiers, display-buffer-frame):
	New functions.
	(display-buffer): Major rewrite.
	(display-buffer-other-window, display-buffer-other-frame)
	(pop-to-buffer, switch-to-buffer-other-window)
	(switch-to-buffer-other-frame): Rewrite.
	(display-buffer-same-window, display-buffer-same-frame)
	(display-buffer-same-frame-other-window)
	(pop-to-buffer-same-window, pop-to-buffer-same-frame)
	(pop-to-buffer-other-window)
	(pop-to-buffer-same-frame-other-window)
	(pop-to-buffer-other-frame, switch-to-buffer-same-frame)
	(switch-to-buffer-other-window-same-frame): New functions.
	(same-window-p, special-display-p): Rewrite disabling warnings.
	Make obsolete.
	(pop-up-frames, display-buffer-reuse-frames, pop-up-windows)
	(display-buffer-mark-dedicated): Initialize to symbol 'unset.
	Make obsolete
	(same-window-buffer-names, same-window-regexps)
	(special-display-frame-alist, special-display-popup-frame)
	(special-display-function, special-display-buffer-names)
	(special-display-regexps, pop-up-frame-alist)
	(pop-up-frame-function, split-window-preferred-function)
	(split-height-threshold, split-width-threshold)
	(even-window-heights): Make obsolete.

2011-06-12  Glenn Morris  <rgm@gnu.org>

	* term/xterm.el (terminal-init-xterm): `version' may be nil.  (Bug#8838)
	Misc simplifications.

2011-06-12  Martin Rudalics  <rudalics@gmx.at>

	* window.el (window-safely-shrinkable-p): Restore function which
	was inadvertently removed in change from 2011-06-11.  Declare as
	obsolete.

	* calendar/calendar.el (calendar-generate-window):
	Use window-iso-combined-p instead of combination of one-window-p and
	window-safely-shrinkable-p.

2011-06-12  Glenn Morris  <rgm@gnu.org>

	* progmodes/fortran.el (fortran-mode-syntax-table):
	* progmodes/f90.el (f90-mode-syntax-table):
	Set % to punctuation.  (Bug#8820)
	(f90-find-tag-default): Remove, no longer needed.

2011-06-12  Daniel Colascione  <dan.colascione@gmail.com>

	* emacs-lisp/syntax.el (syntax-ppss): Clarify which items are invalid.

2011-06-11  Chong Yidong  <cyd@stupidchicken.com>

	* image.el (image-animated-p): Return animation delay in seconds.
	Avoid bit manipulation in Lisp; use `delay' entry in the metadata.
	(image-animate-timeout): Remove DELAY argument.  Don't assume
	every subimage has the same delay; get it from image-animated-p.
	(image-animate): Caller changed.

2011-06-11  Michael Albinus  <michael.albinus@gmx.de>

	* net/tramp.el (tramp-debug-message): Add `tramp-with-progress-reporter'
	to ignored backtrace functions.

2011-06-11  Glenn Morris  <rgm@gnu.org>

	* calendar/appt.el (appt-disp-window-function): Doc fix.
	(appt-check): Handle overlapping appointments.  (Bug#8337)

2011-06-11  Martin Rudalics  <rudalics@gmx.at>

	* window.el (window-tree-1, window-tree): New functions, moving
	the latter to window.el.
	(bw-get-tree, bw-get-tree-1, bw-find-tree-sub)
	(bw-find-tree-sub-1, bw-l, bw-t, bw-r, bw-b, bw-dir, bw-eqdir)
	(bw-refresh-edges): Remove.
	(balance-windows-1, balance-windows-2): New functions.
	(balance-windows): Rewrite in terms of window tree functions,
	balance-windows-1 and balance-windows-2.
	(bw-adjust-window): Remove.
	(balance-windows-area-adjust): New function with functionality of
	bw-adjust-window but using resize-window.
	(set-window-text-height): Rewrite doc-string.
	Use normalize-live-window and resize-window.
	(enlarge-window-horizontally, shrink-window-horizontally):
	Rename argument to DELTA.
	(window-buffer-height): New function.
	(fit-window-to-buffer, shrink-window-if-larger-than-buffer):
	Rewrite using new window resize routines.
	(kill-buffer-and-window, mouse-autoselect-window-select):
	Use ignore-errors instead of condition-case.
	(quit-window): Call delete-frame instead of delete-windows-on
	for the only buffer on frame.

2011-06-10  Martin Rudalics  <rudalics@gmx.at>

	* loadup.el (top-level): Load window before files for the sake
	of replace-buffer-in-windows.

	* files.el (read-buffer-to-switch)
	(switch-to-buffer-other-window)
	(switch-to-buffer-other-frame, display-buffer-other-frame):
	Move to window.el.

	* simple.el (get-next-valid-buffer, last-buffer, next-buffer)
	(previous-buffer): Move to window.el.

	* bindings.el (unbury-buffer): Move to window.el.

	* window.el (delete-other-windows-vertically): Move after
	definition of delete-other-windows.
	(other-window, delete-windows-on, replace-buffer-in-windows):
	Move here from window.c.
	(record-window-buffer, unrecord-window-buffer)
	(set-window-buffer-start-and-point, switch-to-prev-buffer)
	(switch-to-next-buffer): New functions.
	(get-next-valid-buffer, last-buffer, next-buffer): Move here
	from simple.el.  Call switch-to-next-buffer.
	(previous-buffer): Move here from simple.el.
	Call switch-to-prev-buffer.
	(bury-buffer): Move here from buffer.c.  Switch to previous
	buffer when window cannot be deleted.
	(unbury-buffer): Move here from bindings.el.
	(ctl-x-map): Move binding for other-window from window.c to
	here.
	(read-buffer-to-switch, switch-to-buffer-other-window)
	(switch-to-buffer-other-frame): Move here from files.el.
	(normalize-buffer-to-switch-to): New functions.
	(switch-to-buffer): Move here from buffer.c.
	Use read-buffer-to-switch and normalize-buffer-to-switch-to.

2011-06-10  Martin Rudalics  <rudalics@gmx.at>

	* window.el (window-min-height, window-min-width): Move here
	from window.c.  Add defcustoms and rewrite doc-strings.
	(resize-mini-window, resize-window): New functions.
	(adjust-window-trailing-edge, enlarge-window, shrink-window):
	Move here from window.c.
	(maximize-window, minimize-window): New functions.
	(delete-window, delete-other-windows, split-window): Move here
	from window.c.
	(window-split-min-size): New function.
	(split-window-keep-point): Mention split-window-above-each-other
	instead of split-window-vertically.
	(split-window-above-each-other, split-window-vertically):
	Rename split-window-vertically to split-window-above-each-other
	and provide defalias for old definition.
	(split-window-side-by-side, split-window-horizontally):
	Rename split-window-horizontally to split-window-side-by-side
	and provide defalias for the old definition.
	(ctl-x-map): Move bindings for delete-window,
	delete-other-windows and enlarge-window here from window.c.
	Replace bindings for split-window-vertically and
	split-window-horizontally by bindings for
	split-window-above-each-other and split-window-side-by-side.

	* cus-start.el (all): Remove entries for window-min-height and
	window-min-width.  Add entries for window-splits and
	window-nest.

2011-06-09  Glenn Morris  <rgm@gnu.org>

	* calendar/appt.el (appt-mode-line): New function.
	(appt-check, appt-disp-window): Use it.

	* files.el (hack-one-local-variable-eval-safep):
	Allow minor-modes with explicit +/-1 arguments.

2011-06-09  Teodor Zlatanov  <tzz@lifelogs.com>

	* term/xterm.el (xterm): Add defgroup.
	(xterm-extra-capabilities): Add defcustom to supply known xterm
	capabilities, skip querying them, or query them (default).
	(terminal-init-xterm): Use it.
	(terminal-init-xterm-modify-other-keys): New function to set up
	modifyOtherKeys support to simplify `terminal-init-xterm'.

2011-06-09  Martin Rudalics  <rudalics@gmx.at>

	* window.el (resize-window-reset, resize-window-reset-1)
	(resize-subwindows-skip-p, resize-subwindows-normal)
	(resize-subwindows, resize-other-windows, resize-this-window)
	(resize-root-window, resize-root-window-vertically)
	(window-deletable-p, window-or-subwindow-p)
	(frame-root-window-p): New functions.

2011-06-09  Glenn Morris  <rgm@gnu.org>

	* net/ange-ftp.el (ange-ftp-switches-ok): New function.
	(ange-ftp-get-files): Use it.

2011-06-09  Alexander Klimov  <alserkli@inbox.ru>  (tiny change)

	* mail/sendmail.el (mail-recover-1, mail-recover):
	* files.el (recover-file, recover-session):
	Handle dired-listing-switches not being just a single short option.

2011-06-09  Glenn Morris  <rgm@gnu.org>

	* calendar/appt.el (appt-display-message, appt-disp-window):
	Handle lists of appointments.

2011-06-08  Martin Rudalics  <rudalics@gmx.at>

	* window.el (one-window-p): Move down in code.
	Rewrite doc-string.
	(window-current-scroll-bars): Rewrite doc-string.
	Normalize live window argument.
	(walk-windows, get-window-with-predicate, count-windows):
	Rewrite doc-string.  Use window-list-1.
	(window-in-direction-2, window-in-direction, get-mru-window):
	New functions.

2011-06-08  Reuben Thomas  <rrt@sc3d.org>

	* progmodes/flymake.el (flymake-compilation-prevents-syntax-check):
	Doc fix (Bug#8713).

2011-06-08  Chong Yidong  <cyd@stupidchicken.com>

	* repeat.el (repeat-on-final-keystroke): Fix type (Bug#8696).

2011-06-08  Juanma Barranquero  <lekktu@gmail.com>

	* loadhist.el (unload-feature-special-hooks):
	Add `comint-output-filter-functions'.

2011-06-08  Ivan Kanis  <gnu@kanis.fr>

	* calendar/appt.el (appt-check): Move some initializations into the let.

2011-06-08  Martin Rudalics  <rudalics@gmx.at>

	* window.el (window-height): Defalias to window-total-height.
	(window-width): Defalias to window-body-width.

2011-06-07  Chong Yidong  <cyd@stupidchicken.com>

	* image-mode.el (image-toggle-animation): New command.
	(image-mode-map): Bind it to RET.
	(image-mode): Update message.
	(image-toggle-display-image): Avoid a spurious cache flush.
	(image-transform-rotation): Doc fix.
	(image-transform-properties): Return quickly in the normal case.
	(image-animate-loop): Rename from image-animate-max-time.

	* image.el (image-animate-max-time): Move to image-mode.el.
	(create-animated-image): Remove unnecessary function.
	(image-animate): Rename from image-animate-start.  New arg.
	(image-animate-stop): Remove; just use image-animate-timer.
	(image-animate-timer): Use car-safe.
	(image-animate-timeout): Rename argument.

2011-06-07  Martin Rudalics  <rudalics@gmx.at>

	* window.el (get-lru-window, get-largest-window): Move here from
	window.c.  Rename first argument to ALL-FRAMES.
	Rephrase doc-strings.
	(get-buffer-window-list): Rewrite using window-list-1.
	Rephrase doc-string.
	(window-safe-min-height, window-safe-min-width): New constants.
	(window-size-ignore, window-min-size, window-min-size-1)
	(window-sizable, window-sizable-p, window-size-fixed-1)
	(window-size-fixed-p, window-min-delta-1, window-min-delta)
	(window-max-delta-1, window-max-delta, window-resizable)
	(window-resizable-p, window-total-height, window-total-width)
	(window-body-width): New functions.
	(window-full-height-p, window-full-width-p): Rewrite using
	window-total-size.
	(window-body-height): Rewrite using window-body-size.

2011-06-06  Martin Rudalics  <rudalics@gmx.at>

	* window.el (window-right, window-left, window-child)
	(window-child-count, window-last-child, window-any-p)
	(normalize-live-buffer, normalize-live-frame)
	(normalize-any-window, normalize-live-window)
	(window-iso-combination-p, window-iso-combined-p)
	(window-iso-combinations)
	(walk-window-tree-1, walk-window-tree, walk-window-subtree)
	(windows-with-parameter, window-with-parameter)
	(window-atom-root, make-window-atom, window-atom-check-1)
	(window-atom-check, window-side-check, window-check):
	New functions.
	(ignore-window-parameters, window-sides, window-sides-vertical)
	(window-sides-slots): New variables.
	(window-size-fixed): Move down in code.  Minor doc-string fix.

2011-06-05  Andreas Schwab  <schwab@linux-m68k.org>

	* comint.el (comint-dynamic-complete-as-filename)
	(comint-dynamic-complete-filename): Correctly call
	completion-in-region.

2011-06-05  Deniz Dogan  <deniz@dogan.se>

	* net/rcirc.el (rcirc-prompt-for-encryption): Fix bug introduced
	in last change.

2011-06-05  Deniz Dogan  <deniz@dogan.se>

	* net/rcirc.el (rcirc-prompt-for-encryption): New function.
	(rcirc): Use it to prompt for encryption.

2011-06-05  Roland Winkler  <winkler@gnu.org>

	* textmodes/bibtex.el (bibtex-search-buffer): New variable.
	(bibtex-search-entries): New command bound to C-c C-a.
	(bibtex-display-entries): New function.

2011-06-05  Roland Winkler  <winkler@gnu.org>

	* textmodes/bibtex.el (bibtex-generate-url-list): Fix docstring.
	(bibtex-insert-kill): After yanking insert newline if necessary.
	(bibtex-initialize): Call bibtex-string-files-init only once.
	(bibtex-mode): Do not call easy-menu-add.
	(bibtex-validate-globally): Use save-excursion in bibtex buffers.
	(bibtex-yank): Set arg properly if nil.

2011-06-05  Roland Winkler  <winkler@gnu.org>

	* textmodes/bibtex.el (bibtex-search-entry-globally):
	New variable.
	(bibtex-search-entry): Use it.

2011-06-05  Roland Winkler  <winkler@gnu.org>

	* textmodes/bibtex.el (bibtex-entry-format): New option
	sort-fields.
	(bibtex-format-entry, bibtex-reformat): Honor this option.
	(bibtex-parse-entry): Return fields in proper order.

2011-06-05  Juanma Barranquero  <lekktu@gmail.com>

	* doc-view.el (doc-view-remove-if): Move computation of result out
	of `dolist' to silence misleading lexical-binding warning.

2011-06-04  Chong Yidong  <cyd@stupidchicken.com>

	* emacs-lisp/timer.el (timer-activate): Remove unused arg.
	(timer-activate, timer-activate-when-idle): Doc fix (Bug#8793).

2011-06-04  Michael Albinus  <michael.albinus@gmx.de>

	* net/tramp-sh.el (tramp-find-shell): Apply workaround also for
	"SunOS 5.10".

2011-06-04  Michael Albinus  <michael.albinus@gmx.de>

	* net/tramp.el (tramp-set-completion-function, tramp-parse-rhosts)
	(tramp-parse-shosts, tramp-parse-sconfig, tramp-parse-shostkeys)
	(tramp-parse-hosts, tramp-parse-passwd, tramp-parse-netrc)
	(tramp-parse-putty):
	* net/tramp-sh.el (tramp-completion-function-alist-rsh)
	(tramp-completion-function-alist-ssh)
	(tramp-completion-function-alist-telnet)
	(tramp-completion-function-alist-su)
	(tramp-completion-function-alist-putty): Set `tramp-autoload'
	cookie.

	* net/tramp-ftp.el:
	* net/tramp-sh.el:
	* net/tramp-smb.el: Set `tramp-autoload' cookie, and eval after
	load "tramp.el" `tramp-set-completion-function'.

2011-06-04  Stefan Monnier  <monnier@iro.umontreal.ca>

	* shell.el: Require and use pcomplete.
	(shell-dynamic-complete-functions): Add pcomplete-completions-at-point.
	(shell-completion-vars): Set pcomplete-default-completion-function.

2011-06-04  Deniz Dogan  <deniz@dogan.se>

	* iswitchb.el (iswitchb-window-buffer-p): Use `member' instead of
	`memq' (Bug#8799).

2011-06-02  Stefan Monnier  <monnier@iro.umontreal.ca>

	* subr.el (make-progress-reporter): Add "..." by default (bug#8785).

2011-06-02  Juanma Barranquero  <lekktu@gmail.com>

	* bs.el (bs--mark-unmark, bs--nth-wrapper):
	* mpc.el (mpc-select-extend, mpc-songpointer-context):
	* vc/log-view.el (log-view-beginning-of-defun):
	* vc/smerge-mode.el (smerge-apply-resolution-patch)
	(smerge-refine-forward, smerge-refine-chopup-region):
	Silence warning for unused `dotimes' counter variables.

2011-06-02  Stefan Monnier  <monnier@iro.umontreal.ca>

	* net/tramp.el (tramp-with-progress-reporter): Rename from
	with-progress-reporter.  Use `declare'.
	* net/tramp-smb.el:
	* net/tramp-sh.el:
	* net/tramp-gvfs.el: Update all uses.

2011-06-02  Jay Belanger  <jay.p.belanger@gmail.com>

	* calc/calc.el (calc-kill-stack-buffer): Make sure that the trail
	buffer isn't killed before making it current.

2011-06-01  Stefan Monnier  <monnier@iro.umontreal.ca>

	Silence various byte-compiler warnings.
	* emacs-lisp/byte-run.el (make-obsolete-variable): New argument
	`access-type' and new obsolescence format.
	* emacs-lisp/bytecomp.el (byte-compile-warn-obsolete): Adjust to
	new format.
	(byte-compile-check-variable): New `access-type' argument.
	Only warn if the access-type is obsolete.
	(byte-compile-dynamic-variable-bind, byte-compile-variable-ref)
	(byte-compile-variable-set): Adjust callers.
	* help-fns.el (describe-variable): Adjust to new obsolescence format.
	* mail/sendmail.el (mail-mailer-swallows-blank-line): Only mark
	setting it as obsolete.
	* simple.el (minibuffer-completing-symbol):
	* font-lock.el (font-lock-beginning-of-syntax-function): Only mark read
	access as obsolete.
	* minibuffer.el (minibuffer-completing-file-name): Don't make it
	obsolete yet.
	* international/quail.el (quail-mouse-choose-completion): Remove unused
	code referring to obsolete var.
	(quail-choose-completion-string): Remove.
	* server.el (server-clients-with, server-kill-buffer-query-function)
	(server-kill-emacs-query-function): Silence "unused `proc'" warnings.
	* proced.el (proced-send-signal):
	* emacs-lisp/lisp.el (lisp-complete-symbol):
	Replace completion-annotate-function with completion-extra-properties.

2011-06-01  Stefan Monnier  <monnier@iro.umontreal.ca>

	* simple.el (goto-line): Use read-number.
	(overriding-map-is-bound): Remove.
	(saved-overriding-map): Change default.
	(save&set-overriding-map): Rename from ensure-overriding-map-is-bound;
	Take the map as argument.
	(universal-argument, negative-argument, digit-argument): Use it.
	(restore-overriding-map): Adjust.
	(do-auto-fill): Use fill-forward-paragraph.
	(keyboard-quit): Don't signal an error when debug-on-quit is non-nil.

	* minibuffer.el (minibuffer-inactive-mode-map): New var.
	(minibuffer-inactive-mode): New major mode.
	* mouse.el (mouse-drag-region): Remove the "mouse-1 pops up
	the *Messages* buffer" hack.
	(mouse-popup-menubar): Don't burp if the event is a normal key.

	Miscellaneous tweaks.
	* emacs-lisp/cl-macs.el (dolist, dotimes): Use the same strategy for
	lexical scoping as in subr.el's dolist and dotimes.
	* emacs-lisp/bytecomp.el (byte-compile-unfold-bcf):
	Silence compiler warning.
	* thingatpt.el (forward-whitespace): Trivial coding style fix.
	* subr.el (with-output-to-temp-buffer): Provide an edebug spec.
	* international/ccl.el (ccl-compile): Trivial simplification.
	* help-fns.el (help-do-arg-highlight): Silence compiler warning.
	* emacs-lisp/testcover.el (testcover-end): Remove spurious
	`printflag' argument.
	* emacs-lisp/byte-run.el (make-obsolete, make-obsolete-variable):
	Purecopy the whole obsolescence data.

2011-06-01  Leo Liu  <sdl.web@gmail.com>

	* net/rcirc.el (rcirc-decode-coding-system): Revert last change;
	improve doc-string as suggested by Marco Pessotto
	<melmothx@gmail.com>.
	(rcirc-print): Fix last change.

2011-05-31  Stefan Monnier  <monnier@iro.umontreal.ca>

	* minibuffer.el (complete-with-action): Return nil for the metadata and
	boundaries of non-functional tables.
	(completion-table-dynamic): Return nil for the metadata.
	(completion-table-with-terminator): Add default case, using
	complete-with-action.
	(completion--metadata): New function.
	(completion-all-sorted-completions, minibuffer-completion-help): Use it
	to try and avoid pathological performance problems.
	(completion--embedded-envvar-table): Return `category' metadata.

2011-05-31  Lars Magne Ingebrigtsen  <larsi@gnus.org>

	* subr.el (process-alive-p): New tiny convenience function.

2011-05-31  Stefan Monnier  <monnier@iro.umontreal.ca>

	* emacs-lisp/debug.el (debug): Save&restore not just the buffer's
	content but also its previous major mode.

2011-05-31  Helmut Eller  <eller.helmut@gmail.com>

	* emacs-lisp/debug.el (debug): Restore the previous content of the
	*Backtrace* buffer when we exit with C-M-c.

2011-05-31  Stefan Monnier  <monnier@iro.umontreal.ca>

	* minibuffer.el: Add metadata method to completion tables.
	(completion-category-overrides): New defcustom.
	(completion-metadata, completion--field-metadata)
	(completion-metadata-get, completion--styles)
	(completion--cycle-threshold): New functions.
	(completion-try-completion, completion-all-completions):
	Add `metadata' argument to choose completion-styles.
	(completion--do-completion): Use metadata to choose cycling.
	(completion-all-sorted-completions): Use metadata for sorting.
	Remove :completion-cycle-penalty which is not needed any more.
	(completion--try-word-completion): Add `metadata' argument.
	(minibuffer-completion-help): Check metadata for annotation function
	and sorting.
	(completion-file-name-table): Return `category' metadata.
	(minibuffer-completing-file-name): Make obsolete.
	* simple.el (minibuffer-completing-symbol): Make obsolete.
	* icomplete.el (icomplete-completions): Pass new `metadata' param to
	completion-try-completion.

2011-05-30  Stefan Monnier  <monnier@iro.umontreal.ca>

	* mail/smtpmail.el (smtpmail-send-data): Add progress reporter.

2011-05-30  Leo Liu  <sdl.web@gmail.com>

	* net/rcirc.el (rcirc-debug-buffer): Use visible buffer name.
	(rcirc-print): Decode all incoming messages (bug#8744).
	(rcirc-decode-coding-system): Allow value nil for automatic coding
	system detection.

2011-06-01  Glenn Morris  <rgm@gnu.org>

	* mail/emacsbug.el (report-emacs-bug-hook): Mailclient ignores From.

2011-05-29  Chong Yidong  <cyd@stupidchicken.com>

	* image.el (image-animate-max-time): Allow nil and t values.
	Default to nil.
	(create-animated-image): Doc fix.
	(image-animate-start): Remove second arg; just use
	image-animate-max-time.
	(image-animate-timeout): Doc fix.  Args changed.

	* image-mode.el (image-toggle-display-image): Ensure that the
	image spec passed to the animate timer is the same object as in
	the buffer's display property (Bug#6981).
	(image-transform-properties): Doc fix.

	* image.el (image-animate-max-time): Default to nil.

2011-05-29  Martin Rudalics  <rudalics@gmx.at>

	* menu-bar.el (kill-this-buffer-enabled-p): Avoid looping over
	entire buffer list (Bug#8184).

2011-05-29  Chong Yidong  <cyd@stupidchicken.com>

	* image.el (imagemagick-types-inhibit)
	(imagemagick-register-types): Doc fix.

2011-05-29  Deniz Dogan  <deniz@dogan.se>

	* net/rcirc.el (rcirc): Use the user's stored encryption method by
	default.

2011-05-29  Chong Yidong  <cyd@stupidchicken.com>

	* select.el: Don't perform clipboard-manager saving in hooks;
	leave the hooks empty.

2011-05-28  Leo Liu  <sdl.web@gmail.com>

	* replace.el (occur-menu-map, occur-edit-mode-map): New vars.
	(occur-mode-map): Bind occur-edit-mode.  Use occur-menu-map.
	(occur-edit-mode): New major mode (Bug#8463).
	(occur-after-change-function): New function.
	(occur-engine): Give Occur tags a read-only property.

2011-05-28  Kevin Ryde  <user42@zip.com.au>

	* subr.el (def-edebug-spec): Doc fix (Bug#8430).

2011-05-28  Chong Yidong  <cyd@stupidchicken.com>

	* bindings.el (help-echo): Make the initial non-indicator dash
	empty on graphical terminals (Bug#7295).

	* files.el (auto-mode-alist): Move config rule after the
	in-stripping one (Bug#8547).

	* newcomment.el (comment-end-skip): Doc fix (Bug#8659).

	* startup.el (normal-splash-screen): Remove gratuitous mode-line
	setting (Bug#8740).

2011-05-28  Alp Aker  <aker@pitt.edu>  (tiny change)

	* buff-menu.el (Buffer-menu-revert-function, Buffer-menu-sort)
	(Buffer-menu-buffer+size): Use Buffer-menu-buffer-column
	(Bug#8539).

2011-05-28  Chong Yidong  <cyd@stupidchicken.com>

	* emacs-lisp/re-builder.el (re-builder): Improve doc (Bug#8286).

2011-05-28  Dima Kogan  <dkogan@cds.caltech.edu>  (tiny change)

	* progmodes/hideshow.el (hs-looking-at-block-start-p): New fun.
	(hs-hide-block-at-point, hs-find-block-beginning)
	(hs-already-hidden-p, hs-hide-block, hs-show-block): Use it
	(Bug#8279).

2011-05-28  Glenn Morris  <rgm@gnu.org>

	* startup.el (fancy-about-screen): Use standard mode line.  (Bug#8740)

2011-05-28  Chong Yidong  <cyd@stupidchicken.com>

	* help-fns.el (describe-function-1): If the function is a derived
	major mode, print the parent mode.

	* progmodes/cc-mode.el (c-mode, c++-mode, objc-mode, java-mode)
	(idl-mode, pike-mode, awk-mode): Inherit from prog-mode.

2011-05-28  Stefan Monnier  <monnier@iro.umontreal.ca>

	* minibuffer.el (completion--capf-wrapper): Check applicability before
	returning non-nil for non-exclusive completion data.
	* progmodes/etags.el (tags-completion-at-point-function):
	* info-look.el (info-lookup-completions-at-point): Mark as
	non-exclusive.
	(info-complete): Adjust accordingly.

	* info-look.el: Convert to lexical-binding and completion-at-point.
	(info-lookup-completions-at-point): New function.
	(info-complete): Use it and completion-in-region.

2011-05-28  Drew Adams  <drew.adams@oracle.com>

	* isearch.el: Let M-e start with point at the first mismatched char.
	(isearch-fail-pos): New function.
	(isearch-edit-string): Use it.

2011-05-28  Dmitry Kurochkin  <dmitry.kurochkin@gmail.com>  (tiny change)

	* isearch.el (isearch-range-invisible): Use invisible-p (bug#8721).

2011-05-27  Toby Cubitt  <toby-predictive@dr-qubit.org>

	* emacs-lisp/avl-tree.el: New avl-tree-stack datatype.  Add new
	traversal functions for avl-trees.
	(avl-tree--stack): New struct.
	(avl-tree-stack-p, avl-tree--stack-repopulate): New funs.
	(avl-tree-enter): Add optional `updatefun' arg.
	(avl-tree--do-enter): Add optional `updatefun' arg.
	Change return value.
	(avl-tree-delete): Add optional `test' and `nilflag' args.
	(avl-tree--do-delete): Add `test' and `nilflag' args.
	Change return value.
	(avl-tree-member): Add optional `nilflag'
	(avl-tree-member-p): New function.
	(avl-tree-mapc, avl-tree-mapf, avl-tree-mapcar): New functions.
	(avl-tree-stack, avl-tree-stack-pop, avl-tree-stack-first)
	(avl-tree-stack-empty-p): New functions.

	* emacs-lisp/avl-tree.el (avl-tree--del-balance): Rename from
	avl-tree--del-balance1 and make it work both ways.
	(avl-tree--del-balance2): Remove.
	(avl-tree--enter-balance): Rename from avl-tree--enter-balance1 and
	make it work both ways.
	(avl-tree--enter-balance2): Remove.
	(avl-tree--switch-dir, avl-tree--dir-to-sign, avl-tree--sign-to-dir):
	New macros.
	(avl-tree--mapc, avl-tree-map): Add direction argument.

2011-05-27  David Michael  <fedora.dm0@gmail.com>  (tiny change)

	* files.el (interpreter-mode-alist): Add rbash (bug#8745).

2011-05-27  Chong Yidong  <cyd@stupidchicken.com>

	* select.el: Support clipboard managers with built-in function
	x-clipboard-manager-save, via delete-frame-functions and
	kill-emacs-hook.
	(xselect-convert-to-targets): Add MULTIPLE target to list.
	(xselect-convert-to-save-targets): New function.

2011-05-27  Kenichi Handa  <handa@m17n.org>

	* mail/sendmail.el (mail-encode-header): Avoid double encoding by
	let-binding rfc2047-encode-encoded-words to nil.

2011-05-27  Glenn Morris  <rgm@gnu.org>

	* mail/emacsbug.el: Don't require url-util.

	* shell.el (shell-directory-tracker): Case matters.  (Bug#8735)

	* files.el (set-auto-mode):
	Also respect mode: entries at the end of the file.  (Bug#8586)

2011-05-26  Glenn Morris  <rgm@gnu.org>

	* files.el (hack-local-variables-prop-line, hack-local-variables):
	Downcase mode names, as seems to be traditional.
	(hack-local-variables, hack-local-variables-apply): Doc fixes.

	* mail/emacsbug.el (report-emacs-bug): Mention checking From address.
	(report-emacs-bug-hook): Try to validate the From address.  (Bug#8038)

2011-05-25  Julien Danjou  <julien@danjou.info>

	* textmodes/rst.el (rst-define-level-faces): Do not define face
	symbol if it is already defined.

2011-05-24  Vincent Belaïche  <vincentb1@users.sourceforge.net>

	* play/5x5.el (5x5-new-game, 5x5-randomize):
	Reset 5x5-solver-output to nil when a new grid is cast.
	(5x5-log-init, 5x5-log): Use defsubst instead of defmacro to shunt
	these debugging traces, as defmacro breaks the compiled code.

2011-05-24  Dmitry Kurochkin  <dmitry.kurochkin@gmail.com>  (tiny change)

	* isearch.el (isearch-range-invisible): Use invisible-p (bug#8721).

2011-05-24  Leo Liu  <sdl.web@gmail.com>

	* vc/vc-bzr.el (vc-bzr-sha1-program): Rename from sha1-program.
	(vc-bzr-sha1): Adapt.

	* sha1.el: Remove.  Function `sha1' is now builtin.

	* bindings.el: Provide sha1 feature.

2011-05-24  Kenichi Handa  <handa@m17n.org>

	* mail/sendmail.el: Require `rfc2047'.
	(mail-insert-from-field): Do not perform RFC2047 encoding.
	(mail-encode-header): New function.
	(sendmail-send-it): Set buffer-file-coding-system of the work
	buffer to the return value of select-message-coding-system.
	Call mail-encode-header.

	* mail/smtpmail.el (smtpmail-send-it): Call mail-encode-header.

2011-05-24  Sean Neakums  <sneakums@zork.net>  (tiny change)

	* mail/supercite.el (sc-default-cite-frame):
	Handle sc-nested-citation-p when sc-cite-blank-lines-p is non-nil.

2011-05-24  Glenn Morris  <rgm@gnu.org>

	* progmodes/python.el (brm-menu): Declare.

	* emulation/viper.el (viper-set-hooks): Declare.

	* play/5x5.el (5x5-log-init, 5x5-log): Evaluate when compiling.
	(5x5-log-init, 5x5-log, 5x5-solver): Doc fixes.
	(math-map-vec, math-sub, math-mul, math-make-intv, math-reduce-vec)
	(math-format-number, math-pow, calcFunc-arrange, calcFunc-cvec)
	(calcFunc-diag, calcFunc-trn, calcFunc-inv, calcFunc-mrow)
	(calcFunc-mcol, calcFunc-vconcat, calcFunc-index): Declare.

2011-05-24  Stefan Monnier  <monnier@iro.umontreal.ca>

	Add an :exit-function for completion-at-point.

	* minibuffer.el (completion--done): New fun.
	(completion--do-completion): Use it.  New arg `expect-exact'.
	(minibuffer-complete, minibuffer-complete-word): Don't output message,
	since completion--do-completion does it for us now.
	(minibuffer-force-complete): Use completion--done and
	completion--replace.  Handle sole-completion case with more care.
	(minibuffer-complete-and-exit): Use new `expect-exact' arg.
	(completion-extra-properties): New var.
	(completion-annotate-function): Make obsolete.
	(minibuffer-completion-help): Adjust accordingly.
	Use completion-list-insert-choice-function.
	(completion-at-point, completion-help-at-point):
	Bind completion-extra-properties.
	(completion-pcm-word-delimiters): Add | (for uniquify, for example).
	* simple.el (completion-list-insert-choice-function): New var.
	(completion-setup-function): Preserve it.
	(choose-completion): Pay attention to it, shuffle the code a bit.
	(choose-completion-string): New arg `insert-function'.

	* textmodes/bibtex.el: Convert to lexical binding.
	(bibtex-mode-map): Use completion-at-point.
	(bibtex-mode): Use define-derived-mode&completion-at-point-functions.
	(bibtex-completion-at-point-function): New fun, from bibtex-complete.
	(bibtex-complete): Define as obsolete alias.
	(bibtex-complete-internal): Remove.
	(bibtex-format-entry): Remove unused sub-group in regexp.
	* shell.el (shell--command-completion-data)
	(shell-environment-variable-completion):
	* pcomplete.el (pcomplete-completions-at-point):
	* comint.el (comint--complete-file-name-data): Use :exit-function
	instead of completion-table-with-terminator so it also works for
	choose-completion.

2011-05-23  Stefan Monnier  <monnier@iro.umontreal.ca>

	* <lots-of-files>.el: Don't quote lambda expressions with `quote'.

	* vc/smerge-mode.el (smerge-refine-subst): Don't deactivate the mark
	(bug#8710).

	* emacs-lisp/lisp.el (up-list): Fix forward movement (bug#8708).

2011-05-23  Ken Manheimer  <ken.manheimer@gmail.com>

	* allout.el (allout-inhibit-auto-fill-on-headline): Create new
	customization variable and implement: If non-nil, auto-fill will
	be inhibited while on topic's header line.

2011-05-23  Vincent Belaïche  <vincentb1@users.sourceforge.net>

	* play/5x5.el: I/ Add an arithmetic solver to suggest positions to
	click on.  II/ Make 5x5 multisession.  III/ Ensure that random grids
	always have a solution in grid size = 5 cases.
	(5x5-mode-map): Add keybinding to function `5x5-solve-suggest'.
	(5x5-solver-output, 5x5-log-buffer): New vars.
	(5x5-grid, 5x5-x-pos, 5x5-y-pos, 5x5-moves, 5x5-cracking):
	Make these variables buffer local to achieve 5x5 multi-session-ness.
	(5x5): Set 5x5-grid-size only if SIZE is non-negative.
	(5x5-grid-to-vec, 5x5-vec-to-grid, 5x5-log-init, 5x5-log, 5x5-solver)
	(5x5-solve-suggest): New funs.
	(5x5-randomize): Use 5x5-make-move instead of 5x5-flip-cell to
	randomize a grid so that we ensure that there is always a solution.
	(5x5-make-random-grid): Allow other movement than flipping.

2011-05-23  Kevin Ryde  <user42@zip.com.au>

	* emacs-lisp/advice.el (ad-read-advised-function):
	Use `function-called-at-point' as the default, if it has
	advice and passes PREDICATE.

2011-05-23  Stefan Monnier  <monnier@iro.umontreal.ca>

	* emacs-lisp/bytecomp.el (byte-compile-function-form): Only call
	byte-compile-lambda if it's actually a lambda.

	* emacs-lisp/eieio.el (eieio-defgeneric-form-primary-only-one):
	Fix function quoting.  Use backquote better.

2011-05-22  Yuanle Song  <sylecn@gmail.com>

	* nxml/rng-xsd.el (rng-xsd-check-pattern): Use case-sensitive
	matching (Bug#8516).

2011-01-22  Jari Aalto  <jari.aalto@cante.net>

	* vc/vc-dir.el (vc-default-dir-printer): Give edited tag a
	different face (Bug#8178).

2011-05-22  Chong Yidong  <cyd@stupidchicken.com>

	* vc/diff-mode.el (diff-changed): Don't use terminal specs for
	defface (Bug#8144).

2011-05-22  Stefan Monnier  <monnier@iro.umontreal.ca>

	* emacs-lisp/macroexp.el (macroexpand-all-1): Convert ' to #' for
	funcall as well (bug#8712).  Warn when performing those conversions.
	* emacs-lisp/bytecomp.el (byte-compile-form): Fix error report.

	* progmodes/grep.el (grep-mode): Fix it for good (bug#8684)!

2011-05-22  Glenn Morris  <rgm@gnu.org>

	* files.el (hack-local-variables-prop-line): Small simplifications.
	(hack-local-variables, hack-local-variables-prop-line):
	If MODE-ONLY, return the mode, rather than just `t'.

2011-05-21  Stefan Monnier  <monnier@iro.umontreal.ca>

	* progmodes/grep.el (grep-mode): Fix last change (bug#8684).

2011-05-21  Glenn Morris  <rgm@gnu.org>

	* files.el (hack-local-variables-prop-line, hack-local-variables):
	If only interested in the mode, don't bother doing the other stuff.

	* image-mode.el (image-after-revert-hook):
	Redraw all frames on which the image is visible.  (Bug#8567)

	* dired-aux.el (dired-touch-initial): Just use current-time.  (Bug#6887)

	* wid-edit.el (widget-checklist-match-inline):
	Fix 2011-04-19 change.  (Bug#8649)

2011-05-20  Stefan Monnier  <monnier@iro.umontreal.ca>

	* emacs-lisp/checkdoc.el (checkdoc-sentencespace-region-engine):
	Also allow singlespace after single-letter capitals followed by a dot.

	* nxml/nxml-mode.el (nxml-electric-slash): Reindent when completion is
	enabled.  Suggested by James Ahlborn <jahlborn@gmail.com> (bug#8704).

2011-05-20  Nix  <nix@esperi.org.uk>

	* files.el (basic-save-buffer-2):
	Fix handling of break-hardlink-on-save with non-existent files.

2011-05-19  Deniz Dogan  <deniz@dogan.se>

	* net/rcirc.el (rcirc-mode): Initialize rcirc-urls to nil.
	(rcirc-markup-urls): Check if rcirc-url-regexp is nil.

2011-05-19  Glenn Morris  <rgm@gnu.org>

	* progmodes/f90.el (f90-type-def-re):
	Handle "type, bind(c)".  (Bug#8691)

	* emacs-lisp/autoload.el (batch-update-autoloads):
	Set autoload-excludes by parsing loadup.el rather than Makefiles.

2011-05-18  Michael Albinus  <michael.albinus@gmx.de>

	* net/tramp.el (tramp-process-actions): Set "first-password-request"
	property for the correct connection in case of multihops.

2011-05-18  Glenn Morris  <rgm@gnu.org>

	* emacs-lisp/authors.el (authors-fixed-entries): Remove fakemail.c.
	* mail/sendmail.el (sendmail-program): Fall back to just "sendmail".

	Rationalize calendar handling of day and month abbrev-arrays.
	* calendar/calendar.el (calendar-customized-p): New function.
	(calendar-abbrev-construct, calendar-make-alist): Change what it does.
	(calendar-day-name-array, calendar-month-name-array): Doc fix.
	Add :set function.
	(calendar-abbrev-length, calendar-day-abbrev-array)
	(calendar-month-abbrev-array): Make defcustoms, with appropriate :set.
	(calendar-day-abbrev-array, calendar-month-abbrev-array):
	Elements may no longer be nil.
	(calendar-day-name, calendar-month-name):
	Update for changed nature of abbrev arrays.
	* calendar/diary-lib.el (diary-name-pattern):
	Update for changed nature of abbrev arrays.
	(diary-mark-entries-1): Update calendar-make-alist calls.
	(diary-font-lock-date-forms): Doc fix for changed abbrev arrays.
	* calendar/cal-html.el (cal-html-day-abbrev-array):
	Simply inherit from calendar-day-abbrev-array.

2011-05-17  Stefan Monnier  <monnier@iro.umontreal.ca>

	* progmodes/grep.el (grep-mode): Disable default
	compilation-directory-matcher setting (bug#8684).

2011-05-17  Michael Albinus  <michael.albinus@gmx.de>

	* net/tramp.el (tramp-handle-insert-file-contents): Use "dd"
	instead of "head" and "tail".  There were problems with SunOS 5.9,
	and it performs better.

2011-05-17  Glenn Morris  <rgm@gnu.org>

	* mail/mail-utils.el (mail-dont-reply-to): Silence compiler.

	* progmodes/idlw-shell.el (idlwave-shell-complete-filename):
	Replace obsolete function.

	* shell.el (pcomplete-parse-arguments-function): Declare.

	* calendar/appt.el (appt-message-warning-time, appt-display-mode-line)
	(appt-display-diary, appt-display-interval, appt-prev-comp-time)
	(appt-check): Doc fixes.
	(appt-disp-window-function, appt-delete-window-function):
	Remove needless special case in custom :type.
	(appt-display-count): Default to 0, not nil.
	(appt-check): Reset appt-display-count to 0, not nil.

2011-05-17  Juanma Barranquero  <lekktu@gmail.com>

	* progmodes/python.el (python-font-lock-keywords):
	Add the Python 3.X keyword "nonlocal" (bug#8639).

2011-05-16  Stefan Monnier  <monnier@iro.umontreal.ca>

	* emacs-lisp/eieio.el (defmethod): Fix quoting of code (bug#8677).

2011-05-16  Kevin Ryde  <user42@zip.com.au>

	* info-look.el (makefile-automake-mode): New setups, looking in
	automake manual, then makefile-mode.
	(makefile-mode): Remove automake manual, have it just in
	makefile-automake-mode since there's various things different or
	not relevant to plain make.
	(makefile-mode): Remove "other-modes" non-existent automake-mode,
	believe a hypothetical automake-mode would go to makefile-mode,
	not the other way around.

2011-05-15  Chong Yidong  <cyd@stupidchicken.com>

	* vc/diff-mode.el (diff-fixup-modifs): Locate correct position for
	hunk-end tags (Bug#8672).

	* vc/vc-annotate.el (vc-annotate-mode-map): Bind = to
	vc-annotate-show-diff-revision-at-line (Bug#8671).

2011-05-14  Glenn Morris  <rgm@gnu.org>

	* vc/add-log.el (add-change-log-entry): Don't start adding a new entry
	in the middle of an existing one with multiple authors.  (Bug#8645)
	(change-log-font-lock-keywords): Also handle multiple author lines
	with leading tabs.  (Bug#8644)

	* calendar/appt.el (appt-check): Rename some local variables.
	Some simplification/reordering.

	* mail/feedmail.el (feedmail-confirm-outgoing-timeout)
	(feedmail-sendmail-f-doesnt-sell-me-out)
	(feedmail-queue-slug-suspect-regexp, feedmail-debug)
	(feedmail-debug-sit-for, feedmail-queue-express-hook)
	(feedmail-queue-runner-message-sender): Set :version.
	(bbdb-search, bbdb-records, smtp-via-smtp, smtp-server)
	(bbdb-dwim-net-address, vm-mail): Declare.
	(feedmail-binmail-gnulinuxish-template):
	Rename from feedmail-binmail-linuxish-template.
	(feedmail-buffer-to-smtp, feedmail-vm-mail-mode):
	Use insert-buffer-substring.

2011-05-14  Bill Carpenter  <bill@carpenter.org>

	* mail/feedmail.el (feedmail-patch-level): Increase.
	(feedmail-debug): New custom group.
	(feedmail-confirm-outgoing-timeout)
	(feedmail-sendmail-f-doesnt-sell-me-out)
	(feedmail-queue-slug-suspect-regexp, feedmail-debug)
	(feedmail-debug-sit-for, feedmail-queue-express-hook): New options.
	(feedmail-sender-line, feedmail-from-line)
	(feedmail-fiddle-headers-upwardly, feedmail-enable-spray)
	(feedmail-spray-this-address)
	(feedmail-spray-address-fiddle-plex-list)
	(feedmail-queue-use-send-time-for-date)
	(feedmail-queue-use-send-time-for-message-id)
	(feedmail-last-chance-hook, feedmail-queue-runner-mode-setter)
	(feedmail-buffer-eating-function):
	Doc fixes.
	(feedmail-spray-via-bbdb, feedmail-buffer-to-smtp)
	(feedmail-vm-mail-mode, feedmail-message-action-scroll-up)
	(feedmail-message-action-scroll-down): New functions.
	(feedmail-queue-directory, feedmail-queue-draft-directory):
	Use expand-file-name.
	(feedmail-prompt-before-queue-standard-alist): Add scroll entries.
	Remove C-v help entry.
	(feedmail-queue-buffer-file-name): New variable.
	(feedmail-mail-send-hook-splitter, feedmail-buffer-to-binmail)
	(feedmail-buffer-to-smtpmail, feedmail-queue-express-to-draft)
	(feedmail-message-action-send-strong, feedmail-message-action-edit)
	(feedmail-message-action-draft, feedmail-message-action-draft-strong)
	(feedmail-message-action-queue, feedmail-message-action-queue-strong)
	(feedmail-message-action-toggle-spray)
	(feedmail-run-the-queue-no-prompts)
	(feedmail-run-the-queue-global-prompt, feedmail-queue-reminder)
	(feedmail-look-at-queue-directory, feedmail-queue-subject-slug-maker)
	(feedmail-create-queue-filename, feedmail-rfc822-time-zone):
	(feedmail-fiddle-header, feedmail-give-it-to-buffer-eater)
	(feedmail-envelope-deducer, feedmail-fiddle-from)
	(feedmail-fiddle-sender, feedmail-default-date-generator)
	(feedmail-fiddle-date, feedmail-fiddle-message-id)
	(feedmail-fiddle-spray-address)
	(feedmail-fiddle-list-of-spray-fiddle-plexes)
	(feedmail-fiddle-list-of-fiddle-plexes)
	(feedmail-fill-to-cc-function, feedmail-fill-this-one)
	(feedmail-one-last-look, feedmail-fqm-p): Add debug calls.
	(feedmail-queue-runner-message-sender, feedmail-binmail-template):
	Change default.  Doc fix.
	(feedmail-queue-runner-cleaner-upper): Use feedmail-say-chatter.
	(feedmail-binmail-linuxish-template): New constant.
	(feedmail-buffer-to-sendmail): Doc fix.  Add debug call.
	Respect feedmail-sendmail-f-doesnt-sell-me-out.
	(feedmail-send-it): Add debug call.
	Use feedmail-queue-buffer-file-name, and
	feedmail-send-it-immediately-wrapper.
	(feedmail-message-action-send): Add debug call.
	Use feedmail-send-it-immediately-wrapper.
	(feedmail-queue-express-to-queue): Add debug call.
	Run feedmail-queue-express-hook.
	(feedmail-message-action-help): Add debug call.  Use feedmail-p-h-b-n.
	(feedmail-message-action-help-blat):
	Rename from feedmail-queue-send-edit-prompt-help-first.
	(feedmail-run-the-queue): Add debug call.  Set buffer-file-type.
	Check line-endings.  Handle errors better.
	(feedmail-queue-reminder-brief, feedmail-queue-reminder-medium):
	Doc fix.  Add debug call.
	(feedmail-queue-send-edit-prompt): Doc fix.  Add debug call.
	Use feedmail-queue-send-edit-prompt-inner.
	(feedmail-queue-runner-prompt, feedmail-scroll-buffer): New functions.
	(feedmail-queue-send-edit-prompt-inner): New function, extracted
	from feedmail-queue-send-edit-prompt.
	(feedmail-queue-send-edit-prompt-help)
	(feedmail-queue-send-edit-prompt-help-later): Remove functions.
	(feedmail-tidy-up-slug): Add debug call.
	Respect feedmail-queue-slug-suspect-regexp.
	(feedmail-queue-subject-slug-maker): Use buffer-substring-no-properties.
	(feedmail-dump-message-to-queue): Add debug call.
	Expand queue-directory.
	(feedmail-dump-message-to-queue): Change message slightly.
	Use feedmail-say-chatter.
	(feedmail-rfc822-date): Add debug call.  Bind system-time-locale.
	(feedmail-send-it-immediately-wrapper): New function.
	(feedmail-send-it-immediately): Add debug calls.  Use let not let*.
	Insert empty string rather than newline.  Handle full-frame case.
	Use catch/throw.  Use feedmail-say-chatter.
	(feedmail-fiddle-from): Try mail-host-address.
	(feedmail-default-message-id-generator): Doc fix.
	Bind system-time-locale.  Handle missing end.
	(feedmail-fiddle-x-mailer): Add debug call.
	Handle feedmail-x-mailer-line being nil.
	(feedmail-accume-n-nuke-header, feedmail-deduce-address-list):
	Add debug call.  Use buffer-substring-no-properties.
	(feedmail-say-debug, feedmail-say-chatter): New functions.
	(feedmail-find-eoh): Give an explicit error.

2011-05-13  Ulf Jasper  <ulf.jasper@web.de>

	* net/newst-treeview.el (newsticker-treeview-face): Change default
	family from helvetica to sans.
	(newsticker-treeview-tool-bar-map): Move tool-bar icons to
	etc/images/newsticker.

	* net/newst-reader.el (newsticker-feed-face): Change default
	family from helvetica to sans.

	* net/newst-plainview.el (newsticker-new-item-face)
	(newsticker-old-item-face, newsticker-immortal-item-face)
	(newsticker-obsolete-item-face, newsticker-date-face)
	(newsticker-statistics-face): Change default family from
	helvetica to sans.
	(newsticker--plainview-tool-bar-map): Move tool-bar icons to
	etc/images/newsticker.

	* net/newst-backend.el (newsticker--do-run-auto-mark-filter),
	(newsticker--process-auto-mark-filter-match): : Tell user about
	auto-marking.

2011-05-13  Didier Verna  <didier@xemacs.org>

	Common Lisp indentation improvements on defmethod and lambda-lists.
	* emacs-lisp/cl-indent.el: Advertise the changes and remove obsolete
	TODO entries.
	(lisp-lambda-list-keyword-parameter-indentation)
	(lisp-lambda-list-keyword-parameter-alignment)
	(lisp-lambda-list-keyword-alignment): New customizable user options.
	(lisp-indent-defun-method): Improve docstring.
	(extended-loop-p): Fix comment.
	(lisp-indent-lambda-list-keywords-regexp): New variable.
	(lisp-indent-lambda-list): New function.
	(lisp-indent-259): Use it.
	(lisp-indent-defmethod): Support for more than one
	method qualifier and properly indent methods lambda-lists.
	(defgeneric): Provide a missing common-lisp-indent-function property.

2011-05-13  Stefan Monnier  <monnier@iro.umontreal.ca>

	* thingatpt.el (bounds-of-thing-at-point): Return nil rather than
	bounds for the empty string (bug#8667).

2011-05-13  Glenn Morris  <rgm@gnu.org>

	* mail/feedmail.el (feedmail-buffer-to-sendmail): Require sendmail.

	* mail/sendmail.el (sendmail-program): Try executable-find first.
	(sendmail-send-it): `sendmail-program' cannot be unbound.

	* calendar/appt.el (appt-make-list): Simplify.
	(appt-time-msg-list): Doc fix.
	(appt-check): Change mode-line message at the time of the appointment.

2011-05-12  Andreas Schwab  <schwab@linux-m68k.org>

	* progmodes/ld-script.el (ld-script-keywords)
	(ld-script-builtins): Update keywords list.

2011-05-12  Stefan Monnier  <monnier@iro.umontreal.ca>

	* progmodes/grep.el (grep-filter): Don't trip on partial lines.

	* shell.el (shell-completion-vars): New function.
	(shell-mode):
	* simple.el (read-shell-command): Use it.
	(blink-matching-open): No need for " [...]" in minibuffer-message.

2011-05-12  Glenn Morris  <rgm@gnu.org>

	* calendar/appt.el (appt-now-displayed): Remove pointless variable.
	(appt-check): Simplify.

2011-05-12  Eli Zaretskii  <eliz@gnu.org>

	* vc/smerge-mode.el (smerge-resolve): Use null-device rather than a
	literal "/dev/null".

2011-05-12  Stefan Monnier  <monnier@iro.umontreal.ca>

	* emacs-lisp/lisp.el (lisp-complete-symbol, lisp-completion-at-point):
	Fix typo.

2011-05-12  Ralph Schleicher  <rs@ralph-schleicher.de>

	* progmodes/which-func.el (which-function):
	Use add-log-current-defun instead of add-log-current-defun-function,
	which might not be defined (Bug#8260).

2011-05-12  Glenn Morris  <rgm@gnu.org>

	* emacs-lisp/bytecomp.el (byte-compile-file-form-defmumble):
	Let byte-compile-initial-macro-environment always take precedence.

2011-05-12  Stefan Monnier  <monnier@iro.umontreal.ca>

	* net/rcirc.el: Add support for SSL/TLS connections.
	(rcirc-server-alist): New field `encryption'.
	(rcirc): Check `encryption' settings.
	(rcirc-connect): New arg `encryption'.  Use open-network-stream.
	Merge make-local-variable into `set'.
	(rcirc--connection-open-p): New function.
	(rcirc-send-string, rcirc-clean-up-buffer): Use it to handle case where
	the process is not a network process (e.g. running gnutls-cli).
	(set-rcirc-decode-coding-system, set-rcirc-encode-coding-system):
	Make rcirc-(en|de)code-coding-system local here.
	(rcirc-mode): Merge make-local-variable into `set'.
	(rcirc-parent-buffer): Make permanent buffer-local.
	(rcirc-multiline-minor-mode): Don't do it here.
	(rcirc-switch-to-server-buffer): Don't switch to a random buffer if
	there's no server buffer.

2011-05-11  Glenn Morris  <rgm@gnu.org>

	* newcomment.el (comment-kill): Prefix "unused" local.

	* term/w32console.el (get-screen-color): Declare.

	* emacs-lisp/bytecomp.el (byte-compile-arglist-warn):
	Handle symbol elements of byte-compile-initial-macro-environment.

2011-05-10  Leo Liu  <sdl.web@gmail.com>

	* bookmark.el (bookmark-bmenu-mode-map):
	Bind bookmark-bmenu-search to `/'.

	* mail/footnote.el: Convert to utf-8 encoding.
	(footnote-unicode-string, footnote-unicode-regexp): New variable.
	(Footnote-unicode): New function.
	(footnote-style-alist): Add unicode style to the list.
	(footnote-style): Doc fix.

2011-05-10  Jim Meyering  <meyering@redhat.com>

	Fix doubled-word typos.
	* international/quail.el (quail-insert-kbd-layout): and and -> and
	* kermit.el: and and -> and
	* net/ldap.el (ldap-search-internal): to to -> to
	* progmodes/vhdl-mode.el (vhdl-offsets-alist): Likewise.
	* progmodes/js.el (js-mode): and and -> and
	* textmodes/artist.el (artist-move-to-xy): at at -> at
	(artist-draw-region-trim-line-endings): if if -> if
	And Safetyc -> Safety.
	* textmodes/reftex-dcr.el (reftex-view-crossref): at at -> at a

2011-05-10  Glenn Morris  <rgm@gnu.org>
            Stefan Monnier  <monnier@iro.umontreal.ca>

	* files.el (hack-one-local-variable-eval-safep):
	Consider "eval: (foo-mode)" to be safe.  (Bug#8613)

2011-05-10  Glenn Morris  <rgm@gnu.org>

	* calendar/diary-lib.el (diary-list-entries-hook)
	(diary-mark-entries-hook, diary-nongregorian-listing-hook)
	(diary-nongregorian-marking-hook, diary-list-entries)
	(diary-include-other-diary-files, diary-mark-entries)
	(diary-mark-included-diary-files): Doc fixes.

2011-05-09  Juanma Barranquero  <lekktu@gmail.com>

	* misc.el: Require tabulated-list.el during compilation.

2011-05-09  Chong Yidong  <cyd@stupidchicken.com>

	* progmodes/compile.el (compilation-start):
	Run compilation-filter-hook for the async case too.
	(compilation-filter-hook): Doc fix.

2011-05-09  Deniz Dogan  <deniz@dogan.se>

	* wdired.el: Remove outdated installation comment.  Fix usage
	comment.

2011-05-09  Juanma Barranquero  <lekktu@gmail.com>

	* misc.el: Implement new command `list-dynamic-libraries'.
	(list-dynamic-libraries--loaded-only-p): New variable.
	(list-dynamic-libraries--refresh): New function.
	(list-dynamic-libraries): New command.

2011-05-09  Chong Yidong  <cyd@stupidchicken.com>

	* progmodes/compile.el (compilation-error-regexp-alist-alist):
	Fix the ant regexp to handle end-line and end-column info from jikes.
	Re-introduce maven regexp.  Give the ruby-Test::Unit regexp a
	higher priority to avoid clobbering by gnu.

2011-05-08  Chong Yidong  <cyd@stupidchicken.com>

	* cus-face.el (custom-declare-face): Call custom-theme-recalc-face
	if the face has existing theme settings (Bug#8454).

2011-05-08  Ralph Schleicher  <rs@ralph-schleicher.de>

	* progmodes/perl-mode.el (perl-imenu-generic-expression):
	Only match variables declared via `my' or `our' (Bug#8261).

	* net/browse-url.el (browse-url-of-dired-file): Allow browsing of
	special file names `.' and `..' (Bug#8259).

2011-05-08  Chong Yidong  <cyd@stupidchicken.com>

	* progmodes/grep.el (grep-mode-font-lock-keywords):
	Remove buffer-changing entries.
	(grep-filter): New function.
	(grep-mode): Add it to compilation-filter-hook.

	* progmodes/compile.el (compilation-filter-hook)
	(compilation-filter-start): New defvars.
	(compilation-filter): Call compilation-filter-hook prior to
	updating the process mark.

2011-05-08  Stefan Monnier  <monnier@iro.umontreal.ca>

	* emacs-lisp/eieio.el (defmethod): Fix typo in last change.

2011-05-07  Eli Zaretskii  <eliz@gnu.org>

	* mail/sendmail.el (send-mail-function): On MS-Windows, default to
	mailclient-send-it even if window-system is nil.  (Bug#8595)

	* term/w32console.el (terminal-init-w32console):
	Call get-screen-color and use its output to set the frame
	background-mode.  (Bug#8597)

2011-05-07  Stefan Monnier  <monnier@iro.umontreal.ca>

	Make bytecomp.el understand that defmethod defines funs (bug#8631).
	* emacs-lisp/eieio.el (eieio--defalias, eieio--defgeneric-init-form):
	New functions.
	(defgeneric, eieio--defmethod): Use them.
	(eieio-defgeneric): Remove.
	(defmethod): Call defgeneric in a way visible to the byte-compiler.

2011-05-07  Glenn Morris  <rgm@gnu.org>

	* calendar/timeclock.el (timeclock-log-data): Remove unused local.
	Use let rather than let*.
	(timeclock-find-discrep): Remove unused local.

	* calendar/diary-lib.el (diary-comment-start): Doc fix.

	* calendar/appt.el (appt-time-msg-list): Doc fix.

2011-05-06  Noah Friedman  <friedman@splode.com>

	* apropos.el (apropos-print-doc): Only use
	emacs-lisp-docstring-fill-column when it is bound to an integer,
	per that variable's documentation.

2011-05-06  Stefan Monnier  <monnier@iro.umontreal.ca>

	* lpr.el (print-region-1): Echo lpr-program's output, so error messages
	and warnings are not silently discarded (e.g. use -d instead of -P).

2011-05-06  Glenn Morris  <rgm@gnu.org>

	* calendar/appt.el (appt-message-warning-time): Doc fix.
	(appt-warning-time-regexp): New option.
	(appt-make-list): Respect appt-message-warning-time.

	* calendar/diary-lib.el (diary-comment-start, diary-comment-end):
	New options.
	(diary-add-to-list): Strip comments from the displayed string.
	(diary-mode): Set comment-start and comment-end.

	* vc/diff-mode.el (smerge-refine-subst): Declare.
	(diff-refine-hunk): Don't require smerge-mode when compiling.

2011-05-06  Juanma Barranquero  <lekktu@gmail.com>

	* simple.el (list-processes): Return nil as the docstring says.

2011-05-05  Michael Albinus  <michael.albinus@gmx.de>

	* net/ange-ftp.el (ange-ftp-binary-file-name-regexp): Set default
	to "".
	(ange-ftp-write-region, ange-ftp-insert-file-contents)
	(ange-ftp-copy-file-internal): Use only `ange-ftp-binary-file' for
	determining of binary transfer.  (Bug#7383)

2011-05-05  Michael Albinus  <michael.albinus@gmx.de>

	* net/tramp-sh.el (tramp-do-copy-or-rename-file-out-of-band):
	Fix port computation bug.  (Bug#8618)

2011-05-05  Glenn Morris  <rgm@gnu.org>

	* allout-widgets.el (allout-widgets-mode-inhibit): Declare before use.

	* simple.el (shell-dynamic-complete-functions)
	(comint-dynamic-complete-functions): Declare.

	* net/network-stream.el (gnutls-negotiate):
	* simple.el (tabulated-list-print): Fix declarations.

	* progmodes/gud.el (syntax-symbol, syntax-point):
	Remove unnecessary and incorrect declarations.

	* emacs-lisp/check-declare.el (check-declare-scan):
	Handle byte-compile-initial-macro-environment in bytecomp.el

2011-05-05  Stefan Monnier  <monnier@iro.umontreal.ca>

	Fix earlier half-done eieio-defmethod change (bug#8338).
	* emacs-lisp/eieio.el (eieio--defmethod): Rename from eieio-defmethod.
	Streamline and change calling convention.
	(defmethod): Adjust accordingly and simplify.
	(eieio-defclass): Fix broken calls to eieio-defmethod and redirect to
	new eieio--defmethod.
	(slot-boundp): Minor CSE simplification.

2011-05-05  Milan Zamazal  <pdm@zamazal.org>

	* progmodes/glasses.el (glasses-separate-capital-groups): New option.
	(glasses-make-readable): Use glasses-separate-capital-groups.

2011-05-05  Juanma Barranquero  <lekktu@gmail.com>

	* emacs-lisp/warnings.el (warning-level-aliases): Reflow docstring.
	(warning-series): Doc fix.
	(display-warning): Don't try to create the buffer if we just found it.

2011-05-04  Chong Yidong  <cyd@stupidchicken.com>

	* emacs-lisp/autoload.el (generated-autoload-file): Set to nil.
	(autoload-find-generated-file): New function.
	(generate-file-autoloads): Bind generated-autoload-file to
	buffer-file-name.
	(update-file-autoloads, update-directory-autoloads):
	Use autoload-find-generated-file.  If called interactively, prompt for
	output file (Bug#7989).
	(batch-update-autoloads): Doc fix.

2011-05-04  Juanma Barranquero  <lekktu@gmail.com>

	* term/w32-win.el (dynamic-library-alist): Add `gnutls'.

2011-05-04  Glenn Morris  <rgm@gnu.org>

	* calendar/diary-lib.el (diary-fancy-date-pattern): Turn it into a
	function, so it follows changes in calendar-date-style.
	(diary-fancy-date-matcher): New function.
	(diary-fancy-font-lock-keywords): Use diary-fancy-date-matcher.
	(diary-fancy-font-lock-fontify-region-function):
	Use diary-fancy-date-pattern as a function.

	* calendar/diary-lib.el (diary-fancy-date-pattern): Do not use
	non-numbers for `year' etc pseudo-variables.  (Bug#8583)

2011-05-04  Teodor Zlatanov  <tzz@lifelogs.com>

	* net/gnutls.el (gnutls-negotiate): Use CL-style keyword arguments
	instead of positional arguments.  Allow :keylist and :crlfiles
	arguments.
	(open-gnutls-stream): Call it.

	* net/network-stream.el (network-stream-open-starttls): Adjust to
	call `gnutls-negotiate' with :process and :hostname arguments.

2011-05-04  Stefan Monnier  <monnier@iro.umontreal.ca>

	* minibuffer.el (completion--message): New function.
	(completion--do-completion, minibuffer-complete)
	(minibuffer-force-complete, minibuffer-complete-word): Use it.
	(completion--do-completion): Don't ignore completion-auto-help when in
	icomplete-mode.

	* whitespace.el (whitespace-trailing-regexp): Don't rely on the
	internal encoding (e.g. tibetan zero is not whitespace).
	(global-whitespace-mode): Prefer save-current-buffer.
	(whitespace-trailing-regexp): Remove useless save-match-data.
	(whitespace-empty-at-bob-regexp): Minor simplification.

2011-05-03  Chong Yidong  <cyd@stupidchicken.com>

	* emacs-lisp/autoload.el (generated-autoload-file): Doc fix (Bug#7989).

2011-05-03  Agustín Martín Domingo  <agustin.martin@hispalinux.es>

	* textmodes/ispell.el (ispell-add-per-file-word-list):
	Use `concat' to create string for insertion.

2011-05-03  Stefan Monnier  <monnier@iro.umontreal.ca>

	* textmodes/bibtex.el (bibtex-fill-field-bounds, bibtex-fill-entry):
	Avoid open-line which runs post-self-insert-hook.
	(bibtex-fill-entry): Remove unused `end' var.

2011-05-03  Dirk Ullrich  <dirk.ullrich@googlemail.com>  (tiny change)

	* textmodes/ispell.el (ispell-add-per-file-word-list):
	Protect against `nil' value of `comment-start' (Bug#8579).

2011-05-03  Leo Liu  <sdl.web@gmail.com>

	* isearch.el (isearch-yank-pop): New command.
	(isearch-mode-map): Bind it to `M-y'.
	(isearch-forward): Mention it.

2011-05-03  Stefan Monnier  <monnier@iro.umontreal.ca>

	* simple.el (minibuffer-complete-shell-command): Remove.
	(minibuffer-local-shell-command-map): Use completion-at-point.
	(read-shell-command): Setup completion vars here instead.
	(read-expression-map): Bind TAB to symbol completion.

	* textmodes/ispell.el (lookup-words): Use with-temp-buffer; signal
	error directly rather via storing it into `results'.

2011-05-02  Leo Liu  <sdl.web@gmail.com>

	* vc/diff.el: Fix description.

2011-05-02  Lars Magne Ingebrigtsen  <larsi@gnus.org>

	* server.el (server-eval-at): New function.

2011-05-01  Lars Magne Ingebrigtsen  <larsi@gnus.org>

	* net/network-stream.el (open-network-stream): Take a :nowait
	parameter and pass it on to `make-network-process'.
	(network-stream-open-plain): Ditto.

2011-04-30  Andreas Schwab  <schwab@linux-m68k.org>

	* faces.el (face-spec-set-match-display): Don't match toolkit
	options on terminal frames.

2011-04-29  Stefan Monnier  <monnier@iro.umontreal.ca>

	* progmodes/pascal.el: Use lexical binding.
	(pascal-mode-map): Remove author preferences.

	* pcomplete.el (pcomplete-std-complete): Don't abuse
	completion-at-point.

2011-04-28  Juanma Barranquero  <lekktu@gmail.com>

	* calc/calccomp.el (math-comp-to-string-flat-term): Simplify by
	removing code that has been dead since 1991 or so.

	* startup.el (command-line): When warning about "_emacs", use a
	delayed warning to allow the user to filter it out.

2011-04-28  Deniz Dogan  <deniz@dogan.se>

	* net/rcirc.el (rcirc-handler-353): Fix bug for channels which the
	user has not joined.

2011-04-28  Stefan Monnier  <monnier@iro.umontreal.ca>

	* pcomplete.el (pcomplete-completions-at-point): Return nil if there
	aren't any completions at point.

2011-04-28  Juanma Barranquero  <lekktu@gmail.com>

	* subr.el (display-delayed-warnings): New function.
	(delayed-warnings-hook): New variable.

2011-04-28  Stefan Monnier  <monnier@iro.umontreal.ca>

	* minibuffer.el (completion-at-point, completion-help-at-point):
	Don't presume that a given completion-at-point-function will always
	use the same calling convention.

	* pcomplete.el (pcomplete-completions-at-point):
	Obey pcomplete-ignore-case.  Don't call pcomplete-norm-func unless
	pcomplete-seen is non-nil.
	(pcomplete-comint-setup): Also recognize the new comint/shell
	completion functions.
	(pcomplete-do-complete): Don't call pcomplete-norm-func unless
	pcomplete-seen is non-nil.

2011-04-27  Niels Giesen  <niels.giesen@gmail.com>

	* calendar/icalendar.el (diary-lib): Add require statement.
	(icalendar--create-uid): Read out a uid from a text-property on
	the first character in the entry.  This allows for code to add its
	own uid to the entry.
	(icalendar--convert-float-to-ical): Add export of
	`diary-float'-entries save for those with the optional DAY
	argument.

2011-04-27  Daniel Colascione  <dan.colascione@gmail.com>

	* subr.el (shell-quote-argument): Use alternate escaping strategy
	when we spot a variable reference in a string.

2011-04-26  Daniel Colascione  <dan.colascione@gmail.com>

	* cus-start.el (all): Define customization for debug-on-event.

2011-04-26  Daniel Colascione  <dan.colascione@gmail.com>

	* subr.el (shell-quote-argument): Escape correctly under Windows.

2011-04-25  Stefan Monnier  <monnier@iro.umontreal.ca>

	* emulation/cua-base.el (cua-selection-mode): Make it toggle again.

2011-04-25  Michael Albinus  <michael.albinus@gmx.de>

	* net/tramp.el (tramp-process-actions): Add POS argument.
	Delete region between POS and (pos).

	* net/tramp-sh.el (tramp-do-copy-or-rename-file-out-of-band):
	Use `nil' position in `tramp-process-actions' call.
	(tramp-maybe-open-connection): Call `tramp-process-actions' with pos.

	* net/tramp-smb.el (tramp-smb-maybe-open-connection): Use `nil'
	position in `tramp-process-actions' call.

	* net/trampver.el: Update release number.

2011-04-25  Stefan Monnier  <monnier@iro.umontreal.ca>

	* custom.el (defcustom): Obey lexical-binding.

	Fix octave-inf completion problems reported by Alexander Klimov.
	* progmodes/octave-inf.el (inferior-octave-mode-syntax-table):
	Inherit from octave-mode-syntax-table.
	(inferior-octave-mode): Set info-lookup-mode.
	(inferior-octave-completion-at-point): New function.
	(inferior-octave-complete): Use it and completion-in-region.
	(inferior-octave-dynamic-complete-functions): Use it as well, and use
	comint-filename-completion.
	* progmodes/octave-mod.el (octave-mode-syntax-table): Use _ syntax for
	symbol elements which shouldn't be word elements.
	(octave-font-lock-keywords, octave-beginning-of-defun)
	(octave-function-header-regexp): Adjust regexps accordingly.
	(octave-mode-map): Also use info-lookup-symbol for C-c C-h.

2011-04-25  Juanma Barranquero  <lekktu@gmail.com>

	* net/gnutls.el (gnutls-errorp): Declare before first use.

2011-04-24  Teodor Zlatanov  <tzz@lifelogs.com>

	* net/gnutls.el (gnutls-negotiate): Add hostname, verify-flags,
	verify-error, and verify-hostname-error parameters.  Check whether
	default trustfile exists before going to use it.  Add missing
	argument to gnutls-message-maybe call.  Return value.
	Reported by Claudio Bley <claudio.bley@gmail.com>.
	(open-gnutls-stream): Add usage example.

	* net/network-stream.el (network-stream-open-starttls): Give host
	parameter to `gnutls-negotiate'.
	(gnutls-negotiate): Adjust `gnutls-negotiate' declaration.
	* subr.el (shell-quote-argument): Escape correctly under Windows.

2011-04-24  Daniel Colascione  <dan.colascione@gmail.com>

	* progmodes/cc-engine.el (c-forward-decl-or-cast-1):
	Use correct match group (bug#8438).

2011-04-24  Chong Yidong  <cyd@stupidchicken.com>

	* emacs-lisp/package.el (package-built-in-p): Fix typo.
	(package-menu--generate): New arg specifying packages to show.
	(package-menu-refresh, package-menu-execute, list-packages):
	Callers changed.
	(package-show-package-list): New function, replacing deleted
	package--list-packages (renamed because it is non-internal).

	* finder.el (finder-list-matches): Use package-show-package-list
	instead of deleted package--list-packages.

	* vc/vc-annotate.el (vc-annotate-goto-line): New command.
	Based on a previous implementation by Juanma Barranquero (Bug#8366).
	(vc-annotate-mode-map): Bind it to RET.

2011-04-24  Uday S Reddy  <u.s.reddy@cs.bham.ac.uk>  (tiny change)

	* progmodes/etags.el (next-file): Don't use set-buffer to change
	buffers (Bug#8478).

2011-04-24  Chong Yidong  <cyd@stupidchicken.com>

	* files.el (auto-mode-alist): Use js-mode for .json (Bug#8529).

	* apropos.el (apropos-label-face): Avoid variable-pitch face.
	(apropos-accumulator): Doc fix.
	(apropos-function, apropos-macro, apropos-command)
	(apropos-variable, apropos-face, apropos-group, apropos-widget)
	(apropos-plist): Add face property.
	(apropos-symbols-internal): Fix indentation.
	(apropos-print): Simplify help, and recognize apropos-multi-type.
	(apropos-print-doc): Use button-type-get to extract the button's
	face property.  Fill docstring (Bug#8352).

2011-04-23  Juanma Barranquero  <lekktu@gmail.com>

	* buff-menu.el (Buffer-menu--buffers): Fix typo in docstring (bug#8535).

	* play/mpuz.el (mpuz-silent): Doc fix.
	(mpuz-mode-map): Use mapc.
	(mpuz-put-number-on-board): Rename parameter L to COLUMNS.
	(mpuz-letter-to-digit, mpuz-check-all-solved, mpuz-create-buffer):
	Fix typos in docstrings.

	* play/doctor.el (doc$, doctor-$, doctor-read-print, doctor-read-token)
	(doctor-nounp, doctor-pronounp): Fix typos in docstrings.

	* mouse-drag.el (mouse-drag-throw): Fix typo in docstring.

2011-04-23  Chong Yidong  <cyd@stupidchicken.com>

	* minibuffer.el (completion--do-completion): Avoid the "Next char
	not unique" prompt if icomplete-mode is enabled (Bug#5849).

	* mouse.el (mouse-drag-mode-line-1): Make sure that if we push
	mouse-2 into unread-command-events, it is interpreted correctly.

	* image-mode.el (image-type, image-mode-map, image-minor-mode-map)
	(image-toggle-display): Doc fix.

2011-04-23  Stephen Berman  <stephen.berman@gmx.net>

	* textmodes/page.el (what-page): Use line-number-at-pos to
	calculate line number (Bug#6825).

2011-04-22  Juanma Barranquero  <lekktu@gmail.com>

	* eshell/esh-mode.el (find-tag-interactive): Declare function.
	(eshell-find-tag): Remove `with-no-warnings', unneeded now.
	Pass argument NO-DEFAULT to `find-tag-interactive'.

2011-04-22  Juanma Barranquero  <lekktu@gmail.com>

	Lexical-binding cleanup.

	* progmodes/ada-mode.el (ada-after-change-function, ada-loose-case-word)
	(ada-no-auto-case, ada-capitalize-word, ada-untab, ada-narrow-to-defun):
	* progmodes/ada-prj.el (ada-prj-initialize-values)
	(ada-prj-display-page, ada-prj-field-modified, ada-prj-display-help)
	(ada-prj-show-value):
	* progmodes/ada-xref.el (ada-find-any-references, ada-gdb-application):
	* progmodes/antlr-mode.el (antlr-with-displaying-help-buffer)
	(antlr-invalidate-context-cache, antlr-options-menu-filter)
	(antlr-language-option-extra, antlr-c++-mode-extra, antlr-run-tool):
	* progmodes/bug-reference.el (bug-reference-push-button):
	* progmodes/fortran.el (fortran-line-length):
	* progmodes/glasses.el (glasses-change):
	* progmodes/octave-mod.el (octave-fill-paragraph):
	* progmodes/python.el (python-mode, python-pdbtrack-track-stack-file)
	(python-pdbtrack-grub-for-buffer, python-sentinel):
	* progmodes/sql.el (sql-save-connection):
	* progmodes/tcl.el (tcl-indent-command, tcl-popup-menu):
	* progmodes/xscheme.el (xscheme-enter-debugger-mode):
	Mark unused parameters.

	* progmodes/compile.el (compilation--flush-directory-cache)
	(compilation--flush-parse, compile-internal): Mark unused parameters.
	(compilation-buffer-name): Rename parameter MODE-NAME to NAME-OF-MODE.
	(compilation-next-error-function): Remove unused variable `timestamp'.

	* progmodes/cpp.el (cpp-parse-close): Remove unused variable `begin'.
	(cpp-signal-read-only, cpp-grow-overlay): Mark unused parameters.

	* progmodes/dcl-mode.el (dcl-end-of-command):
	Remove unused variable `start'.
	(dcl-calc-command-indent-multiple, dcl-calc-cont-indent-relative)
	(dcl-option-value-basic, dcl-option-value-offset)
	(dcl-option-value-margin-offset, dcl-option-value-comment-line):
	Mark unused parameters.
	(dcl-save-local-variable): Remove unused variable `val'.
	(mode): Declare.

	* progmodes/delphi.el (delphi-save-state, delphi-after-change):
	Mark unused parameters.
	(delphi-ignore-changes): Move before first use.
	(delphi-charset-token-at): Remove unused variable `start'.
	(delphi-else-start): Remove unused variable `if-count'.
	(delphi-comment-block-start, delphi-comment-block-end):
	Remove unused variable `kind'.
	(delphi-indent-line): Remove unused variable `new-point'.

	* progmodes/ebrowse.el (ebrowse-files-list)
	(ebrowse-list-of-matching-members, ebrowse-tags-list-members-in-file):
	Mark unused parameters.  Don't quote `lambda'.
	(ebrowse-sort-tree-list, ebrowse-same-tree-member-buffer-list):
	Don't quote `lambda'.
	(ebrowse-revert-tree-buffer-from-file, ebrowse-tags-choose-class)
	(ebrowse-goto-visible-member/all-member-lists): Mark unused parameters.
	(ebrowse-create-tree-buffer): Rename parameter OBARRAY to CLASSES.
	(ebrowse-toggle-mark-at-point): Remove unused variable `pnt'.
	Use `ignore-errors'.
	(ebrowse-frozen-tree-buffer-name, ebrowse-find-source-file)
	(ebrowse-view/find-file-and-search-pattern)
	(ebrowse-view/find-member-declaration/definition):
	Rename parameter TAGS-FILE-NAME to TAGS-FILE.
	(ebrowse-find-class-declaration, ebrowse-view-class-declaration):
	Rename parameter PREFIX-ARG to PREFIX.
	(ebrowse-tags-read-name): Remove unused variables `start' and
	`member-info'.
	(ebrowse-display-member-buffer): Rename variable `tags-file-name'
	to `tags-file'.

	* progmodes/etags.el (local-find-tag-hook): Declare.
	(tag-partial-file-name-match-p, tag-any-match-p, list-tags):
	Mark unused parameters.

	* progmodes/executable.el (compilation-error-regexp-alist): Declare.
	(executable-interpret): Mark unused parameter.

	* progmodes/flymake.el (flymake-process-sentinel)
	(flymake-after-change-function)
	(flymake-create-temp-with-folder-structure)
	(flymake-get-include-dirs-dot): Mark unused parameters.
	(flymake-safe-delete-directory): Remove unused variable `err'.

	* progmodes/gdb-mi.el (speedbar-change-initial-expansion-list)
	(speedbar-timer-fn, speedbar-line-text)
	(speedbar-change-expand-button-char, speedbar-delete-subblock)
	(speedbar-center-buffer-smartly): Declare functions.
	(gdb-find-watch-expression): Remove unused variable `array'.
	(gdb-edit-value, gdb-gdb, gdb-ignored-notification, gdb-thread-created)
	(gdb-starting): Mark unused parameters.
	(gud-gdbmi-marker-filter): Remove unused variable `output-record'.
	(gdb-table-string): Remove unused variable `res'.
	(gdb-place-breakpoints): Remove unused variables `flag' and `bptno'.
	(gdb-disassembly-handler-custom): Remove unused variable `pos'.
	(gdb-display-buffer): Remove unused variable `cur-size'.

	* progmodes/gud.el (gud-def): Use `defalias' instead of `defun' to
	allow lexical-binding compilation.
	(gud-expansion-speedbar-buttons, gud-gdb-goto-stackframe)
	(gud-dbx-massage-args, gud-xdb-massage-args, gud-perldb-massage-args)
	(gud-jdb-massage-args, gud-jdb-find-source, gud-find-class):
	Mark unused parameters.
	(gud-gdb-marker-filter): Remove unused variable `match'.
	(gud-find-class): Bind `syntax-symbol' and `syntax-point' to suitable
	lambda expressions and funcall them, instead of using `fset'.

	* progmodes/hideif.el (hif-parse-if-exp): Rename parameter
	HIF-TOKEN-LIST to TOKEN-LIST and let-bind `hif-token-list'.

	* progmodes/hideshow.el (hs-hide-block-at-point): Remove unused
	variable `header-beg'; use `let'.

	* progmodes/icon.el (indent-icon-exp): Remove unused variables
	`restart', `last-sexp' and `at-do'.

	* progmodes/js.el (js--debug): Mark unused parameter.
	(js--parse-state-at-point): Remove unused variable `bound'; use `let'.
	(js--splice-into-items): Remove unused variable `item'.
	(js--read-symbol, js--read-tab): Pass 1/-1 to `ido-mode', not t/nil.

	* progmodes/make-mode.el (makefile-make-font-lock-keywords):
	Rename parameter FONT-LOCK-KEYWORDS to FL-KEYWORDS.
	(makefile-complete): Remove unused variable `try'.
	(makefile-fill-paragraph, makefile-match-function-end):
	Mark unused parameters.

	* progmodes/octave-inf.el (inferior-octave-complete):
	Remove unused variable `proc'.
	(inferior-octave-output-digest): Mark unused parameter.

	* progmodes/perl-mode.el (perl-calculate-indent):
	Remove unused variable `err'.

	* progmodes/prolog.el (prolog-mode-keybindings-inferior)
	(prolog-indent-line): Mark unused parameters.
	(prolog-indent-line): Remove unused variable `beg'.

	* progmodes/ps-mode.el (reporter-prompt-for-summary-p)
	(reporter-dont-compact-list): Declare.

	* progmodes/sh-script.el (sh-font-lock-quoted-subshell):
	Remove unused variable `char'.
	(sh-debug): Mark unused parameter.
	(sh-get-indent-info): Remove unused variable `start'.
	(sh-calculate-indent): Remove unused variable `var'.

	* progmodes/simula.el (simula-popup-menu): Mark unused parameter.
	(simula-electric-keyword): Remove unused variable `null'.
	(simula-search-backward, simula-search-forward): Remove unused
	variables `begin' and `end'.

	* progmodes/vera-mode.el (vera-guess-basic-syntax):
	Remove unused variable `pos'.
	(vera-electric-tab, vera-comment-uncomment-region):
	Mark unused parameters.
	(vera-electric-tab): Rename parameter PREFIX-ARG to PREFIX.

2011-04-22  Chong Yidong  <cyd@stupidchicken.com>

	* emacs-lisp/package.el (package--builtins, package-alist)
	(package-load-descriptor, package-built-in-p, package-activate)
	(define-package, package-installed-p)
	(package-compute-transaction, package-buffer-info)
	(package--push): Doc fix.  Distinguish more clearly between
	version strings and version lists.

2011-04-21  Juanma Barranquero  <lekktu@gmail.com>

	Lexical-binding cleanup.

	* play/5x5.el (5x5-make-random-solution, 5x5-make-mutate-current)
	(5x5-make-mutate-best):
	* play/fortune.el (fortune-in-buffer):
	* play/gomoku.el (gomoku-init-display):
	* play/solitaire.el (solitaire, solitaire-do-check):
	* play/tetris.el (tetris-default-update-speed-function):
	Mark unused parameters.

	* play/bubbles.el (bubbles-mode): Set `show-trailing-whitespace'.
	(bubbles--shift): Remove unused variable `char-org'.
	(bubbles--set-faces): Remove unused variable `fg-col'.  Simplify.
	(bubbles--show-images): Remove unused variable `char'.

	* play/decipher.el (decipher-keypress, decipher-alphabet-keypress)
	(decipher-get-undo, decipher-set-map, decipher-complete-alphabet)
	(decipher-resync, decipher-loop-with-breaks, decipher--analyze)
	(decipher-analyze-buffer): Use ?\s.
	(decipher-make-checkpoint): Remove unused variable `mapping'.

	* play/doctor.el (doctor-doc): Rename parameter DOCTOR-SENT to SENT.

	* play/gamegrid.el (gamegrid-add-score-with-update-game-score):
	Remove unused variable `result'; use `let'.

	* play/gametree.el (gametree-current-layout, gametree-apply-layout):
	Rename parameter TOP-LEVEL to FROM-TOP-LEVEL; use `ignore-errors'.
	(gametree-children-shown-p, gametree-compute-reduced-score):
	Use `ignore-errors'.

	* play/handwrite.el (ps-lpr-switches): Declare.
	(handwrite): Remove unused variables `pmin' and `lastp'.

	* play/hanoi.el (hanoi-move-ring): Remove unused variable `total-steps'.

	* play/landmark.el (landmark-init-display)
	(landmark-update-naught-weights): Mark unused parameters.
	(landmark-y): Remove unused variable `noise'.  Simplify.
	(landmark-human-plays): Remove unused variable `score'.

	* play/mpuz.el (mpuz-try-letter): Remove unused variable `message'.
	(mpuz-try-proposal): Remove unused variable `game'.

	* play/zone.el (life-patterns): Declare.

2011-04-20  Juanma Barranquero  <lekktu@gmail.com>

	* vc/vc.el (ediff-vc-internal): Declare function.

2011-04-20  Stefan Monnier  <monnier@iro.umontreal.ca>

	* shell.el: Use lexical-binding and std completion UI.
	(shell-filter-ctrl-a-ctrl-b): Work as a preoutput filter.
	(shell-mode): Put shell-filter-ctrl-a-ctrl-b on
	comint-preoutput-filter-functions rather than on
	comint-output-filter-functions.
	(shell-command-completion, shell--command-completion-data)
	(shell-filename-completion, shell-environment-variable-completion)
	(shell-c-a-p-replace-by-expanded-directory): New functions.
	(shell-dynamic-complete-functions, shell-dynamic-complete-command)
	(shell-dynamic-complete-filename, shell-replace-by-expanded-directory)
	(shell-dynamic-complete-environment-variable): Use them.
	(shell-dynamic-complete-as-environment-variable)
	(shell-dynamic-complete-as-command): Remove.
	(shell-match-partial-variable): Match past point.
	* comint.el: Clean up use of completion-at-point-functions.
	(comint-completion-at-point): New function.
	(comint-mode): Use it completion-at-point-functions.
	(comint-dynamic-complete): Make it obsolete.
	(comint-replace-by-expanded-history-before-point): Add dry-run arg.
	(comint-c-a-p-replace-by-expanded-history): New function.
	(comint-dynamic-complete-functions)
	(comint-replace-by-expanded-history): Use it.
	* minibuffer.el (completion-table-with-terminator): Allow dynamic
	termination strings.  Try harder to avoid second try-completion.
	(completion-in-region-mode-map): Disable bindings that don't work yet.

	* comint.el: Use lexical-binding.  Require CL.
	(comint-dynamic-complete-functions): Use comint-filename-completion.
	(comint-completion-addsuffix): Tweak custom type.
	(comint-filename-completion, comint--common-suffix)
	(comint--common-quoted-suffix, comint--table-subvert)
	(comint--complete-file-name-data): New functions.
	(comint-dynamic-complete-as-filename, comint-dynamic-complete-filename)
	(comint-dynamic-list-filename-completions): Use them.
	(comint-dynamic-simple-complete): Make obsolete.

	* minibuffer.el (completion-in-region-mode):
	Keep completion-in-region-mode--predicate global.
	(completion-in-region--postch):
	Assume completion-in-region-mode--predicate is not null.

	* progmodes/flymake.el (flymake-start-syntax-check-process):
	Obey `dir'.  Simplify.

	* vc/vc.el (vc-version-ediff): Call ediff-vc-internal directly, since
	we're in VC after all.

2011-04-20  Christoph Scholtes  <cschol2112@googlemail.com>

	* vc/vc.el (vc-diff-build-argument-list-internal)
	(vc-version-ediff, vc-ediff): New commands.
	(vc-version-diff): Use vc-diff-build-argument-list-internal.

2011-04-20  Stefan Monnier  <monnier@iro.umontreal.ca>

	* emacs-lisp/byte-opt.el (byte-decompile-bytecode-1): Remove dead code,
	add sanity check.

	* obsolete/erc-hecomplete.el: Make obsolete.
	* obsolete/: Standardize obsolescence info in the header.

2011-04-20  Glenn Morris  <rgm@gnu.org>

	* calendar/solar.el (solar-horizontal-coordinates):
	Use the longitude argument rather than `calendar-longitude'.
	(solar-date-next-longitude): Remove unused locals.

2011-04-20  Vinicius Jose Latorre  <viniciusjl@ig.com.br>

	* whitespace.el: New version 13.2.1.

2011-04-20  felix  <EmacsWiki>  (tiny change)

	* whitespace.el (global-whitespace-mode): Keep highlight when
	switching between major modes on a file.

2011-04-19  Stefan Monnier  <monnier@iro.umontreal.ca>

	* progmodes/octave-mod.el (octave-in-comment-p, octave-in-string-p)
	(octave-not-in-string-or-comment-p): Use syntax-ppss so it works with
	multi-line comments as well.

2011-04-19  Juanma Barranquero  <lekktu@gmail.com>

	Lexical-binding cleanup.

	* arc-mode.el (archive-mode-revert):
	* cmuscheme.el (scheme-interactively-start-process):
	* custom.el (custom-initialize-delay):
	* dnd.el (dnd-open-local-file, dnd-open-remote-url):
	* dos-w32.el (direct-print-region-helper, direct-print-region-function):
	* emacs-lock.el (emacs-lock-clear-sentinel):
	* ezimage.el (defezimage):
	* follow.el (follow-avoid-tail-recenter):
	* fringe.el (set-fringe-mode-1):
	* generic-x.el (bat-generic-mode-compile):
	* help-mode.el (help-info-variable, help-do-xref)
	(help-mode-revert-buffer):
	* help.el (view-emacs-todo):
	* iswitchb.el (iswitchb-completion-help):
	* jka-compr.el (jka-compr-make-temp-name, jka-compr-load):
	* kmacro.el (kmacro-cycle-ring-next, kmacro-cycle-ring-previous)
	(kmacro-delete-ring-head, kmacro-bind-to-key, kmacro-view-macro):
	* locate.el (locate-update):
	* longlines.el (longlines-encode-region)
	(longlines-after-change-function):
	* outline.el (outline-isearch-open-invisible):
	* ps-def.el (declare-function, charset-dimension, char-width)
	(encode-char):
	* ps-mule.el (ps-mule-plot-string):
	* recentf.el (recentf-make-menu-items, recentf-cancel-dialog)
	(recentf-edit-list-select, recentf-edit-list-validate)
	(recentf-open-files-action):
	* rect.el (delete-whitespace-rectangle-line)
	(rectangle-number-line-callback):
	* register.el (window-configuration-to-register)
	(frame-configuration-to-register):
	* scroll-bar.el (scroll-bar-mode, toggle-horizontal-scroll-bar):
	* select.el (xselect-convert-to-string, xselect-convert-to-length)
	(xselect-convert-to-targets, xselect-convert-to-delete)
	(xselect-convert-to-filename, xselect-convert-to-charpos)
	(xselect-convert-to-lineno, xselect-convert-to-colno)
	(xselect-convert-to-os, xselect-convert-to-host)
	(xselect-convert-to-user, xselect-convert-to-class)
	(xselect-convert-to-name, xselect-convert-to-integer)
	(xselect-convert-to-atom, xselect-convert-to-identity):
	* subr.el (declare, ignore, process-kill-without-query)
	(text-clone-maintain):
	* terminal.el (te-get-char, te-tic-sentinel):
	* tool-bar.el (tool-bar-make-keymap):
	* tooltip.el (tooltip-timeout, tooltip-hide, tooltip-help-tips):
	* type-break.el (type-break-mode, type-break-noninteractive-query):
	* view.el (View-back-to-mark):
	* wid-browse.el (widget-browse-action, widget-browse-widget)
	(widget-browse-widgets, widget-browse-sexp):
	* widget.el (define-widget-keywords):
	* xt-mouse.el (xterm-mouse-translate, turn-off-xterm-mouse-tracking):
	Mark unused parameters.

	* align.el (align-adjust-col-for-rule): Mark unused parameter.
	(align-areas): Remove unused variable `look'.
	(align-region): Remove unused variables `real-end' and `pos-list'.

	* apropos.el (apropos-score-doc): Remove unused variable `i'.

	* bindings.el (mode-line-modified, mode-line-remote):
	Mark unused parameters.
	(mode-line-mule-info): Mark unused parameter; don't quote `lambda'.

	* buff-menu.el (Buffer-menu-revert-function): Mark unused parameters.
	(Buffer-menu-mode): Mark unused parameter; don't quote `lambda'.

	* comint.el (comint-history-isearch-pop-state)
	(comint-postoutput-scroll-to-bottom, comint-truncate-buffer)
	(comint-strip-ctrl-m, comint-read-noecho): Mark unused parameters.
	(comint-substitute-in-file-name): Doc fix.

	* completion.el (cmpl-statistics-block): Mark unused parameter.
	(add-completions-from-tags-table, add-completions-from-lisp-buffer)
	(save-completions-to-file, load-completions-from-file):
	Remove unused local variable `e'.

	* composite.el (compose-chars): Remove unused variable `len'.
	(lgstring-insert-glyph): Remove unused variable `g'.
	(compose-glyph-string): Remove unused variables `ascent',
	`descent', `lbearing' and `rbearing'.
	(compose-glyph-string-relative): Remove unused variables
	`lbearing', `rbearing' and `wadjust'.
	(compose-gstring-for-graphic): Remove unused variables `header',
	`wadjust', `xoff' and `yoff'.  Use `let', not `let*'.
	(compose-gstring-for-terminal): Remove unused variables `header'
	and `nchars'.  Use `let', not `let*'.

	* cus-edit.el (Custom-set, Custom-save, custom-reset)
	(Custom-reset-current, Custom-reset-saved, Custom-reset-standard)
	(Custom-buffer-done, custom-buffer-create-internal)
	(custom-browse-visibility-action, custom-browse-group-tag-action)
	(custom-browse-variable-tag-action, custom-browse-face-tag-action)
	(widget-magic-mouse-down-action, custom-toggle-parent)
	(custom-add-parent-links, custom-toggle-hide-variable)
	(custom-face-edit-value-visibility-action, custom-face-edit-fix-value)
	(custom-toggle-hide-face, face, hook, custom-group-link-action)
	(custom-face-menu-create, custom-variable-menu-create, get)
	(custom-group-menu-create, Custom-no-edit): Mark unused parameters.
	(custom-reset-standard-save-and-update): Remove unused variable `value'.
	(customize-apropos): Remove unused variable `tests'.
	(custom-group-value-create): Remove unused variable `hidden-p'.
	(sort-fold-case): Declare.

	* cus-theme.el (custom-reset-standard-faces-list)
	(custom-reset-standard-variables-list): Declare.
	(customize-create-theme, custom-theme-revert, custom-theme-write)
	(custom-theme-choose-mode, customize-themes, custom-theme-save):
	Mark unused parameters.

	* dabbrev.el (dabbrev-completion): Remove unused variable `init'.

	* delim-col.el (delimit-columns-max): Move defvar before first use.

	* descr-text.el (describe-char-categories): Don't quote `lambda'.
	(describe-char): Don't quote `lambda'.  Mark unused parameter.

	* desktop.el (desktop-save-buffer-p): Mark unused parameter.
	(auto-insert): Declare.
	(desktop-restore-file-buffer): Rename desktop-* parameters;
	mark unused ones.
	(desktop-create-buffer): Rename desktop-* parameters and bind them.
	(desktop-buffer): Rename desktop-* parameters.

	* dframe.el (x-sensitive-text-pointer-shape, x-pointer-shape): Declare.
	(dframe-reposition-frame-xemacs, dframe-help-echo)
	(dframe-hack-buffer-menu, dframe-set-timer, dframe-set-timer-internal):
	Mark unused parameters.

	* dired-aux.el (backup-extract-version-start, overwrite-query)
	(overwrite-backup-query, rename-regexp-query)
	(rename-non-directory-query): Declare.
	(dired-shell-stuff-it, dired-do-create-files): Mark unused parameters.
	(dired-add-entry): Remove unused variable `orig-file-name'.
	(dired-copy-file-recursive): Remove unused variable `dirfailed'.
	Use parameter PRESERVE-TIME instead of accessing dynamic variable
	`dired-copy-preserve-time' directly.
	(dired-do-create-files-regexp): Remove unused variable `fn-count'.
	(dired-insert-subdir-newpos): Rename unused variable `pos'.

	* dired-x.el (dired-omit-size-limit): Move defcustom before first use.
	(dired-virtual-revert, dired-make-relative-symlink):
	Mark unused parameters.
	(manual-program): Declare.
	(dired-x-hands-off-my-keys): Rename parameters of lambda expression.
	(inode, s, mode, nlink, uid, gid, size, time, name, sym): Declare them,
	wrapped in `with-no-warnings' to avoid replacing one warning by another.

	* dirtrack.el (dirtrack): Remove unused variable `multi-line'.

	* dos-fns.el (dos-8+3-filename): Remove unused variable `i'.

	* echistory.el (electric-history-in-progress, Helper-return-blurb):
	Declare.

	* edmacro.el (edmacro-finish-edit): Remove unused variable `kmacro'.

	* electric.el (Electric-command-loop): Rename parameter
	INHIBIT-QUIT to INHIBIT-QUITTING and bind `inhibit-quit'.

	* expand.el (expand-in-literal): Remove unused variable `here'.

	* facemenu.el (facemenu-add-new-color):
	Remove unused variable `docstring'.

	* faces.el (face-id, make-face-bold, make-face-unbold, make-face-italic)
	(make-face-unitalic, make-face-bold-italic): Mark unused parameters.
	(face-attr-construct): Mark unused parameter.  Doc fix.
	(read-color): Remove unused variable `hex-string'.

	* files.el (parse-colon-path): Rename argument CD-PATH to SEARCH-PATH.
	(locate-dominating-file): Remove unused vars `prev-file' and `user'.
	(remote-file-name-inhibit-cache, revert-buffer): Clean up docstrings.
	(display-buffer-other-frame): Remove unused variable `old-window'.
	(kill-buffer-hook): Declare.
	(insert-file-contents-literally, set-auto-mode, risky-local-variable-p):
	Mark unused parameters.
	(after-find-file): Pass 1 to `auto-save-mode', not t.

	* files-x.el (auto-insert): Declare.
	(modify-file-local-variable-prop-line): Remove unused variable `val'.

	* find-lisp.el (find-lisp-find-dired-internal): Remove unused
	variable `buf'.  Mark unused parameter.
	(find-lisp-insert-directory): Mark unused parameter.

	* format.el (format-decode-run-method): Mark unused parameter; doc fix.
	(format-encode-region): Remove unused variables `cur-buf' and `result'.
	(format-common-tail): Remove, unused.
	(format-deannotate-region): Remove unused variable `loc'.
	(format-annotate-region): Remove unused variable `p'.
	(format-annotate-single-property-change): Remove unused variables
	`default' and `tail'.

	* forms.el (read-file-filter): Declare.
	(forms--iif-hook, forms--revert-buffer): Mark unused parameters.

	* frame.el (frame-creation-function-alist): Mark unused parameter.
	(frame-geom-spec-cons): Pass FRAME to `frame-geom-value-cons'.

	* hilit-chg.el (hilit-chg-cust-fix-changes-face-list, hilit-chg-clear):
	Remove unused parameters.
	(hilit-chg-set-face-on-change): Remove unused variable `beg-decr'.
	(highlight-compare-with-file): Remove unused variable `buf-b-read-only'.

	* htmlfontify.el (hfy-default-footer, hfy-decor, hfy-invisible)
	(hfy-parse-tags-buffer, hfy-prepare-index-i, hfy-prepare-index)
	(hfy-prepare-tag-map): Mark unused parameters.
	(htmlfontify-buffer): Use `called-interactively-p'.

	* ibuf-ext.el (ibuffer-do-kill-lines, ibuffer-jump-to-buffer)
	(ibuffer-copy-filename-as-kill, ibuffer-mark-on-buffer)
	(ibuffer-do-occur): Mark unused parameters.
	(ibuffer-forward-next-marked): Remove unused variable `curmark'.
	(ibuffer-diff-buffer-with-file-1): Remove unused variable `proc'.

	* ibuffer.el: Don't quote `lambda'.
	(ibuffer-count-marked-lines, ibuffer-count-deletion-lines)
	(ibuffer-unmark-all, ibuffer-toggle-marks, ibuffer-redisplay-engine):
	Mark unused parameters.

	* ido.el (ido-mode, ido-wide-find-dir-or-delete-dir)
	(ido-completing-read): Mark unused parameters.
	(ido-copy-current-word): Mark unused parameters;
	remove unused variable `name'.
	(ido-sort-merged-list): Remove unused parameter `dirs'.

	* ielm.el (ielm-input-sender): Mark unused parameter.
	(ielm-string, ielm-form, ielm-pos, ielm-result, ielm-error-type)
	(ielm-output, ielm-wbuf, ielm-pmark): Declare.
	(ielm-eval-input): Rename argument IELM-STRING to INPUT-STRING to keep
	`ielm-string' as a dynamic variable accessible from the IELM prompt.
	Bind `ielm-string' to INPUT-STRING.  Remove unused variable `err'.

	* image-dired.el (image-dired-display-thumbs): Remove unused
	variables `curr-file' and `count'.
	(image-dired-remove-tag): Remove unused variable `start'.
	(image-dired-tag-files, image-dired-create-thumbs): Remove unused
	variable `curr-file'
	(image-dired-rotate-original): Remove unused variable `temp-file'.
	(image-dired-mouse-select-thumbnail, image-dired-mouse-toggle-mark):
	Remove unused variable `file'.
	(image-dired-gallery-generate): Remove unused variable `curr'.
	(image-dired-dired-edit-comment-and-tags): Mark unused parameters.

	* indent.el (tab-to-tab-stop): Remove unused variable `opoint'.

	* info-xref.el (info-xref-goto-node-p): Remove unused variable `err'.

	* informat.el (texinfo-command-start, texinfo-command-end): Declare.

	* isearch.el (minibuffer-history-symbol): Declare.
	(isearch-edit-string): Remove unused variable `err'.
	(isearch-message-prefix, isearch-message-suffix):
	Mark unused parameters.

	* ls-lisp.el (ls-lisp-insert-directory): Remove unused variable `fil'.

	* macros.el (insert-kbd-macro): Remove unused variable `mods'.

	* makesum.el (double-column): Remove unused variable `cnt'.

	* misearch.el (multi-isearch-pop-state): Mark unused parameter.
	(ido-ignore-item-temp-list): Declare.

	* mouse-drag.el (mouse-drag-throw): Remove unused variables
	`mouse-delta', `window-last-row', `mouse-col-delta', `window-last-col',
	`adjusted-mouse-col-delta' and `adjusted-mouse-delta'.
	(mouse-drag-drag): Remove unused variables `mouse-delta' and
	`mouse-col-delta'.

	* mouse-sel.el (mouse-extend-internal):
	Remove unused variable `orig-window-frame'.

	* pcomplete.el (pcomplete-args, pcomplete-begins, pcomplete-last)
	(pcomplete-index, pcomplete-stub, pcomplete-seen, pcomplete-norm-func):
	Move declarations before first use.
	(pcomplete-opt): Mark unused parameters; doc fix.

	* proced.el (proced-revert): Mark unused parameter.
	(proced-send-signal): Remove unused variable `err'.

	* ps-print.el (ps-print-preprint-region, ps-print-preprint):
	Rename parameter PREFIX-ARG to ARG.
	(ps-basic-plot-string, ps-basic-plot-whitespace):
	Mark unused parameters.

	* replace.el (replace-count): Define.
	(occur-revert-function): Mark unused parameters.
	(ido-ignore-item-temp-list, isearch-error, isearch-forward)
	(isearch-case-fold-search, isearch-string): Declare.
	(occur-engine): Rename parameter CASE-FOLD-SEARCH to CASE-FOLD and
	bind `case-fold-search'.  Remove unused variables `beg' and `end',
	and simplify.
	(replace-eval-replacement): Rename parameter REPLACE-COUNT to
	COUNT and bind `replace-count'.
	(replace-loop-through-replacements): Rename parameter REPLACE-COUNT
	to COUNT.

	* savehist.el (print-readably, print-string-length): Declare.

	* shadowfile.el (shadow-expand-cluster-in-file-name):
	Remove unused variable `cluster'.
	(shadow-copy-file): Remove unused variable `i'.
	(shadow-noquery, shadow-clusters, shadow-site-cluster)
	(shadow-parse-fullname, shadow-parse-name, shadow-define-cluster)
	(shadow-define-literal-group, shadow-define-regexp-group)
	(shadow-make-group, shadow-shadows-of): Clean up docstrings.

	* shell.el (shell-filter-ctrl-a-ctrl-b): Mark unused parameter.
	(shell): Use `called-interactively-p'.
	(shell-directory-tracker): Remove unused variable `chdir-failure'.

	* simple.el (compilation-context-lines, comint-file-name-quote-list)
	(comint-file-name-chars, comint-delimiter-argument-list): Declare.
	(delete-backward-char): Remove unused variable `ocol'.
	(minibuffer-avoid-prompt, minibuffer-history-isearch-pop-state)
	(line-move-1, event-apply-alt-modifier, event-apply-super-modifier)
	(event-apply-hyper-modifier, event-apply-shift-modifier)
	(event-apply-control-modifier, event-apply-meta-modifier):
	Mark unused parameters.
	(undo-make-selective-list): Remove duplicate variable `undo-elt'.
	(normal-erase-is-backspace-mode): Remove unused variable `old-state'.

	* speedbar.el (speedbar-ignored-directory-expressions)
	(speedbar-supported-extension-expressions, speedbar-directory-buttons)
	(speedbar-find-file, speedbar-dir-follow)
	(speedbar-directory-buttons-follow, speedbar-tag-find)
	(speedbar-buffer-buttons, speedbar-buffer-buttons-temp)
	(speedbar-buffers-line-directory, speedbar-buffer-click):
	Mark unused parameters.
	(speedbar-tag-file): Remove unused variable `mode'.
	(speedbar-buffers-tail-notes): Remove unused variable `mod'; simplify.

	* strokes.el (strokes-decode-buffer): Remove unused variable `ext'.

	* talk.el (talk): Remove unused variable `display'.

	* tar-mode.el (tar-subfile-save-buffer): Remove unused variable `name'.
	(tar-write-region-annotate): Mark unused parameter.

	* time.el (now, time, load, mail, 24-hours, hour, 12-hours, am-pm)
	(minutes, seconds, time-zone, day, year, monthname, month, dayname):
	Declare them, wrapped in `with-no-warnings' to avoid replacing one
	warning by another.

	* time-stamp.el (time-stamp-string-preprocess):
	Remove unused variable `require-padding'.

	* tree-widget.el (widget-glyph-enable): Declare.
	(tree-widget-action): Mark unused parameter.

	* w32-fns.el (x-get-selection): Mark unused parameter.
	(autoload-make-program, generated-autoload-file): Declare.

	* wdired.el (wdired-revert): Mark unused parameters.
	(wdired-xcase-word): Remove unused variable `err'.

	* whitespace.el (whitespace-buffer-changed): Mark unused parameters.
	(whitespace-help-scroll): Remove unused variable `data-help'.

	* wid-edit.el (widget-mouse-help, widget-overlay-inactive)
	(widget-image-insert, widget-after-change, default)
	(widget-default-format-handler, widget-default-notify)
	(widget-default-prompt-value, widget-info-link-action)
	(widget-url-link-action, widget-function-link-action)
	(widget-variable-link-action, widget-file-link-action)
	(widget-emacs-library-link-action, widget-emacs-commentary-link-action)
	(widget-field-prompt-internal, widget-field-action, widget-field-match)
	(widget-choice-mouse-down-action, toggle, widget-radio-button-notify)
	(widget-insert-button-action, widget-delete-button-action, visibility)
	(widget-documentation-link-action, widget-documentation-string-action)
	(widget-const-prompt-value, widget-regexp-match, symbol)
	(widget-coding-system-prompt-value)
	(widget-key-sequence-value-to-external, sexp)
	(widget-sexp-value-to-internal, character, vector, cons)
	(widget-choice-prompt-value, widget-boolean-prompt-value)
	(widget-color--choose-action): Mark unused parameters.
	(widget-item-match-inline, widget-choice-match-inline)
	(widget-checklist-match, widget-checklist-match-inline)
	(widget-group-match): Rename parameter VALUES to VALS.
	(widget-field-value-set): Remove unused variable `size'.
	(widget-color-action): Remove unused variables `value' and `start'.

	* windmove.el (windmove-wrap-loc-for-movement): Remove unused
	variable `dir'.  Doc fix.
	(windmove-find-other-window): Don't pass it.

	* window.el (count-windows): Mark unused parameter.
	(bw-adjust-window): Remove unused variable `err'.

	* woman.el (woman-file-name): Remove unused variable `default'.
	(woman-expand-directory-path): Rename parameters WOMAN-MANPATH and
	WOMAN-PATH to PATH-DIRS and PATH-REGEXPS, respectively.
	(global-font-lock-mode): Declare.
	(woman-decode-region): Mark unused parameter.
	(woman-get-tab-stop): Rename parameter TAB-STOP-LIST to TAB-STOPS.

	* x-dnd.el (x-dnd-default-test-function, x-dnd-handle-old-kde)
	(x-dnd-handle-xdnd, x-dnd-handle-motif): Mark unused parameters.
	(x-dnd-handle-moz-url): Remove unused variable `title'.
	(x-dnd-handle-xdnd): Remove unused variables `x', `y' and `ret-action'.

	* xml.el (xml-parse-tag, xml-parse-attlist):
	Remove unused variable `pos'.

2011-04-19  Glenn Morris  <rgm@gnu.org>

	* calendar/cal-tex.el (cal-tex-list-holidays, cal-tex-cursor-month)
	(cal-tex-cursor-week, cal-tex-cursor-week2, cal-tex-cursor-week-iso)
	(cal-tex-cursor-filofax-2week, cal-tex-cursor-filofax-week)
	(cal-tex-cursor-filofax-daily, cal-tex-mini-calendar)
	* calendar/cal-html.el (cal-html-insert-minical):
	* calendar/diary-lib.el (diary-list-entries-1, diary-list-entries)
	(calendar-mark-date-pattern):
	Prefix "unused" locals.

	* calendar/cal-dst.el (dst-adjust-time): Remove never-implemented
	optional argument `style'.

	* calendar/appt.el (appt-make-list):
	* calendar/cal-china.el (calendar-chinese-date-string):
	* calendar/cal-hebrew.el (calendar-hebrew-list-yahrzeits)
	(diary-hebrew-yahrzeit):
	* calendar/cal-tex.el (cal-tex-last-blank-p, cal-tex-cursor-week2):
	* calendar/calendar.el (calendar-generate-window):
	* calendar/time-date.el (time-to-days):
	Remove unused local variables.

2011-04-18  Chong Yidong  <cyd@stupidchicken.com>

	* emacs-lisp/tabulated-list.el (tabulated-list-mode): Use a custom
	glyphless-char-display table.
	(tabulated-list-glyphless-char-display): New var.

2011-04-18  Sam Steingold  <sds@gnu.org>

	* vc/add-log.el (change-log-font-lock-keywords): Add "Thanks to"
	to acknowledgments.

2011-04-17  Glenn Morris  <rgm@gnu.org>

	* calendar/diary-lib.el (diary-sexp-entry):
	* calendar/holidays.el (holiday-sexp):
	Set debug-on-error rather than the removed stack-trace-on-error.

2011-04-16  Glenn Morris  <rgm@gnu.org>

	* progmodes/f90.el: Use lexical-binding.
	(f90-get-correct-indent): Remove unnecessary local variable `cont'.

2011-04-15  Stefan Monnier  <monnier@iro.umontreal.ca>

	* mail/sendmail.el (mail-mode-map): Use completion-at-point.
	(mail-mode): Setup mailalias completion here instead.
	* mail/mailalias.el: Use lexical-binding.
	(pattern, mailalias-done): Declare dynamic.
	(mail-completion-at-point-function): New function, from mail-complete.
	(mail-complete): Use it.
	(mail-completion-expand): New function.
	(mail-get-names): Use it.
	(mail-directory, mail-directory-process, mail-directory-stream):
	Don't use `pattern' for lexically bound arg.

	* emacs-lisp/lisp-mode.el (eval-defun-2): Use eval-sexp-add-defvars.

	* htmlfontify.el (hfy-etags-cmd): Remove inoperant eval-and-compile.
	(hfy-e2x-etags-cmd, hfy-etags-cmd-alist-default)
	(hfy-etags-cmd-alist): Don't eval-and-compile any more.

	* emacs-lisp/bytecomp.el (byte-temp-output-buffer-show)
	(byte-save-window-excursion, byte-temp-output-buffer-setup)
	(byte-interactive-p): Define them again, for use when inlining
	old code.

2011-04-15  Juanma Barranquero  <lekktu@gmail.com>

	* loadup.el: Use `string-to-number', not `string-to-int'.

2011-04-15  Stefan Monnier  <monnier@iro.umontreal.ca>

	* progmodes/gud.el (gud-gdb): Use completion-at-point instead of
	gud-gdb-complete-command.
	(gud-gdb-completions): New function, from gud-gdb-complete-command.
	(gud-gdb-completion-at-point): New function.
	(gud-gdb-completions): Remove.

2011-04-14  Michael Albinus  <michael.albinus@gmx.de>

	* net/tramp-sh.el (tramp-sh-handle-file-attributes): Handle the case
	when the scripts fail.  Use `tramp-do-file-attributes-with-ls' then.
	(tramp-do-copy-or-rename-file-out-of-band): Do not check any longer
	whether `executable-find' is bound.

	* net/tramp-smb.el (tramp-smb-handle-copy-file): Fix docstring.

2011-04-14  Stefan Monnier  <monnier@iro.umontreal.ca>

	* minibuffer.el (completion-in-region-mode-predicate)
	(completion-in-region-mode--predicate): New vars.
	(completion-in-region, completion-in-region--postch)
	(completion-in-region-mode): Use them.
	(completion--capf-wrapper): Also return the hook function.
	(completion-at-point, completion-help-at-point):
	Adjust and provide a predicate.

	Preserve arg names for advice of subr and lexical functions (bug#8457).
	* help-fns.el (help-function-arglist): Consolidate the subr and
	new-byte-code cases.  Add argument `preserve-names' to extract names
	from the docstring when needed.
	* emacs-lisp/advice.el (ad-define-subr-args, ad-undefine-subr-args)
	(ad-subr-args-defined-p, ad-get-subr-args, ad-subr-arglist): Remove.
	(ad-arglist): Use help-function-arglist's new arg.
	(ad-definition-type): Use cond.

2011-04-13  Juanma Barranquero  <lekktu@gmail.com>

	* autorevert.el (auto-revert-handler):
	Bind `remote-file-name-inhibit-cache', not `tramp-cache-inhibit-cache',
	which was removed in 2010-10-02T13:21:43Z!michael.albinus@gmx.de.
	Don't quote lambda.

	* image-mode.el (image-transform-set-scale):
	Fix change in 2011-04-09T20:28:01Z!cyd@stupidchicken.com.

2011-04-12  Lars Magne Ingebrigtsen  <larsi@gnus.org>

	* net/network-stream.el (network-stream-open-starttls): Only do
	opportunistic STARTTLS upgrades if we have built-in GnuTLS support.
	Upgrades via gnutls-cli are too slow to be done opportunistically.

2011-04-12  Juanma Barranquero  <lekktu@gmail.com>

	* dframe.el (dframe-current-frame): Remove spurious quote.

2011-04-12  Glenn Morris  <rgm@gnu.org>

	* calendar/cal-tex.el (cal-tex-end-document):
	Try to automatically use latin1 input if needed.

	* calendar/cal-hebrew.el (diary-hebrew-rosh-hodesh):
	Don't try to cons a mark onto an empty element.

2011-04-11  Leo Liu  <sdl.web@gmail.com>

	* ido.el (ido-buffer-internal): Allow method 'kill for virtual
	buffers.
	(ido-kill-buffer-at-head): Support killing virtual buffers.

2011-04-10  Chong Yidong  <cyd@stupidchicken.com>

	* minibuffer.el (completion-show-inline-help): New var.
	(completion--do-completion, minibuffer-complete)
	(minibuffer-force-complete, minibuffer-complete-word):
	Inhibit minibuffer messages if completion-show-inline-help is nil.

	* icomplete.el (icomplete-mode): Bind completion-show-inline-help
	to avoid interference from inline help (Bug#5849).

2011-04-10  Leo Liu  <sdl.web@gmail.com>

	* emacs-lisp/tabulated-list.el (tabulated-list-print-entry):
	Fix typo.

2011-04-09  Chong Yidong  <cyd@stupidchicken.com>

	* image-mode.el (image-toggle-display-image): Signal an error if
	not in Image mode.
	(image-transform-mode, image-transform-resize)
	(image-transform-set-rotation): Doc fix.
	(image-transform-set-resize): Delete.
	(image-transform-set-scale, image-transform-fit-to-height)
	(image-transform-fit-to-width): Handle image-toggle-display-image
	and image-transform-resize directly.

2011-04-08  Sho Nakatani  <lay.sakura@gmail.com>

	* doc-view.el (doc-view-fit-width-to-window)
	(doc-view-fit-height-to-window, doc-view-fit-page-to-window):
	New functions for fitting the shown image to the Emacs window size.
	(doc-view-mode-map): Add bindings for the new functions.

2011-04-08  Juanma Barranquero  <lekktu@gmail.com>

	* vc/vc-annotate.el (vc-annotate-show-log-revision-at-line):
	Fix typo in docstring.

2011-04-08  Eli Zaretskii  <eliz@gnu.org>

	* files.el (file-size-human-readable): Produce one digit after
	decimal, like "ls -lh" does.

	* ls-lisp.el (ls-lisp-format-file-size): Allow for 7 characters in
	the file size representation.

	* simple.el (list-processes): If async subprocesses are not
	available, error out with a clear error message.

2011-04-08  Chong Yidong  <cyd@stupidchicken.com>

	* help.el (help-form-show): New function, to be called from C.
	Put help-form output in a buffer named differently than *Help*.

2011-04-08  Eli Zaretskii  <eliz@gnu.org>

	* files.el (file-size-human-readable): New function.

	* ls-lisp.el (ls-lisp-format-file-size): Use it, instead of
	computing the representation inline.  Don't require `cl'.

2011-04-08  Glenn Morris  <rgm@gnu.org>

	* man.el (Man-page-header-regexp): Solaris < 2.6 no longer supported.

	* net/browse-url.el (browse-url-firefox):
	Test system-type, not system-configuration.

	* vc/log-edit.el (log-edit-empty-buffer-p): New function.
	(log-edit-insert-cvs-template, log-edit-insert-cvs-rcstemplate):
	Use log-edit-empty-buffer-p.  (Bug#7598)

	* net/rlogin.el (rlogin-process-connection-type): Simplify.
	(rlogin-mode-map): Initialize in the defvar.
	(rlogin): Use ignore-errors.

	* replace.el (occur-mode-map): Some fixes for menu items.

2011-04-07  Aaron S. Hawley  <aaron.s.hawley@gmail.com>

	* play/morse.el (denato-region): Handle varying case.  (Bug#8386)

2011-04-06  Chong Yidong  <cyd@stupidchicken.com>

	* emacs-lisp/cconv.el (cconv--analyse-use): Ignore "ignored" when
	issuing unused warnings.

	* emacs-lisp/tabulated-list.el (tabulated-list-print): Use lambda
	macro directly.

	* simple.el: Lisp reimplement of list-processes.  Based on an
	earlier reimplementation by Leo Liu, but using tabulated-list.el.
	(process-menu-mode): New major mode.
	(list-processes--refresh, list-processes):
	(process-menu-visit-buffer): New functions.

	* files.el (save-buffers-kill-emacs): Don't assume any return
	value of list-processes, which is undocumented anyway.

2011-04-06  Chong Yidong  <cyd@stupidchicken.com>

	* emacs-lisp/tabulated-list.el: New file.

	* emacs-lisp/package.el: Use Tabulated List mode.
	(package-menu-mode-map): Inherit from tabulated-list-mode-map.
	(package-menu-mode): Derive from tabulated-list-mode.  Set up the
	table format using Tabulated List mode variables.
	(package--push): New macro, replacing package-list-maybe-add.
	(package-menu--generate): Use package--push.  Renamed from
	package--generate-package-list.
	(package-menu-refresh, list-packages): Use it.
	(package-menu--print-info): Rename from package-print-package.
	Return insertion data instead of inserting it directly.
	(package-menu-describe-package, package-menu-execute):
	Use tabulated-list-get-id.
	(package-menu-mark-delete, package-menu-mark-install)
	(package-menu-mark-unmark, package-menu-backup-unmark)
	(package-menu-mark-obsolete-for-deletion):
	Use tabulated-list-put-tag.
	(package--list-packages, package-menu-revert)
	(package-menu-get-package, package-menu-get-version)
	(package-menu-sort-by-column): Functions deleted.
	(package-menu-package-list, package-menu-sort-key): Vars deleted.
	(package-menu--status-predicate, package-menu--version-predicate)
	(package-menu--name-predicate)
	(package-menu--description-predicate): Handle arguments in the
	Tabulated List format.
	(package-list-packages-no-fetch): Call list-packages.

2011-04-06  Juanma Barranquero  <lekktu@gmail.com>

	* files.el (after-find-file-from-revert-buffer): Remove variable.
	(after-find-file): Don't bind it.
	(revert-buffer-in-progress-p): New variable.
	(revert-buffer): Bind it.
	Pass nil for `after-find-file-from-revert-buffer'.

	* saveplace.el (save-place-find-file-hook): Use new variable
	`rever-buffer-in-progress-p', not `after-find-file-from-revert-buffer'.

2011-04-06  Glenn Morris  <rgm@gnu.org>

	* Makefile.in (AUTOGEN_VCS): New variable.
	(autoloads): Use $AUTOGEN_VCS.

	* calendar/cal-move.el (calendar-scroll-toolkit-scroll): New function.
	* calendar/calendar.el (calendar-mode-map):
	Check for toolkit scroll bars.  (Bug#8305)

2011-04-05  Chong Yidong  <cyd@stupidchicken.com>

	* minibuffer.el (completion-in-region--postch)
	(completion-in-region-mode): Remove unnecessary messages.

2011-04-05  Juanma Barranquero  <lekktu@gmail.com>

	* font-lock.el (font-lock-refresh-defaults):
	Don't bind `hi-lock--inhibit-font-lock-hook', removed in
	2010-10-09T04:09:19Z!cyd@stupidchicken.com and 2010-10-11T23:57:49Z!lekktu@gmail.com (2010-10-12).

	* info.el (Info-directory-list, Info-read-node-name-2)
	(Info-split-parameter-string): Doc fixes.
	(Info-virtual-nodes): Reflow docstring.
	(Info-find-file, Info-directory-toc-nodes, Info-history-toc-nodes)
	(Info-apropos-toc-nodes, info-finder, Info-get-token)
	(Info-find-emacs-command-nodes, Info-speedbar-key-map):
	Fix typos in docstrings.
	(Info-revert-buffer-function, Info-search, Info-isearch-pop-state)
	(Info-speedbar-hierarchy-buttons, Info-speedbar-goto-node)
	(Info-speedbar-buttons, Info-desktop-buffer-misc-data)
	(Info-restore-desktop-buffer): Mark unused parameters.
	(Info-directory-find-file, Info-directory-find-node)
	(Info-history-find-file, Info-history-find-node, Info-toc-find-node)
	(Info-virtual-index-find-node, Info-apropos-find-file)
	(Info-apropos-find-node, Info-finder-find-file, Info-finder-find-node):
	Mark unused parameters; fix typos in docstrings.
	(Info-virtual-index): Remove unused local variable `nodename'.

2011-04-05  Deniz Dogan  <deniz@dogan.se>

	* net/rcirc.el: Update my e-mail address.
	(rcirc-mode-map): Remove M-o binding.

2011-04-05  Chong Yidong  <cyd@stupidchicken.com>

	* startup.el (command-line): Save the cursor's theme-face
	directly, instead of using face-override-spec.

	* custom.el (load-theme): Minor optimization in assigning faces.

2011-04-04  Juanma Barranquero  <lekktu@gmail.com>

	* help-fns.el (describe-variable): Complete all variables having
	documentation, including keywords.
	http://lists.gnu.org/archive/html/emacs-devel/2011-04/msg00112.html

2011-04-04  Juanma Barranquero  <lekktu@gmail.com>

	Convert to lexical-binding.

	* bs.el (bs-refresh, bs-sort-buffer-interns-are-last)
	(bs--get-marked-string, bs--get-modified-string)
	(bs--get-readonly-string, bs--get-size-string, bs--get-name)
	(bs--get-mode-name, bs--get-file-name): Mark unused arguments.
	(bs--configuration-name-for-prefix-arg): Rename argument PREFIX-ARG.

	* ehelp.el (electric-help-execute-extended)
	(electric-help-ctrl-x-prefix):
	* hexl.el (hexl-revert-buffer-function):
	* linum.el (linum-after-change, linum-after-scroll):
	* emacs-lisp/re-builder.el (reb-auto-update): Mark unused arguments.

	* help-fns.el (help-describe-category-set): Remove unused ERR variable.

2011-04-04  Daiki Ueno  <ueno@unixuser.org>

	* epa-dired.el:
	* epa-mail.el:
	* epa-hook.el:
	* epa-file.el:
	* epa.el:
	* epg.el: Use lexical binding.

2011-04-03  Chong Yidong  <cyd@stupidchicken.com>

	* dired-aux.el (dired-create-files): Add docstring (Bug#7970).

	* textmodes/flyspell.el (flyspell-word): Recognize default
	dictionary case for flyspell-mark-duplications-exceptions.
	Use regexp matching for languages.
	(flyspell-mark-duplications-exceptions): Add "that" and "had" for
	default dictionary (Bug#7926).

2011-04-02  Chong Yidong  <cyd@stupidchicken.com>

	* emacs-lisp/package.el (package--with-work-buffer):
	Recognize https URLs.

	* net/network-stream.el: Move from gnus/proto-stream.el.
	Change prefix to network-stream throughout.
	(open-protocol-stream): Merge into open-network-stream, leaving
	open-protocol-stream as an alias.  Handle nil BUFFER args.

	* subr.el (open-network-stream): Move to net/network-stream.el.

2011-04-02  Glenn Morris  <rgm@gnu.org>

	* find-dired.el (find-exec-terminator): New option.
	(find-ls-option): Test for -ls support.
	(find-ls-subdir-switches): Test for -b in find-ls-option.
	(find-dired, find-grep-dired): Doc fixes.
	(find-dired): Use find-exec-terminator.

	* find-dired.el (find-ls-option, find-ls-subdir-switches)
	(find-grep-options): Do not autoload these defcustoms, remove purecopy.
	(find-name-arg): Remove purecopy.

	* progmodes/grep.el (grep-find-use-xargs): Doc fix.
	(grep-compute-defaults): Check for `-exec COMMAND +' support.
	Set grep-find-use-xargs, grep-find-command, and grep-find-template
	accordingly.  Don't add the null-device if not needed.

	* files.el (save-some-buffers): Doc fix.

2011-04-02  Eli Zaretskii  <eliz@gnu.org>

	* makefile.w32-in (EMACS): Default to ../src/$(BLD)/emacs.exe.

2011-04-01  Juanma Barranquero  <lekktu@gmail.com>

	* progmodes/idlwave.el (idlwave-one-key-select, idlwave-list-abbrevs):
	Use `dolist' rather than `mapcar'.

2011-04-01  Stefan Monnier  <monnier@iro.umontreal.ca>

	Add lexical binding.

	* subr.el (apply-partially): Use new closures rather than CL.
	(--dolist-tail--, --dotimes-limit--): Don't declare dynamic.
	(dolist, dotimes): Use slightly different expansion for lexical code.
	(functionp): Move to C.
	(letrec): New macro.
	(with-wrapper-hook): Use it and apply-partially instead of CL.
	(eval-after-load): Preserve lexical-binding.
	(save-window-excursion, with-output-to-temp-buffer): Turn them
	into macros.

	* simple.el (with-wrapper-hook, apply-partially): Move to subr.el.

	* help-fns.el (help-split-fundoc): Return nil if there's nothing else
	than the arglist.
	(help-add-fundoc-usage): Don't add `Not documented'.
	(help-function-arglist): Handle closures, subroutines, and new
	byte-code-functions.
	(help-make-usage): Remove leading underscores.
	(describe-function-1): Handle closures.
	(describe-variable): Use special-variable-p for completion.

	* files.el (lexical-binding): Declare safe.

	* emacs-lisp/pcase.el: Don't use destructuring-bind.
	(pcase--memoize): Rename from pcase-memoize.  Change weakness.
	(pcase): Add `let' pattern.
	Change memoization so it actually works.
	(pcase-mutually-exclusive-predicates): Add byte-code-function-p.
	(pcase--u1) <guard, pred>: Fix possible shadowing problem.
	<let>: New case.

	* emacs-lisp/macroexp.el: Use lexical binding.
	(macroexpand-all-1): Check obsolete macros.  Expand compiler-macros.
	Don't convert ' to #' without checking that it's indeed quoting
	a lambda.

	* emacs-lisp/lisp-mode.el (eval-last-sexp-1):
	Use eval-sexp-add-defvars.
	(eval-sexp-add-defvars): New fun.

	* emacs-lisp/float-sup.el (pi): Don't declare as dynamically bound.

	* emacs-lisp/eieio.el (byte-compile-file-form-defmethod):
	Don't autoload.
	(eieio-defgeneric-form-primary-only-one): Use `byte-compile' rather
	than the internal `byte-compile-lambda'.
	(defmethod): Don't hide code under quotes.
	(eieio-defmethod): New `code' argument.

	* emacs-lisp/eieio-comp.el: Remove.

	* emacs-lisp/edebug.el (edebug-eval-defun)
	(edebug-eval-top-level-form): Use eval-sexp-add-defvars.
	(edebug-toggle): Avoid `eval'.

	* emacs-lisp/disass.el (disassemble-internal): Handle new
	`closure' objects.
	(disassemble-1): Handle new byte codes.

	* emacs-lisp/cl.el (pushnew): Silence warning.

	* emacs-lisp/cl-macs.el (cl-byte-compile-block)
	(cl-byte-compile-throw): Remove.
	(cl-block-wrapper, cl-block-throw): Use compiler-macros instead.

	* emacs-lisp/cl-extra.el (cl-macroexpand-all): Properly quote CL
	closures.

	* emacs-lisp/cconv.el: New file.

	* emacs-lisp/bytecomp.el: Use lexical binding instead of
	a "bytecomp-" prefix.  Macroexpand everything as a separate phase.
	(byte-compile-initial-macro-environment):
	Handle declare-function here.
	(byte-compile--lexical-environment): New var.
	(byte-stack-ref, byte-stack-set, byte-discardN)
	(byte-discardN-preserve-tos): New lap codes.
	(byte-interactive-p): Don't use any more.
	(byte-compile-push-bytecodes, byte-compile-push-bytecode-const2):
	New macros.
	(byte-compile-lapcode): Use them and handle new lap codes.
	(byte-compile-obsolete): Remove.
	(byte-compile-arglist-signature): Handle new byte-code arg"lists".
	(byte-compile-arglist-warn): Check late def of inlinable funs.
	(byte-compile-cl-warn): Don't silence warnings for compiler-macros
	since they should have been expanded by now.
	(byte-compile--outbuffer): Rename from bytecomp-outbuffer.
	(byte-compile-from-buffer): Remove unused second arg.
	(byte-compile-preprocess): New function.
	(byte-compile-toplevel-file-form): New function to distinguish
	file-form calls from outside from file-form calls from hunk-handlers.
	(byte-compile-file-form): Simplify.
	(byte-compile-file-form-defsubst): Remove.
	(byte-compile-file-form-defmumble): Simplify now that
	byte-compile-lambda always returns a byte-code-function.
	(byte-compile): Preprocess.
	(byte-compile-byte-code-maker, byte-compile-byte-code-unmake):
	Remove, not used any more.
	(byte-compile-arglist-vars, byte-compile-make-lambda-lexenv)
	(byte-compile-make-args-desc): New funs.
	(byte-compile-lambda): Handle lexical functions.  Always return
	a byte-code-function.
	(byte-compile-reserved-constants): New var, to make up room for
	closed-over variables.
	(byte-compile-constants-vector): Obey it.
	(byte-compile-top-level): New args `lexenv' and `reserved-csts'.
	(byte-compile-macroexpand-declare-function): New function.
	(byte-compile-form): Call byte-compile-unfold-bcf to inline immediate
	byte-code-functions.
	(byte-compile-form): Check obsolescence here.
	(byte-compile-inline-lapcode, byte-compile-unfold-bcf): New functions.
	(byte-compile-variable-ref): Remove.
	(byte-compile-dynamic-variable-op): New fun.
	(byte-compile-dynamic-variable-bind, byte-compile-variable-ref)
	(byte-compile-variable-set): New funs.
	(byte-compile-discard): Add 2 args.
	(byte-compile-stack-ref, byte-compile-stack-set)
	(byte-compile-make-closure, byte-compile-get-closed-var): New funs.
	(byte-compile-funarg, byte-compile-funarg-2): Remove, handled in
	macroexpand-all instead.
	(byte-compile-quote-form): Remove.
	(byte-compile-push-binding-init, byte-compile-not-lexical-var-p)
	(byte-compile-bind, byte-compile-unbind): New funs.
	(byte-compile-let): Handle let* and lexical binding.
	(byte-compile-let*): Remove.
	(byte-compile-catch, byte-compile-unwind-protect)
	(byte-compile-track-mouse, byte-compile-condition-case):
	Handle a new :fun-body form, used for lexical scoping.
	(byte-compile-save-window-excursion)
	(byte-compile-with-output-to-temp-buffer): Remove.
	(byte-compile-defun): Simplify.
	(byte-compile-stack-adjustment): New fun.
	(byte-compile-out): Use it.
	(byte-compile-refresh-preloaded): Don't reload byte-compiler files.

	* emacs-lisp/byte-run.el (make-obsolete): Don't set the `byte-compile'
	handler any more.

	* emacs-lisp/byte-opt.el: Use lexical binding.
	(byte-inline-lapcode): Remove (to bytecomp).
	(byte-compile-inline-expand): Pay attention to inlining to/from
	lexically bound code.
	(byte-compile-unfold-lambda): Don't handle byte-code-functions
	any more.
	(byte-optimize-form-code-walker): Don't handle save-window-excursion
	any more and don't call compiler-macros.
	(byte-compile-splice-in-already-compiled-code): Remove.
	(byte-code): Don't inline any more.
	(disassemble-offset): Receive `bytes' as argument rather than via
	dynamic scoping.
	(byte-compile-tag-number): Declare before first use.
	(byte-decompile-bytecode-1): Handle new byte-codes, don't change
	`return' even if make-spliceable.
	(byte-compile-side-effect-and-error-free-ops): Add stack-ref, remove
	obsolete interactive-p.
	(byte-optimize-lapcode): Optimize new lap-codes.
	Don't trip up on new form of `byte-constant' lap code.

	* emacs-lisp/autoload.el (make-autoload): Don't burp on trivial macros.

	* emacs-lisp/advice.el (ad-arglist): Use help-function-arglist.

	* custom.el (custom-initialize-default, custom-declare-variable):
	Use `defvar'.

	* Makefile.in (BIG_STACK_DEPTH, BIG_STACK_OPTS, BYTE_COMPILE_FLAGS):
	New variables.
	(compile-onefile, .el.elc, compile-calc, recompile): Use them.
	(COMPILE_FIRST): Add macroexp and cconv.
	* makefile.w32-in: Mirror changes in Makefile.in.

	* vc/cvs-status.el:
	* vc/diff-mode.el:
	* vc/log-edit.el:
	* vc/log-view.el:
	* vc/smerge-mode.el:
	* textmodes/bibtex-style.el:
	* textmodes/css.el:
	* startup.el:
	* uniquify.el:
	* minibuffer.el:
	* newcomment.el:
	* reveal.el:
	* server.el:
	* mpc.el:
	* emacs-lisp/smie.el:
	* doc-view.el:
	* dired.el:
	* abbrev.el: Use lexical binding.

2011-04-01  Eli Zaretskii  <eliz@gnu.org>

	* info.el (info-display-manual): New function.

2011-03-31  Stefan Monnier  <monnier@iro.umontreal.ca>

	* loadup.el: Load minibuffer after loaddefs, to use define-minor-mode.

2011-03-31  Tassilo Horn  <tassilo@member.fsf.org>

	* net/rcirc.el (rcirc-handler-001): Only authenticate, if there's
	an entry for that server in rcirc-authinfo.  (Bug#8385)

2011-03-31  Glenn Morris  <rgm@gnu.org>

	* progmodes/f90.el (f90-find-tag-default): Handle multiple `%'.

	* generic-x.el (etc-fstab-generic-mode): Add ext4, sysfs keywords.

2011-03-30  Christoph Scholtes  <cschol2112@googlemail.com>

	* progmodes/python.el (python-default-interpreter)
	(python-python-command-args, python-jython-command-args)
	(python-which-shell, python-which-args, python-which-bufname)
	(python-file-queue, python-comint-output-filter-function)
	(python-toggle-shells, python-shell): Remove obsolete defcustoms,
	variables and functions.

2011-03-30  Stefan Monnier  <monnier@iro.umontreal.ca>

	* minibuffer.el (completion-table-dynamic): Optimize `boundaries'.
	(completion-in-region-mode): New minor mode.
	(completion-in-region): Use it.
	(completion-in-region--data, completion-in-region-mode-map): New vars.
	(completion-in-region--postch): New function.
	(completion--capf-misbehave-funs, completion--capf-safe-funs):
	New vars.
	(completion--capf-wrapper): New function.
	(completion-at-point): Use it to track well-behavedness of
	hook functions.
	(completion-help-at-point): New command.

2011-03-30  Jason Merrill  <jason@redhat.com>  (tiny change)

	* vc/add-log.el (add-change-log-entry): Don't use whitespace
	syntax class to search for whitespace on a single line
	(Message-ID: <4D938140.4030905@redhat.com>).

2011-03-30  Leo Liu  <sdl.web@gmail.com>

	* abbrev.el (abbrev-edit-save-to-file, abbrev-edit-save-buffer):
	New commands.
	(edit-abbrevs-map): Bind them here.
	(write-abbrev-file): New optinal arg VERBOSE.  (Bug#5937)

2011-03-29  Ken Manheimer  <ken.manheimer@gmail.com>

	* allout.el (allout-hide-by-annotation, allout-flag-region):
	Reduce possibility of overlay leakage by making them volatile.

	* allout-widgets.el (allout-widgets-tally): Define as nil so the
	hash is not shared between buffers.  Mode initialization is
	responsible for giving it a useful starting value.
	(allout-item-span): Reduce possibility of overlay leakage by
	making them volatile.
	(allout-widgets-count-buttons-in-region): Add diagnostic function
	for tracking down button overlay leaks.

2011-03-29  Leo Liu  <sdl.web@gmail.com>

	* ido.el (ido-read-internal): Use the default history var
	minibuffer-history if no HISTORY is specified.

2011-03-28  Brian T. Sniffen  <bsniffen@akamai.com>  (tiny change)

	* net/imap.el (imap-shell-open, imap-process-connection-type):
	Use imap-process-connection-type for 'shell' streams as well as
	Kerberos, SSL, other subprocesses.

2011-03-28  Leo Liu  <sdl.web@gmail.com>

	* abbrev.el (abbrev-table-empty-p): New function.
	(prepare-abbrev-list-buffer): Place empty abbrev tables after
	nonempty ones.  (Bug#5937)

2011-03-27  Jan Djärv  <jan.h.d@swipnet.se>

	* cus-start.el (all): Add boolean ns-auto-hide-menu-bar.

2011-03-27  Leo Liu  <sdl.web@gmail.com>

	* ansi-color.el (ansi-color-names-vector): Allow cons cell value
	for foreground and background colors.
	(ansi-color-make-color-map): Adapt.

2011-03-25  Leo Liu  <sdl.web@gmail.com>

	* midnight.el (midnight-time-float): Remove.  Note it calculates
	the microsecond component incorrectly and seconds-to-time does the
	same job.
	Remove redundant (require 'timer).

	* ido.el (ido-read-internal): Simplify with read-from-minibuffer.
	(ido-completions): Remove unused arguments.  (Bug#8329)

2011-03-24  Stefan Monnier  <monnier@iro.umontreal.ca>

	* minibuffer.el (completion--flush-all-sorted-completions):
	Remove itself from hook.
	(completion-at-point): Let the functions perform the completion
	immediately and return nil or t.
	* comint.el (comint-dynamic-complete-functions): Now identical to
	completion-at-point-functions.
	(comint-dynamic-list-input-ring): Remove unused var `index'.
	(comint--match-partial-filename, comint--unquote&expand-filename):
	New funs, split from comint-match-partial-filename.
	(comint-dynamic-complete): Use completion-at-point.
	(comint-dynamic-complete-filename): Use comint--match-partial-filename.

2011-03-24  Drew Adams  <drew.adams@oracle.com>

	* thingatpt.el: Support `defun'.

2011-03-23  Leo Liu  <sdl.web@gmail.com>

	* abbrevlist.el: Move to obsolete/abbrevlist.el.

	* help-mode.el (help-mode-finish): Tweak regexp.

2011-03-23  Glenn Morris  <rgm@gnu.org>

	* eshell/esh-opt.el (eshell-eval-using-options):
	Do not bind unused local variable `eshell-option-stub'.

	* progmodes/gdb-mi.el (gdb): Fix typo in previous change.

2011-03-22  Juanma Barranquero  <lekktu@gmail.com>

	* emacs-lisp/derived.el (define-derived-mode): Wrap declaration of
	keymap variable in `with-no-warnings' to avoid a warning when the
	keymap has been already `defconst'ed.

2011-03-22  Leo Liu  <sdl.web@gmail.com>

	* abbrev.el (write-abbrev-file): Use utf-8 for writing if it can
	encode all chars in abbrevs; otherwise use emacs-mule or
	utf-8-emacs.  (Bug#8308)

2011-03-22  Juanma Barranquero  <lekktu@gmail.com>

	* simple.el (backward-delete-char-untabify):
	Avoid warning about using `delete-backward-char'.

	* image.el (image-type-file-name-regexps): Make it variable.
	`imagemagick-register-types' modifies it, and the user may want
	to add new extensions for known image types.
	(imagemagick-register-types): Throw error if not using ImageMagick.

2011-03-22  Leo Liu  <sdl.web@gmail.com>

	* net/rcirc.el (rcirc-completion-at-point): Return nil if point is
	located before rcirc-prompt-end-marker.
	(rcirc-complete): Error if point is not after rcirc prompt.
	Handle the case when table is nil.
	(rcirc-user-authenticated): Define to fix compiler warning.

2011-03-22  Chong Yidong  <cyd@stupidchicken.com>

	* custom.el (custom--inhibit-theme-enable): Make it affect only
	custom-theme-set-variables and custom-theme-set-faces.
	(provide-theme): Ignore custom--inhibit-theme-enable.
	(load-theme): Enable the theme explicitly if NO-ENABLE is non-nil.
	(custom-enabling-themes): Delete variable.
	(enable-theme): Accept only loaded themes as arguments.
	Ignore the special custom-enabled-themes variable.
	(custom-enabled-themes): Forbid themes from setting this.
	Eliminate use of custom-enabling-themes.
	(custom-push-theme): Quote "changed" custom var entry.

2011-03-21  Leo Liu  <sdl.web@gmail.com>

	* ido.el (ido-read-internal): Add ido-selected to history instead
	of user input.

2011-03-21  Stefan Monnier  <monnier@iro.umontreal.ca>

	* subr.el (deferred-action-list, deferred-action-function):
	Mark obsolete.

2011-03-21  Leo Liu  <sdl.web@gmail.com>

	* vc/log-view.el: Remove (require 'wid-edit), not needed after the
	change on 2011-02-13 (bug#8309).

	* minibuffer.el (read-file-name-function): Change default value.
	(read-file-name--defaults): Rename from read-file-name-defaults.
	(read-file-name-default): Rename from read-file-name.
	(read-file-name): Call read-file-name-function.

2011-03-21  Glenn Morris  <rgm@gnu.org>

	* eshell/esh-opt.el (eshell-eval-using-options, eshell-process-args):
	Doc fixes.

2011-03-21  Chong Yidong  <cyd@stupidchicken.com>

	* cus-theme.el: Add missing provide statement.
	(customize-create-theme): Extract theme value correctly.
	(custom-theme-visit-theme): Autoload.
	(customize-create-theme): Prompt before inserting default faces.

2011-03-20  Jay Belanger  <jay.p.belanger@gmail.com>

	* calc/calc-menu.el (calc-units-menu): Add entries for logarithmic
	units and musical notes.

2011-03-20  Leo Liu  <sdl.web@gmail.com>

	* ido.el (ido-read-internal): Use completing-read-default.
	(ido-completing-read): Fix compatibility with completing-read.

2011-03-20  Christian Ohler  <ohler@gnu.org>

	* emacs-lisp/ert.el (ert-run-tests-batch): Remove unused variable.
	(ert-delete-all-tests): Use `called-interactively-p' rather than
	`interactive-p'.
	(ert--make-xrefs-region): Respect END.

2011-03-19  Chong Yidong  <cyd@stupidchicken.com>

	* dired-aux.el (dired-create-directory): Signal an error if the
	directory already exists (Bug#8246).

	* facemenu.el (list-colors-display): Call list-faces-display
	inside with-help-window.
	(list-colors-print): Use display property to align the final
	column, instead of checking window-width.

2011-03-19  Eli Zaretskii  <eliz@gnu.org>

	* vc/emerge.el (emerge-metachars): Separate value for ms-dos and
	windows-nt systems.
	(emerge-protect-metachars): Quote correctly for ms-dos and
	windows-nt systems.

2011-03-19  Ralph Schleicher  <rs@ralph-schleicher.de>

	* info.el (info-initialize): Replace all uses of `:' with
	path-separator for compatibility with non-Unix systems.
	Cache quoting of path-separator.  (Bug#8258)

2011-03-19  Juanma Barranquero  <lekktu@gmail.com>

	* avoid.el (mouse-avoidance-mode, mouse-avoidance-nudge-dist)
	(mouse-avoidance-threshold, mouse-avoidance-banish-destination)
	(mouse-avoidance-mode): Fix typos in docstrings.

2011-03-19  Chong Yidong  <cyd@stupidchicken.com>

	* startup.el (package-subdirectory-regexp): Move from package.el.
	Omit \\` and \\', and let callers add them.

	* emacs-lisp/package.el (package-strip-version)
	(package-load-all-descriptors): Add \\` and \\' to
	package-subdirectory-regexp before using it.
	(package-untar-buffer): New arg DIR; ensure that file untars only
	into this expected directory.  Remove superfluous delete-region.
	(package-unpack): Caller changed.
	(package-tar-file-info): Use package-subdirectory-regexp.

2011-03-18  Stefan Monnier  <monnier@iro.umontreal.ca>

	* vc/diff-mode.el (diff-mode-map): Shadow problematic bindings from
	diff-mode-shared-map (bug#8284).
	(diff-mode-shared-map): Re-introduce some bindings that were problematic.

2011-03-17  Lars Magne Ingebrigtsen  <larsi@gnus.org>

	* calendar/time-date.el (format-seconds): Use assoc instead of
	assoc-string, since assoc-string doesn't exist in XEmacs.

2011-03-17  Juanma Barranquero  <lekktu@gmail.com>

	* custom.el (custom-known-themes): Reflow docstring.
	(custom-theme-load-path): Fix typo in docstring.
	(load-theme): Fix typo in error message.
	(custom-available-themes, custom-variable-theme-value):
	Use `let', not `let*'.

2011-03-17  Jay Belanger  <jay.p.belanger@gmail.com>

	* calc/README: Mention inclusion of musical notes.

	* calc/calc-units.el (calc-lu-quant): Rename from
	`calc-logunits-quantity'.
	(calcFunc-lupquant): Rename from `calcFunc-powerquant'.
	(calcFunc-lufquant): Rename from `calcFunc-fieldquant'.
	(calc-db): Rename from `calc-dblevel'.
	(calcFunc-dbpower): Rename from `calcFunc-dbpowerlevel'.
	(calcFunc-dbfield): Rename from `calcFunc-dbfieldlevel'.
	(calc-np): Rename from `calc-nplevel'.
	(calcFunc-nppower): Rename from `calcFunc-nppowerlevel'.
	(calcFunc-npfield): Rename from `calcFunc-npfieldlevel'.
	(calc-lu-plus): Rename from `calc-logunits-add'.
	(calcFunc-lupadd): Rename from `calcFunc-lupoweradd'.
	(calcFunc-lufadd): Rename from `calcFunc-lufieldadd'.
	(calc-lu-minus): Rename from `calc-logunits-sub'.
	(calcFunc-lupsub): Rename from `calcFunc-lupowersub'.
	(calcFunc-lufsub): Rename from `calcFunc-lufieldsub'.
	(calc-lu-times): Rename from `calc-logunits-mul'.
	(calcFunc-lupmul): Rename from `calcFunc-lupowermul'.
	(calcFunc-lufmul): Rename from `calcFunc-lufieldmul'.
	(calc-lu-divide): Rename from `calc-logunits-div'.
	(calcFunc-lupdiv): Rename from `calcFunc-lupowerdiv'.
	(calcFunc-lufdiv): Rename from `calcFunc-lufielddiv'.

	* calc/calc-ext.el (calc-init-extensions): Update the names of the
	functions being autoloaded.

	* calc/calc.el (calc-lu-power-reference): Rename from
	`calc-logunits-power-reference'.
	(calc-lu-field-reference): Rename from
	`calc-logunits-field-reference'.

	* calc/calc-help.el (calc-l-prefix-help):
	Mention musical note functions.

2011-03-17  Stefan Monnier  <monnier@iro.umontreal.ca>

	* minibuffer.el (completion-all-sorted-completions):
	Use :completion-cycle-penalty text property if present.

2011-03-16  Ken Manheimer  <ken.manheimer@gmail.com>

	* allout.el (allout-yank-processing): Adjust for new rebulleting
	regime so bullet being yanked is used without prompting the user
	for a choice.

2011-03-16  Juanma Barranquero  <lekktu@gmail.com>

	* startup.el (command-line): Warn the user that _emacs is deprecated.

2011-03-16  Juanma Barranquero  <lekktu@gmail.com>

	* progmodes/delphi.el (delphi-search-path, delphi-indent-level)
	(delphi-verbose, delphi-comment-face, delphi-string-face)
	(delphi-keyword-face, delphi-ignore-changes, delphi-indent-line)
	(delphi-mode-abbrev-table, delphi-debug-buffer, delphi-tab)
	(delphi-find-unit, delphi-find-current-xdef, delphi-fill-comment)
	(delphi-new-comment-line, delphi-font-lock-defaults)
	(delphi-debug-mode-map, delphi-mode-syntax-table, delphi-mode):
	Fix typos in docstrings.

2011-03-15  Ken Manheimer  <ken.manheimer@gmail.com>

	* allout.el (allout-make-topic-prefix, allout-rebullet-heading):
	Invert the roles of character and string values for INSTEAD, so a
	string is used for the more common case of a defaulting prompt.

2011-03-15  Stefan Monnier  <monnier@iro.umontreal.ca>

	* progmodes/ruby-mode.el (ruby-backward-sexp):
	* progmodes/ebrowse.el (ebrowse-draw-file-member-info):
	* play/gamegrid.el (gamegrid-make-face):
	* play/bubbles.el (bubbles--grid-width, bubbles--grid-height)
	(bubbles--colors, bubbles--shift-mode, bubbles--initialize-images):
	* notifications.el (notifications-notify):
	* net/xesam.el (xesam-search-engines):
	* net/quickurl.el (quickurl-list-insert):
	* vc/vc-hg.el (vc-hg-dir-printer): Fix use of case.

2011-03-15  Chong Yidong  <cyd@stupidchicken.com>

	* startup.el (command-line): Update package subdirectory regexp.

2011-03-15  Stefan Monnier  <monnier@iro.umontreal.ca>

	* allout.el (allout-abbreviate-flattened-numbering)
	(allout-mode-deactivate-hook): Fix up obsolescence "date".

	* subr.el (read-char-choice): Only show the cursor after the prompt,
	not after the answer.

2011-03-15  Kevin Ryde  <user42@zip.com.au>

	* help-fns.el (variable-at-point): Skip leading quotes, if any
	(bug#8253).

2011-03-15  Stefan Monnier  <monnier@iro.umontreal.ca>

	* emacs-lisp/bytecomp.el (byte-compile-save-excursion): Change the
	warning message.

2011-03-14  Michael Albinus  <michael.albinus@gmx.de>

	* shell.el (shell): When called interactively, offer to change the
	shell file name on remote hosts.

2011-03-13  Teodor Zlatanov  <tzz@lifelogs.com>

	* net/ldap.el (ldap-search-internal): Add `auth-source-search'
	integration for LDAP parameters.  The host, base, user or binddn,
	and secret tokens can be specified in a netrc file, for instance.
	This is optional because an `auth-source' parameter must be
	specified in the search attributes.

2011-03-13  Juanma Barranquero  <lekktu@gmail.com>

	* help.el (describe-mode): Link to the mode's definition (bug#8185).

2011-03-12  Stefan Monnier  <monnier@iro.umontreal.ca>

	* ebuff-menu.el (electric-buffer-menu-mode-map): Move initialization
	into declaration.  Remove redundant and harmful binding.

2011-03-12  Eli Zaretskii  <eliz@gnu.org>

	* files.el (file-ownership-preserved-p): Pass `integer' as an
	explicit 2nd argument to `file-attributes'.  If the file's owner
	is the Administrators group on Windows, and the current user is
	Administrator, consider that a match.

	* server.el (server-ensure-safe-dir): Consider server directory
	safe on MS-Windows if its owner is the Administrators group while
	the current Emacs user is Administrator.  Use `=' to compare
	numerical UIDs, since they could be integers or floats.

2011-03-12  Juanma Barranquero  <lekktu@gmail.com>

	* vc/vc-bzr.el (vc-bzr-state): Handle bzr 2.3.0 (follow-up to bug#8170).

2011-03-12  Michael Albinus  <michael.albinus@gmx.de>

	Sync with Tramp 2.2.1.

	* net/tramp-sh.el (tramp-methods): Exchange "%k" marker with options.

	* net/trampver.el: Update release number.

2011-03-12  Stefan Monnier  <monnier@iro.umontreal.ca>

	* progmodes/compile.el (compilation--previous-directory): Fix up
	various nil/dead-marker mismatches (bug#8014).
	(compilation-directory-properties, compilation-error-properties):
	Don't call it at a position past the one we're about to change.

	* emacs-lisp/bytecomp.el (byte-compile-make-obsolete-variable):
	Disable obsolescence warnings in the file that declares it.

2011-03-11  Ken Manheimer  <ken.manheimer@gmail.com>

	* allout-widgets.el (allout-widgets-tally):
	Initialize allout-widgets-tally as a hash table rather than nil to
	prevent mode-line redisplay warnings.  Also, clarify the module
	description and fix a comment typo.

2011-03-11  Juanma Barranquero  <lekktu@gmail.com>

	* help-fns.el (describe-variable): Don't complete keywords.
	Suggested by Teodor Zlatanov <tzz@lifelogs.com>.

2011-03-10  Chong Yidong  <cyd@stupidchicken.com>

	* emacs-lisp/package.el (package-version-join): Impose a standard
	string representation for pre/alpha/beta version lists.
	(package-unpack-single): Standardize the directory name by passing
	it through package-version-join.
	(package-strip-rcs-id): Accept any version string that does not
	signal an error in version-to-list.

2011-03-10  Michael Albinus  <michael.albinus@gmx.de>

	* simple.el (delete-trailing-whitespace): Return nil for the
	benefit of `write-file-functions'.

2011-03-10  Glenn Morris  <rgm@gnu.org>

	* vc/vc-hg.el (vc-hg-pull, vc-hg-merge-branch): Use vc-hg-program.

	* vc/vc-git.el (vc-git-program): New option.
	(vc-git-branches, vc-git-pull, vc-git-merge-branch, vc-git-command)
	(vc-git--call): Use it.

	* eshell/esh-util.el (eshell-condition-case): Doc fix.

	* cus-edit.el (Custom-newline): If no button at point, look
	for a subgroup button at start-of-line.  (Bug#2298)

	* mail/rmail.el (rmail-msgend, rmail-msgbeg): Doc fixes.

2011-03-10  Julien Danjou  <julien@danjou.info>

	* avoid.el (mouse-avoidance-ignore-p): Do not move the cursor if
	`cursor-type' is nil.

2011-03-09  Jay Belanger  <jay.p.belanger@gmail.com>

	* calc/calc.el (calc-mode-map): Don't bind "C-_" to `calc-missing-key'.

2011-03-09  Ken Manheimer  <ken.manheimer@gmail.com>

	* allout.el: Change so yank of distinctive-bullet items
	preserves the existing header prefix, rebulleting it if necessary,
	rather than replacing it.  This is necessary for proper operation
	of cooperative addons like allout-widgets.
	(allout-make-topic-prefix, allout-rebullet-heading):
	Change SOLICIT arg to INSTEAD, and interpret additionally a string
	value as alternate bullet to be used, instead of prompting the user
	for a bullet character.

2011-03-09  Michael Albinus  <michael.albinus@gmx.de>

	* net/tramp-sh.el (tramp-do-copy-or-rename-file-out-of-band):
	Do not use `tramp-file-name-port', because this returns also
	`tramp-default-port'.

2011-03-09  Deniz Dogan  <deniz.a.m.dogan@gmail.com>

	* net/rcirc.el (rcirc-handler-001): Remove useless
	with-rcirc-process-buffer.
	(rcirc-check-auth-status): Swap arguments to string-match.

2011-03-09  Glenn Morris  <rgm@gnu.org>

	* shell.el (shell-mode):
	Set comint-input-ring-size from HISTSIZE.  (Bug#7889)

	* progmodes/gdb-mi.el (gdb): Improve 2010-12-08 change.
	Check for GDBHISTFILE, HISTSIZE, etc.  (Bug#7889)

2011-03-08  Chong Yidong  <cyd@stupidchicken.com>

	* emacs-lisp/package.el (package-refresh-contents)
	(package-menu-execute): Use condition-case-no-debug.

2011-03-08  Michael Albinus  <michael.albinus@gmx.de>

	* simple.el (shell-command-to-string): Use `process-file'.

	* emacs-lisp/package.el (package-tar-file-info): Handle also
	remote files.

	* emacs-lisp/package-x.el (package-upload-buffer-internal):
	Use `equal' for upload base check.

2011-03-08  Arni Magnusson  <arnima@hafro.is>  (tiny change)

	* textmodes/texinfo.el (texinfo-environments):
	Add deftypecv, deftypeivar, deftypemethod, deftypeop, html.  (Bug#2783)

2011-03-08  Glenn Morris  <rgm@gnu.org>

	* cus-start.el (cursor-in-non-selected-windows):
	Fix :set quoting oddness.  (Bug#8192)

	* font-lock.el (lisp-font-lock-keywords-1): Don't highlight `)'
	in some setf expressions.  (Bug#2159)

2011-03-08  Chong Yidong  <cyd@stupidchicken.com>

	* custom.el (custom-available-themes): Return themes in
	alphabetical order.

See ChangeLog.15 for earlier changes.

;; Local Variables:
;; coding: utf-8
;; End:

  Copyright (C) 2011-2012  Free Software Foundation, Inc.

  This file is part of GNU Emacs.

  GNU Emacs is free software: you can redistribute it and/or modify
  it under the terms of the GNU General Public License as published by
  the Free Software Foundation, either version 3 of the License, or
  (at your option) any later version.

  GNU Emacs is distributed in the hope that it will be useful,
  but WITHOUT ANY WARRANTY; without even the implied warranty of
  MERCHANTABILITY or FITNESS FOR A PARTICULAR PURPOSE.  See the
  GNU General Public License for more details.

  You should have received a copy of the GNU General Public License
  along with GNU Emacs.  If not, see <http://www.gnu.org/licenses/>.<|MERGE_RESOLUTION|>--- conflicted
+++ resolved
@@ -1,9 +1,3 @@
-<<<<<<< HEAD
-2012-04-25  Leo Liu  <sdl.web@gmail.com>
-
-	* progmodes/python.el (python-pdbtrack-get-source-buffer): Use
-	compilation-message if available to find real filename.
-=======
 2012-04-25  Stefan Monnier  <monnier@iro.umontreal.ca>
 
 	* ffap.el: Remove old code for obsolete package.
@@ -40,7 +34,11 @@
 	(completion--twq-try, completion--twq-all): New functions.
 	(completion--nth-completion): New function.
 	(completion-try-completion, completion-all-completions): Use it.
->>>>>>> cc356a5d
+
+2012-04-25  Leo Liu  <sdl.web@gmail.com>
+
+	* progmodes/python.el (python-pdbtrack-get-source-buffer):
+	Use compilation-message if available to find real filename.
 
 2012-04-25  Chong Yidong  <cyd@gnu.org>
 
