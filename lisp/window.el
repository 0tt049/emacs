--- conflicted
+++ resolved
@@ -711,7 +711,6 @@
 
 - `visible' means consider all windows on all visible frames.
 
-<<<<<<< HEAD
 - 0 (the number zero) means consider all windows on all visible
   and iconified frames.
 
@@ -719,23 +718,6 @@
 
 Anything else means consider all windows on WINDOW's frame and no
 others.
-=======
-ALL-FRAMES nil or omitted means cycle through all windows on the
- selected frame, plus the minibuffer window if specified by the
- MINIBUF argument, see above.  If the minibuffer counts, cycle
- through all windows on all frames that share that minibuffer
- too.
-ALL-FRAMES t means cycle through all windows on all existing
- frames.
-ALL-FRAMES `visible' means cycle through all windows on all
- visible frames.
-ALL-FRAMES 0 means cycle through all windows on all visible and
- iconified frames.
-ALL-FRAMES a frame means cycle through all windows on that frame
- only.
-Anything else means cycle through all windows on the selected
- frame and no others.
->>>>>>> cbabe91f
 
 This function changes neither the order of recently selected
 windows nor the buffer list."
