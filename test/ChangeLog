--- conflicted
+++ resolved
@@ -1,25 +1,23 @@
-<<<<<<< HEAD
+2014-05-08  Glenn Morris  <rgm@gnu.org>
+
+	* automated/vc-bzr.el (vc-bzr-test-bug9726, vc-bzr-test-bug9781)
+	(vc-bzr-test-faulty-bzr-autoloads): Disable bzr logging.
+
+2014-05-08  Dmitry Gutov  <dgutov@yandex.ru>
+
+	* automated/ruby-mode-tests.el (ruby-interpolation-after-dollar-sign):
+	New test.
+
+2014-05-08  Glenn Morris  <rgm@gnu.org>
+
+	* automated/help-fns.el: New file.
+
 2014-05-01  Barry O'Reilly  <gundaetiapo@gmail.com>
 
 	* automated/undo-tests.el (undo-test-region-deletion): New test to
 	demonstrate bug#17235.
 	(undo-test-region-example): New test to verify example given in
 	comments for undo-make-selective-list.
-=======
-2014-05-08  Glenn Morris  <rgm@gnu.org>
-
-	* automated/vc-bzr.el (vc-bzr-test-bug9726, vc-bzr-test-bug9781)
-	(vc-bzr-test-faulty-bzr-autoloads): Disable bzr logging.
-
-2014-05-05  Dmitry Gutov  <dgutov@yandex.ru>
-
-	* automated/ruby-mode-tests.el
-	(ruby-interpolation-after-dollar-sign): New test.
-
-2014-05-05  Glenn Morris  <rgm@gnu.org>
-
-	* automated/help-fns.el: New file.
->>>>>>> 606695a6
 
 2014-04-25  Michael Albinus  <michael.albinus@gmx.de>
 
