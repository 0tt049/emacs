/* Keyboard and mouse input; editor command loop.

Copyright (C) 1985-1989, 1993-1997, 1999-2021 Free Software Foundation,
Inc.

This file is part of GNU Emacs.

GNU Emacs is free software: you can redistribute it and/or modify
it under the terms of the GNU General Public License as published by
the Free Software Foundation, either version 3 of the License, or (at
your option) any later version.

GNU Emacs is distributed in the hope that it will be useful,
but WITHOUT ANY WARRANTY; without even the implied warranty of
MERCHANTABILITY or FITNESS FOR A PARTICULAR PURPOSE.  See the
GNU General Public License for more details.

You should have received a copy of the GNU General Public License
along with GNU Emacs.  If not, see <https://www.gnu.org/licenses/>.  */

#include <config.h>

#include <sys/stat.h>

#include "lisp.h"
#include "coding.h"
#include "termchar.h"
#include "termopts.h"
#include "frame.h"
#include "termhooks.h"
#include "macros.h"
#include "keyboard.h"
#include "window.h"
#include "commands.h"
#include "character.h"
#include "buffer.h"
#include "dispextern.h"
#include "syntax.h"
#include "intervals.h"
#include "keymap.h"
#include "blockinput.h"
#include "sysstdio.h"
#include "systime.h"
#include "atimer.h"
#include "process.h"
#include "menu.h"
#include <errno.h>

#ifdef HAVE_PTHREAD
#include <pthread.h>
#endif
#ifdef MSDOS
#include "msdos.h"
#include <time.h>
#else /* not MSDOS */
#include <sys/ioctl.h>
#endif /* not MSDOS */

#if defined USABLE_FIONREAD && defined USG5_4
# include <sys/filio.h>
#endif

#include "syssignal.h"

#include <sys/types.h>
#include <unistd.h>
#include <fcntl.h>

#include <ignore-value.h>

#include "pdumper.h"

#ifdef HAVE_WINDOW_SYSTEM
#include TERM_HEADER
#endif /* HAVE_WINDOW_SYSTEM */

/* Work around GCC bug 54561.  */
#if GNUC_PREREQ (4, 3, 0)
# pragma GCC diagnostic ignored "-Wclobbered"
#endif

#ifdef WINDOWSNT
char const DEV_TTY[] = "CONOUT$";
#else
char const DEV_TTY[] = "/dev/tty";
#endif

/* Variables for blockinput.h:  */

/* Positive if interrupt input is blocked right now.  */
volatile int interrupt_input_blocked;

/* True means an input interrupt or alarm signal has arrived.
   The maybe_quit function checks this.  */
volatile bool pending_signals;

enum { KBD_BUFFER_SIZE = 4096 };

KBOARD *initial_kboard;
KBOARD *current_kboard;
static KBOARD *all_kboards;

/* True in the single-kboard state, false in the any-kboard state.  */
static bool single_kboard;

/* Minimum allowed size of the recent_keys vector.  */
#define MIN_NUM_RECENT_KEYS (100)

/* Index for storing next element into recent_keys.  */
static int recent_keys_index;

/* Total number of elements stored into recent_keys.  */
static int total_keys;

/* Size of the recent_keys vector.  */
static int lossage_limit = 3 * MIN_NUM_RECENT_KEYS;

/* This vector holds the last lossage_limit keystrokes.  */
static Lisp_Object recent_keys;

/* Vector holding the key sequence that invoked the current command.
   It is reused for each command, and it may be longer than the current
   sequence; this_command_key_count indicates how many elements
   actually mean something.
   It's easier to staticpro a single Lisp_Object than an array.  */
Lisp_Object this_command_keys;
ptrdiff_t this_command_key_count;

/* This vector is used as a buffer to record the events that were actually read
   by read_key_sequence.  */
static Lisp_Object raw_keybuf;
static int raw_keybuf_count;

#define GROW_RAW_KEYBUF							\
 if (raw_keybuf_count == ASIZE (raw_keybuf))				\
   raw_keybuf = larger_vector (raw_keybuf, 1, -1)

/* Number of elements of this_command_keys
   that precede this key sequence.  */
static ptrdiff_t this_single_command_key_start;

#ifdef HAVE_STACK_OVERFLOW_HANDLING

/* For longjmp to recover from C stack overflow.  */
sigjmp_buf return_to_command_loop;

/* Message displayed by Vtop_level when recovering from C stack overflow.  */
static Lisp_Object recover_top_level_message;

#endif /* HAVE_STACK_OVERFLOW_HANDLING */

/* Message normally displayed by Vtop_level.  */
static Lisp_Object regular_top_level_message;

/* True while displaying for echoing.   Delays C-g throwing.  */

static bool echoing;

/* Non-null means we can start echoing at the next input pause even
   though there is something in the echo area.  */

static struct kboard *ok_to_echo_at_next_pause;

/* The kboard last echoing, or null for none.  Reset to 0 in
   cancel_echoing.  If non-null, and a current echo area message
   exists, and echo_message_buffer is eq to the current message
   buffer, we know that the message comes from echo_kboard.  */

struct kboard *echo_kboard;

/* The buffer used for echoing.  Set in echo_now, reset in
   cancel_echoing.  */

Lisp_Object echo_message_buffer;

/* Character that causes a quit.  Normally C-g.

   If we are running on an ordinary terminal, this must be an ordinary
   ASCII char, since we want to make it our interrupt character.

   If we are not running on an ordinary terminal, it still needs to be
   an ordinary ASCII char.  This character needs to be recognized in
   the input interrupt handler.  At this point, the keystroke is
   represented as a struct input_event, while the desired quit
   character is specified as a lispy event.  The mapping from struct
   input_events to lispy events cannot run in an interrupt handler,
   and the reverse mapping is difficult for anything but ASCII
   keystrokes.

   FOR THESE ELABORATE AND UNSATISFYING REASONS, quit_char must be an
   ASCII character.  */
int quit_char;

/* Current depth in recursive edits.  */
EMACS_INT command_loop_level;

/* If not Qnil, this is a switch-frame event which we decided to put
   off until the end of a key sequence.  This should be read as the
   next command input, after any unread_command_events.

   read_key_sequence uses this to delay switch-frame events until the
   end of the key sequence; Fread_char uses it to put off switch-frame
   events until a non-ASCII event is acceptable as input.  */
Lisp_Object unread_switch_frame;

/* Last size recorded for a current buffer which is not a minibuffer.  */
static ptrdiff_t last_non_minibuf_size;

uintmax_t num_input_events;
ptrdiff_t point_before_last_command_or_undo;
struct buffer *buffer_before_last_command_or_undo;

/* Value of num_nonmacro_input_events as of last auto save.  */

static intmax_t last_auto_save;

/* The value of point when the last command was started. */
static ptrdiff_t last_point_position;

/* The frame in which the last input event occurred, or Qmacro if the
   last event came from a macro.  We use this to determine when to
   generate switch-frame events.  This may be cleared by functions
   like Fselect_frame, to make sure that a switch-frame event is
   generated by the next character.

   FIXME: This is modified by a signal handler so it should be volatile.
   It's exported to Lisp, though, so it can't simply be marked
   'volatile' here.  */
Lisp_Object internal_last_event_frame;

/* `read_key_sequence' stores here the command definition of the
   key sequence that it reads.  */
static Lisp_Object read_key_sequence_cmd;
static Lisp_Object read_key_sequence_remapped;

/* File in which we write all commands we read.  */
static FILE *dribble;

/* True if input is available.  */
bool input_pending;

/* True if more input was available last time we read an event.

   Since redisplay can take a significant amount of time and is not
   indispensable to perform the user's commands, when input arrives
   "too fast", Emacs skips redisplay.  More specifically, if the next
   command has already been input when we finish the previous command,
   we skip the intermediate redisplay.

   This is useful to try and make sure Emacs keeps up with fast input
   rates, such as auto-repeating keys.  But in some cases, this proves
   too conservative: we may end up disabling redisplay for the whole
   duration of a key repetition, even though we could afford to
   redisplay every once in a while.

   So we "sample" the input_pending flag before running a command and
   use *that* value after running the command to decide whether to
   skip redisplay or not.  This way, we only skip redisplay if we
   really can't keep up with the repeat rate.

   This only makes a difference if the next input arrives while running the
   command, which is very unlikely if the command is executed quickly.
   IOW this tends to avoid skipping redisplay after a long running command
   (which is a case where skipping redisplay is not very useful since the
   redisplay time is small compared to the time it took to run the command).

   A typical use case is when scrolling.  Scrolling time can be split into:
   - Time to do jit-lock on the newly displayed portion of buffer.
   - Time to run the actual scroll command.
   - Time to perform the redisplay.
   Jit-lock can happen either during the command or during the redisplay.
   In the most painful cases, the jit-lock time is the one that dominates.
   Also jit-lock can be tweaked (via jit-lock-defer) to delay its job, at the
   cost of temporary inaccuracy in display and scrolling.
   So without input_was_pending, what typically happens is the following:
   - when the command starts, there's no pending input (yet).
   - the scroll command triggers jit-lock.
   - during the long jit-lock time the next input arrives.
   - at the end of the command, we check input_pending and hence decide to
     skip redisplay.
   - we read the next input and start over.
   End result: all the hard work of jit-locking is "wasted" since redisplay
   doesn't actually happens (at least not before the input rate slows down).
   With input_was_pending redisplay is still skipped if Emacs can't keep up
   with the input rate, but if it can keep up just enough that there's no
   input_pending when we begin the command, then redisplay is not skipped
   which results in better feedback to the user.  */
bool input_was_pending;

/* Circular buffer for pre-read keyboard input.  */

static union buffered_input_event kbd_buffer[KBD_BUFFER_SIZE];

/* Pointer to next available character in kbd_buffer.
   If kbd_fetch_ptr == kbd_store_ptr, the buffer is empty.  */
static union buffered_input_event *kbd_fetch_ptr;

/* Pointer to next place to store character in kbd_buffer.  */
static union buffered_input_event *kbd_store_ptr;

/* The above pair of variables forms a "queue empty" flag.  When we
   enqueue a non-hook event, we increment kbd_store_ptr.  When we
   dequeue a non-hook event, we increment kbd_fetch_ptr.  We say that
   there is input available if the two pointers are not equal.

   Why not just have a flag set and cleared by the enqueuing and
   dequeuing functions?  The code is a bit simpler this way.  */

static void recursive_edit_unwind (Lisp_Object buffer);
static Lisp_Object command_loop (void);

static void echo_now (void);
static ptrdiff_t echo_length (void);

/* Incremented whenever a timer is run.  */
unsigned timers_run;

/* Address (if not 0) of struct timespec to zero out if a SIGIO interrupt
   happens.  */
struct timespec *input_available_clear_time;

/* True means use SIGIO interrupts; false means use CBREAK mode.
   Default is true if INTERRUPT_INPUT is defined.  */
bool interrupt_input;

/* Nonzero while interrupts are temporarily deferred during redisplay.  */
bool interrupts_deferred;

/* The time when Emacs started being idle.  */

static struct timespec timer_idleness_start_time;

/* After Emacs stops being idle, this saves the last value
   of timer_idleness_start_time from when it was idle.  */

static struct timespec timer_last_idleness_start_time;


/* Global variable declarations.  */

/* Flags for readable_events.  */
#define READABLE_EVENTS_DO_TIMERS_NOW		(1 << 0)
#define READABLE_EVENTS_FILTER_EVENTS		(1 << 1)
#define READABLE_EVENTS_IGNORE_SQUEEZABLES	(1 << 2)

/* Function for init_keyboard to call with no args (if nonzero).  */
static void (*keyboard_init_hook) (void);

static bool get_input_pending (int);
static bool readable_events (int);
static Lisp_Object read_char_x_menu_prompt (Lisp_Object,
                                            Lisp_Object, bool *);
static Lisp_Object read_char_minibuf_menu_prompt (int, Lisp_Object);
static Lisp_Object make_lispy_event (struct input_event *);
static Lisp_Object make_lispy_movement (struct frame *, Lisp_Object,
                                        enum scroll_bar_part,
                                        Lisp_Object, Lisp_Object,
					Time);
static Lisp_Object modify_event_symbol (ptrdiff_t, int, Lisp_Object,
                                        Lisp_Object, const char *const *,
                                        Lisp_Object *, ptrdiff_t);
static Lisp_Object make_lispy_switch_frame (Lisp_Object);
static Lisp_Object make_lispy_focus_in (Lisp_Object);
static Lisp_Object make_lispy_focus_out (Lisp_Object);
static bool help_char_p (Lisp_Object);
static void save_getcjmp (sys_jmp_buf);
static void restore_getcjmp (void *);
static Lisp_Object apply_modifiers (int, Lisp_Object);
static void restore_kboard_configuration (int);
static void handle_interrupt (bool);
static AVOID quit_throw_to_read_char (bool);
static void timer_start_idle (void);
static void timer_stop_idle (void);
static void timer_resume_idle (void);
static void deliver_user_signal (int);
static char *find_user_signal_name (int);
static void store_user_signal_events (void);
static bool is_ignored_event (union buffered_input_event *);

/* Advance or retreat a buffered input event pointer.  */

static union buffered_input_event *
next_kbd_event (union buffered_input_event *ptr)
{
  return ptr == kbd_buffer + KBD_BUFFER_SIZE - 1 ? kbd_buffer : ptr + 1;
}

#ifdef HAVE_X11
static union buffered_input_event *
prev_kbd_event (union buffered_input_event *ptr)
{
  return ptr == kbd_buffer ? kbd_buffer + KBD_BUFFER_SIZE - 1 : ptr - 1;
}
#endif

/* Like EVENT_START, but assume EVENT is an event.
   This pacifies gcc -Wnull-dereference, which might otherwise
   complain about earlier checks that EVENT is indeed an event.  */
static Lisp_Object
xevent_start (Lisp_Object event)
{
  return XCAR (XCDR (event));
}

/* These setters are used only in this file, so they can be private.  */
static void
kset_echo_string (struct kboard *kb, Lisp_Object val)
{
  kb->echo_string_ = val;
}
static void
kset_echo_prompt (struct kboard *kb, Lisp_Object val)
{
  kb->echo_prompt_ = val;
}
static void
kset_kbd_queue (struct kboard *kb, Lisp_Object val)
{
  kb->kbd_queue_ = val;
}
static void
kset_keyboard_translate_table (struct kboard *kb, Lisp_Object val)
{
  kb->Vkeyboard_translate_table_ = val;
}
static void
kset_last_prefix_arg (struct kboard *kb, Lisp_Object val)
{
  kb->Vlast_prefix_arg_ = val;
}
static void
kset_last_repeatable_command (struct kboard *kb, Lisp_Object val)
{
  kb->Vlast_repeatable_command_ = val;
}
static void
kset_local_function_key_map (struct kboard *kb, Lisp_Object val)
{
  kb->Vlocal_function_key_map_ = val;
}
static void
kset_overriding_terminal_local_map (struct kboard *kb, Lisp_Object val)
{
  kb->Voverriding_terminal_local_map_ = val;
}
static void
kset_real_last_command (struct kboard *kb, Lisp_Object val)
{
  kb->Vreal_last_command_ = val;
}
static void
kset_system_key_syms (struct kboard *kb, Lisp_Object val)
{
  kb->system_key_syms_ = val;
}


static bool
echo_keystrokes_p (void)
{
  return (FLOATP (Vecho_keystrokes) ? XFLOAT_DATA (Vecho_keystrokes) > 0.0
	  : FIXNUMP (Vecho_keystrokes) ? XFIXNUM (Vecho_keystrokes) > 0
          : false);
}

/* Add C to the echo string, without echoing it immediately.  C can be
   a character, which is pretty-printed, or a symbol, whose name is
   printed.  */

static void
echo_add_key (Lisp_Object c)
{
  char initbuf[KEY_DESCRIPTION_SIZE + 100];
  ptrdiff_t size = sizeof initbuf;
  char *buffer = initbuf;
  char *ptr = buffer;
  Lisp_Object echo_string = KVAR (current_kboard, echo_string);
  USE_SAFE_ALLOCA;

  if (STRINGP (echo_string) && SCHARS (echo_string) > 0)
    /* Add a space at the end as a separator between keys.  */
    ptr++[0] = ' ';

  /* If someone has passed us a composite event, use its head symbol.  */
  c = EVENT_HEAD (c);

  if (FIXNUMP (c))
    ptr = push_key_description (XFIXNUM (c), ptr);
  else if (SYMBOLP (c))
    {
      Lisp_Object name = SYMBOL_NAME (c);
      ptrdiff_t nbytes = SBYTES (name);

      if (size - (ptr - buffer) < nbytes)
	{
	  ptrdiff_t offset = ptr - buffer;
	  size = max (2 * size, size + nbytes);
	  buffer = SAFE_ALLOCA (size);
	  ptr = buffer + offset;
	}

      ptr += copy_text (SDATA (name), (unsigned char *) ptr, nbytes,
			STRING_MULTIBYTE (name), 1);
    }

  if ((NILP (echo_string) || SCHARS (echo_string) == 0)
      && help_char_p (c))
    {
      static const char text[] = " (Type ? for further options)";
      int len = sizeof text - 1;

      if (size - (ptr - buffer) < len)
	{
	  ptrdiff_t offset = ptr - buffer;
	  size += len;
	  buffer = SAFE_ALLOCA (size);
	  ptr = buffer + offset;
	}

      memcpy (ptr, text, len);
      ptr += len;
    }

  kset_echo_string
    (current_kboard,
     concat2 (echo_string, make_string (buffer, ptr - buffer)));
  SAFE_FREE ();
}

/* Temporarily add a dash to the end of the echo string if it's not
   empty, so that it serves as a mini-prompt for the very next
   character.  */

static void
echo_dash (void)
{
  /* Do nothing if not echoing at all.  */
  if (NILP (KVAR (current_kboard, echo_string)))
    return;

  if (!current_kboard->immediate_echo
      && SCHARS (KVAR (current_kboard, echo_string)) == 0)
    return;

  /* Do nothing if we just printed a prompt.  */
  if (STRINGP (KVAR (current_kboard, echo_prompt))
      && (SCHARS (KVAR (current_kboard, echo_prompt))
	  == SCHARS (KVAR (current_kboard, echo_string))))
    return;

  /* Do nothing if we have already put a dash at the end.  */
  if (SCHARS (KVAR (current_kboard, echo_string)) > 1)
    {
      Lisp_Object last_char, prev_char, idx;

      idx = make_fixnum (SCHARS (KVAR (current_kboard, echo_string)) - 2);
      prev_char = Faref (KVAR (current_kboard, echo_string), idx);

      idx = make_fixnum (SCHARS (KVAR (current_kboard, echo_string)) - 1);
      last_char = Faref (KVAR (current_kboard, echo_string), idx);

      if (XFIXNUM (last_char) == '-' && XFIXNUM (prev_char) != ' ')
	return;
    }

  /* Put a dash at the end of the buffer temporarily,
     but make it go away when the next character is added.  */
  AUTO_STRING (dash, "-");
  kset_echo_string (current_kboard,
		    concat2 (KVAR (current_kboard, echo_string), dash));
  echo_now ();
}

static void
echo_update (void)
{
  if (current_kboard->immediate_echo)
    {
      ptrdiff_t i;
      Lisp_Object prompt = KVAR (current_kboard, echo_prompt);
      Lisp_Object prefix = call0 (Qinternal_echo_keystrokes_prefix);
      kset_echo_string (current_kboard,
			NILP (prompt) ? prefix
			: NILP (prefix) ? prompt
			: concat2 (prompt, prefix));

      for (i = 0; i < this_command_key_count; i++)
	{
	  Lisp_Object c;

	  c = AREF (this_command_keys, i);
	  if (! (EVENT_HAS_PARAMETERS (c)
		 && EQ (EVENT_HEAD_KIND (EVENT_HEAD (c)), Qmouse_movement)))
	    echo_add_key (c);
	}

      echo_now ();
    }
}

/* Display the current echo string, and begin echoing if not already
   doing so.  */

static void
echo_now (void)
{
  if (!current_kboard->immediate_echo
      /* This test breaks calls that use `echo_now' to display the echo_prompt.
         && echo_keystrokes_p () */)
    {
      current_kboard->immediate_echo = true;
      echo_update ();
      /* Put a dash at the end to invite the user to type more.  */
      echo_dash ();
    }

  echoing = true;
  /* FIXME: Use call (Qmessage) so it can be advised (e.g. emacspeak).  */
  message3_nolog (KVAR (current_kboard, echo_string));
  echoing = false;

  /* Record in what buffer we echoed, and from which kboard.  */
  echo_message_buffer = echo_area_buffer[0];
  echo_kboard = current_kboard;

  if (waiting_for_input && !NILP (Vquit_flag))
    quit_throw_to_read_char (0);
}

/* Turn off echoing, for the start of a new command.  */

void
cancel_echoing (void)
{
  current_kboard->immediate_echo = false;
  kset_echo_prompt (current_kboard, Qnil);
  kset_echo_string (current_kboard, Qnil);
  ok_to_echo_at_next_pause = NULL;
  echo_kboard = NULL;
  echo_message_buffer = Qnil;
}

/* Return the length of the current echo string.  */

static ptrdiff_t
echo_length (void)
{
  return (STRINGP (KVAR (current_kboard, echo_string))
	  ? SCHARS (KVAR (current_kboard, echo_string))
	  : 0);
}

/* Truncate the current echo message to its first LEN chars.
   This and echo_char get used by read_key_sequence when the user
   switches frames while entering a key sequence.  */

static void
echo_truncate (ptrdiff_t nchars)
{
  Lisp_Object es = KVAR (current_kboard, echo_string);
  if (STRINGP (es) && SCHARS (es) > nchars)
    kset_echo_string (current_kboard,
		      Fsubstring (KVAR (current_kboard, echo_string),
				  make_fixnum (0), make_fixnum (nchars)));
  truncate_echo_area (nchars);
}


/* Functions for manipulating this_command_keys.  */
static void
add_command_key (Lisp_Object key)
{
  if (this_command_key_count >= ASIZE (this_command_keys))
    this_command_keys = larger_vector (this_command_keys, 1, -1);

  ASET (this_command_keys, this_command_key_count, key);
  ++this_command_key_count;
}


Lisp_Object
recursive_edit_1 (void)
{
  ptrdiff_t count = SPECPDL_INDEX ();
  Lisp_Object val;

  if (command_loop_level > 0)
    {
      specbind (Qstandard_output, Qt);
      specbind (Qstandard_input, Qt);
    }

#ifdef HAVE_WINDOW_SYSTEM
  /* The command loop has started an hourglass timer, so we have to
     cancel it here, otherwise it will fire because the recursive edit
     can take some time.  Do not check for display_hourglass_p here,
     because it could already be nil.  */
    cancel_hourglass ();
#endif

  /* This function may have been called from a debugger called from
     within redisplay, for instance by Edebugging a function called
     from fontification-functions.  We want to allow redisplay in
     the debugging session.

     The recursive edit is left with a `(throw exit ...)'.  The `exit'
     tag is not caught anywhere in redisplay, i.e. when we leave the
     recursive edit, the original redisplay leading to the recursive
     edit will be unwound.  The outcome should therefore be safe.  */
  specbind (Qinhibit_redisplay, Qnil);
  redisplaying_p = 0;

  /* This variable stores buffers that have changed so that an undo
     boundary can be added. specbind this so that changes in the
     recursive edit will not result in undo boundaries in buffers
     changed before we entered there recursive edit.
     See Bug #23632.
  */
  specbind (Qundo_auto__undoably_changed_buffers, Qnil);

  val = command_loop ();
  if (EQ (val, Qt))
    quit ();
  /* Handle throw from read_minibuf when using minibuffer
     while it's active but we're in another window.  */
  if (STRINGP (val))
    xsignal1 (Qerror, val);

  if (FUNCTIONP (val))
    call0 (val);

  return unbind_to (count, Qnil);
}

/* When an auto-save happens, record the "time", and don't do again soon.  */

void
record_auto_save (void)
{
  last_auto_save = num_nonmacro_input_events;
}

/* Make an auto save happen as soon as possible at command level.  */

#ifdef SIGDANGER
void
force_auto_save_soon (void)
{
  last_auto_save = - auto_save_interval - 1;
}
#endif

DEFUN ("recursive-edit", Frecursive_edit, Srecursive_edit, 0, 0, "",
       doc: /* Invoke the editor command loop recursively.
To get out of the recursive edit, a command can throw to `exit' -- for
instance (throw \\='exit nil).

The following values (last argument to `throw') can be used when
throwing to \\='exit:

- t causes `recursive-edit' to quit, so that control returns to the
  command loop one level up.

- A string causes `recursive-edit' to signal an error, printing that
  string as the error message.

- A function causes `recursive-edit' to call that function with no
  arguments, and then return normally.

- Any other value causes `recursive-edit' to return normally to the
  function that called it.

This function is called by the editor initialization to begin editing.  */)
  (void)
{
  ptrdiff_t count = SPECPDL_INDEX ();
  Lisp_Object buffer;

  /* If we enter while input is blocked, don't lock up here.
     This may happen through the debugger during redisplay.  */
  if (input_blocked_p ())
    return Qnil;

  if (command_loop_level >= 0
      && current_buffer != XBUFFER (XWINDOW (selected_window)->contents))
    buffer = Fcurrent_buffer ();
  else
    buffer = Qnil;

  /* Don't do anything interesting between the increment and the
     record_unwind_protect!  Otherwise, we could get distracted and
     never decrement the counter again.  */
  command_loop_level++;
  update_mode_lines = 17;
  record_unwind_protect (recursive_edit_unwind, buffer);

  /* If we leave recursive_edit_1 below with a `throw' for instance,
     like it is done in the splash screen display, we have to
     make sure that we restore single_kboard as command_loop_1
     would have done if it were left normally.  */
  if (command_loop_level > 0)
    temporarily_switch_to_single_kboard (SELECTED_FRAME ());

  recursive_edit_1 ();
  return unbind_to (count, Qnil);
}

void
recursive_edit_unwind (Lisp_Object buffer)
{
  if (BUFFERP (buffer))
    Fset_buffer (buffer);

  command_loop_level--;
  update_mode_lines = 18;
}



/* If we're in single_kboard state for kboard KBOARD,
   get out of it.  */

void
not_single_kboard_state (KBOARD *kboard)
{
  if (kboard == current_kboard)
    single_kboard = false;
}

/* Maintain a stack of kboards, so other parts of Emacs
   can switch temporarily to the kboard of a given frame
   and then revert to the previous status.  */

struct kboard_stack
{
  KBOARD *kboard;
  struct kboard_stack *next;
};

static struct kboard_stack *kboard_stack;

void
push_kboard (struct kboard *k)
{
  struct kboard_stack *p = xmalloc (sizeof *p);

  p->next = kboard_stack;
  p->kboard = current_kboard;
  kboard_stack = p;

  current_kboard = k;
}

void
pop_kboard (void)
{
  struct terminal *t;
  struct kboard_stack *p = kboard_stack;
  bool found = false;
  for (t = terminal_list; t; t = t->next_terminal)
    {
      if (t->kboard == p->kboard)
        {
          current_kboard = p->kboard;
          found = true;
          break;
        }
    }
  if (!found)
    {
      /* The terminal we remembered has been deleted.  */
      current_kboard = FRAME_KBOARD (SELECTED_FRAME ());
      single_kboard = false;
    }
  kboard_stack = p->next;
  xfree (p);
}

/* Switch to single_kboard mode, making current_kboard the only KBOARD
  from which further input is accepted.  If F is non-nil, set its
  KBOARD as the current keyboard.

  This function uses record_unwind_protect_int to return to the previous
  state later.

  If Emacs is already in single_kboard mode, and F's keyboard is
  locked, then this function will throw an error.  */

void
temporarily_switch_to_single_kboard (struct frame *f)
{
  bool was_locked = single_kboard;
  if (was_locked)
    {
      if (f != NULL && FRAME_KBOARD (f) != current_kboard)
        /* We can not switch keyboards while in single_kboard mode.
           In rare cases, Lisp code may call `recursive-edit' (or
           `read-minibuffer' or `y-or-n-p') after it switched to a
           locked frame.  For example, this is likely to happen
           when server.el connects to a new terminal while Emacs is in
           single_kboard mode.  It is best to throw an error instead
           of presenting the user with a frozen screen.  */
        error ("Terminal %d is locked, cannot read from it",
               FRAME_TERMINAL (f)->id);
      else
        /* This call is unnecessary, but helps
           `restore_kboard_configuration' discover if somebody changed
           `current_kboard' behind our back.  */
        push_kboard (current_kboard);
    }
  else if (f != NULL)
    current_kboard = FRAME_KBOARD (f);
  single_kboard = true;
  record_unwind_protect_int (restore_kboard_configuration, was_locked);
}

static void
restore_kboard_configuration (int was_locked)
{
  single_kboard = was_locked;
  if (was_locked)
    {
      struct kboard *prev = current_kboard;
      pop_kboard ();
      /* The pop should not change the kboard.  */
      if (single_kboard && current_kboard != prev)
        emacs_abort ();
    }
}


/* Handle errors that are not handled at inner levels
   by printing an error message and returning to the editor command loop.  */

static Lisp_Object
cmd_error (Lisp_Object data)
{
  Lisp_Object old_level, old_length;
  ptrdiff_t count = SPECPDL_INDEX ();
  Lisp_Object conditions;
  char macroerror[sizeof "After..kbd macro iterations: "
		  + INT_STRLEN_BOUND (EMACS_INT)];

#ifdef HAVE_WINDOW_SYSTEM
  if (display_hourglass_p)
    cancel_hourglass ();
#endif

  if (!NILP (executing_kbd_macro))
    {
      if (executing_kbd_macro_iterations == 1)
	sprintf (macroerror, "After 1 kbd macro iteration: ");
      else
	sprintf (macroerror, "After %"pI"d kbd macro iterations: ",
		 executing_kbd_macro_iterations);
    }
  else
    *macroerror = 0;

  conditions = Fget (XCAR (data), Qerror_conditions);
  if (NILP (Fmemq (Qminibuffer_quit, conditions)))
    {
      Vexecuting_kbd_macro = Qnil;
      executing_kbd_macro = Qnil;
    }
  else if (!NILP (KVAR (current_kboard, defining_kbd_macro)))
    /* An `M-x' command that signals a `minibuffer-quit' condition
       that's part of a kbd macro.  */
    finalize_kbd_macro_chars ();

  specbind (Qstandard_output, Qt);
  specbind (Qstandard_input, Qt);
  kset_prefix_arg (current_kboard, Qnil);
  kset_last_prefix_arg (current_kboard, Qnil);
  cancel_echoing ();

  /* Avoid unquittable loop if data contains a circular list.  */
  old_level = Vprint_level;
  old_length = Vprint_length;
  XSETFASTINT (Vprint_level, 10);
  XSETFASTINT (Vprint_length, 10);
  cmd_error_internal (data, macroerror);
  Vprint_level = old_level;
  Vprint_length = old_length;

  Vquit_flag = Qnil;
  Vinhibit_quit = Qnil;

  unbind_to (count, Qnil);
  return make_fixnum (0);
}

/* Take actions on handling an error.  DATA is the data that describes
   the error.

   CONTEXT is a C-string containing ASCII characters only which
   describes the context in which the error happened.  If we need to
   generalize CONTEXT to allow multibyte characters, make it a Lisp
   string.  */

void
cmd_error_internal (Lisp_Object data, const char *context)
{
  /* The immediate context is not interesting for Quits,
     since they are asynchronous.  */
  if (signal_quit_p (XCAR (data)))
    Vsignaling_function = Qnil;

  Vquit_flag = Qnil;
  Vinhibit_quit = Qt;

  /* Use user's specified output function if any.  */
  if (!NILP (Vcommand_error_function))
    call3 (Vcommand_error_function, data,
	   context ? build_string (context) : empty_unibyte_string,
	   Vsignaling_function);

  Vsignaling_function = Qnil;
}

DEFUN ("command-error-default-function", Fcommand_error_default_function,
       Scommand_error_default_function, 3, 3, 0,
       doc: /* Produce default output for unhandled error message.
Default value of `command-error-function'.  */)
  (Lisp_Object data, Lisp_Object context, Lisp_Object signal)
{
  struct frame *sf = SELECTED_FRAME ();
  Lisp_Object conditions = Fget (XCAR (data), Qerror_conditions);
  int is_minibuffer_quit = !NILP (Fmemq (Qminibuffer_quit, conditions));

  CHECK_STRING (context);

  /* If the window system or terminal frame hasn't been initialized
     yet, or we're not interactive, write the message to stderr and exit.
     Don't do this for the minibuffer-quit condition.  */
  if (!is_minibuffer_quit
      && (!sf->glyphs_initialized_p
	  /* The initial frame is a special non-displaying frame. It
	     will be current in daemon mode when there are no frames
	     to display, and in non-daemon mode before the real frame
	     has finished initializing.  If an error is thrown in the
	     latter case while creating the frame, then the frame
	     will never be displayed, so the safest thing to do is
	     write to stderr and quit.  In daemon mode, there are
	     many other potential errors that do not prevent frames
	     from being created, so continuing as normal is better in
	     that case.  */
	  || (!IS_DAEMON && FRAME_INITIAL_P (sf))
	  || noninteractive))
    {
      print_error_message (data, Qexternal_debugging_output,
			   SSDATA (context), signal);
      Fterpri (Qexternal_debugging_output, Qnil);
      Fkill_emacs (make_fixnum (-1));
    }
  else
    {
      clear_message (1, 0);
      message_log_maybe_newline ();

      if (is_minibuffer_quit)
	{
	  Fding (Qt);
	}
      else
	{
	  Fdiscard_input ();
	  bitch_at_user ();
	}

      print_error_message (data, Qt, SSDATA (context), signal);
    }
  return Qnil;
}

static Lisp_Object command_loop_1 (void);
static Lisp_Object top_level_1 (Lisp_Object);

/* Entry to editor-command-loop.
   This level has the catches for exiting/returning to editor command loop.
   It returns nil to exit recursive edit, t to abort it.  */

Lisp_Object
command_loop (void)
{
#ifdef HAVE_STACK_OVERFLOW_HANDLING
  /* At least on GNU/Linux, saving signal mask is important here.  */
  if (sigsetjmp (return_to_command_loop, 1) != 0)
    {
      /* Comes here from handle_sigsegv (see sysdep.c) and
	 stack_overflow_handler (see w32fns.c).  */
#ifdef WINDOWSNT
      w32_reset_stack_overflow_guard ();
#endif
      init_eval ();
      Vinternal__top_level_message = recover_top_level_message;
    }
  else
    Vinternal__top_level_message = regular_top_level_message;
#endif /* HAVE_STACK_OVERFLOW_HANDLING */
  if (command_loop_level > 0 || minibuf_level > 0)
    {
      Lisp_Object val;
      val = internal_catch (Qexit, command_loop_2, Qerror);
      executing_kbd_macro = Qnil;
      return val;
    }
  else
    while (1)
      {
	internal_catch (Qtop_level, top_level_1, Qnil);
	internal_catch (Qtop_level, command_loop_2, Qerror);
	executing_kbd_macro = Qnil;

	/* End of file in -batch run causes exit here.  */
	if (noninteractive)
	  Fkill_emacs (Qt);
      }
}

/* Here we catch errors in execution of commands within the
   editing loop, and reenter the editing loop.
   When there is an error, cmd_error runs and returns a non-nil
   value to us.  A value of nil means that command_loop_1 itself
   returned due to end of file (or end of kbd macro).  HANDLERS is a
   list of condition names, passed to internal_condition_case.  */

Lisp_Object
command_loop_2 (Lisp_Object handlers)
{
  register Lisp_Object val;

  do
    val = internal_condition_case (command_loop_1, handlers, cmd_error);
  while (!NILP (val));

  return Qnil;
}

static Lisp_Object
top_level_2 (void)
{
  return Feval (Vtop_level, Qnil);
}

static Lisp_Object
top_level_1 (Lisp_Object ignore)
{
  /* On entry to the outer level, run the startup file.  */
  if (!NILP (Vtop_level))
    internal_condition_case (top_level_2, Qerror, cmd_error);
  else if (!NILP (Vpurify_flag))
    message1 ("Bare impure Emacs (standard Lisp code not loaded)");
  else
    message1 ("Bare Emacs (standard Lisp code not loaded)");
  return Qnil;
}

DEFUN ("top-level", Ftop_level, Stop_level, 0, 0, "",
       doc: /* Exit all recursive editing levels.
This also exits all active minibuffers.  */
       attributes: noreturn)
  (void)
{
#ifdef HAVE_WINDOW_SYSTEM
  if (display_hourglass_p)
    cancel_hourglass ();
#endif

  /* Unblock input if we enter with input blocked.  This may happen if
     redisplay traps e.g. during tool-bar update with input blocked.  */
  totally_unblock_input ();

  Fthrow (Qtop_level, Qnil);
}

static AVOID
user_error (const char *msg)
{
  xsignal1 (Quser_error, build_string (msg));
}

DEFUN ("exit-recursive-edit", Fexit_recursive_edit, Sexit_recursive_edit, 0, 0, "",
       doc: /* Exit from the innermost recursive edit or minibuffer.  */
       attributes: noreturn)
  (void)
{
  if (command_loop_level > 0 || minibuf_level > 0)
    Fthrow (Qexit, Qnil);

  user_error ("No recursive edit is in progress");
}

DEFUN ("abort-recursive-edit", Fabort_recursive_edit, Sabort_recursive_edit, 0, 0, "",
       doc: /* Abort the command that requested this recursive edit or minibuffer input.  */
       attributes: noreturn)
  (void)
{
  if (command_loop_level > 0 || minibuf_level > 0)
    Fthrow (Qexit, Qt);

  user_error ("No recursive edit is in progress");
}

/* Restore mouse tracking enablement.  See Finternal_track_mouse for
   the only use of this function.  */

static void
tracking_off (Lisp_Object old_track_mouse)
{
  track_mouse = old_track_mouse;
  if (NILP (old_track_mouse))
    {
      /* Redisplay may have been preempted because there was input
	 available, and it assumes it will be called again after the
	 input has been processed.  If the only input available was
	 the sort that we have just disabled, then we need to call
	 redisplay.  */
      if (!readable_events (READABLE_EVENTS_DO_TIMERS_NOW))
	{
	  redisplay_preserve_echo_area (6);
	  get_input_pending (READABLE_EVENTS_DO_TIMERS_NOW);
	}
    }
}

DEFUN ("internal--track-mouse", Finternal_track_mouse, Sinternal_track_mouse,
       1, 1, 0,
       doc: /* Call BODYFUN with mouse movement events enabled.  */)
  (Lisp_Object bodyfun)
{
  ptrdiff_t count = SPECPDL_INDEX ();
  Lisp_Object val;

  record_unwind_protect (tracking_off, track_mouse);

  track_mouse = Qt;

  val = call0 (bodyfun);
  return unbind_to (count, val);
}

/* If mouse has moved on some frame and we are tracking the mouse,
   return one of those frames.  Return NULL otherwise.

   If ignore_mouse_drag_p is non-zero, ignore (implicit) mouse movement
   after resizing the tool-bar window.  */

bool ignore_mouse_drag_p;

static struct frame *
some_mouse_moved (void)
{
  Lisp_Object tail, frame;

  if (NILP (track_mouse) || ignore_mouse_drag_p)
    return NULL;

  FOR_EACH_FRAME (tail, frame)
    {
      if (XFRAME (frame)->mouse_moved)
	return XFRAME (frame);
    }

  return NULL;
}


/* This is the actual command reading loop,
   sans error-handling encapsulation.  */

enum { READ_KEY_ELTS = 30 };
static int read_key_sequence (Lisp_Object *, Lisp_Object,
                              bool, bool, bool, bool);
static void adjust_point_for_property (ptrdiff_t, bool);

static Lisp_Object
command_loop_1 (void)
{
  modiff_count prev_modiff = 0;
  struct buffer *prev_buffer = NULL;
  bool already_adjusted = 0;

  kset_prefix_arg (current_kboard, Qnil);
  kset_last_prefix_arg (current_kboard, Qnil);
  Vdeactivate_mark = Qnil;
  waiting_for_input = false;
  cancel_echoing ();

  this_command_key_count = 0;
  this_single_command_key_start = 0;

  if (NILP (Vmemory_full))
    {
      /* Make sure this hook runs after commands that get errors and
	 throw to top level.  */
      /* Note that the value cell will never directly contain nil
	 if the symbol is a local variable.  */
      if (!NILP (Vpost_command_hook) && !NILP (Vrun_hooks))
	safe_run_hooks (Qpost_command_hook);

      /* If displaying a message, resize the echo area window to fit
	 that message's size exactly.  */
      if (!NILP (echo_area_buffer[0]))
	resize_echo_area_exactly ();

      /* If there are warnings waiting, process them.  */
      if (!NILP (Vdelayed_warnings_list))
        safe_run_hooks (Qdelayed_warnings_hook);

      if (!NILP (Vdeferred_action_list))
	safe_run_hooks (Qdeferred_action_function);
    }

  /* Do this after running Vpost_command_hook, for consistency.  */
  kset_last_command (current_kboard, Vthis_command);
  kset_real_last_command (current_kboard, Vreal_this_command);
  if (!CONSP (last_command_event))
    kset_last_repeatable_command (current_kboard, Vreal_this_command);

  while (true)
    {
      Lisp_Object cmd;

      if (! FRAME_LIVE_P (XFRAME (selected_frame)))
	Fkill_emacs (Qnil);

      /* Make sure the current window's buffer is selected.  */
      set_buffer_internal (XBUFFER (XWINDOW (selected_window)->contents));

      /* Display any malloc warning that just came out.  Use while because
	 displaying one warning can cause another.  */

      while (pending_malloc_warning)
	display_malloc_warning ();

      Vdeactivate_mark = Qnil;

      /* Don't ignore mouse movements for more than a single command
	 loop.  (This flag is set in xdisp.c whenever the tool bar is
	 resized, because the resize moves text up or down, and would
	 generate false mouse drag events if we don't ignore them.)  */
      ignore_mouse_drag_p = false;

      /* If minibuffer on and echo area in use,
	 wait a short time and redraw minibuffer.  */

      if (minibuf_level
	  && !NILP (echo_area_buffer[0])
	  && EQ (minibuf_window, echo_area_window)
	  && NUMBERP (Vminibuffer_message_timeout))
	{
	  /* Bind inhibit-quit to t so that C-g gets read in
	     rather than quitting back to the minibuffer.  */
	  ptrdiff_t count = SPECPDL_INDEX ();
	  specbind (Qinhibit_quit, Qt);

	  sit_for (Vminibuffer_message_timeout, 0, 2);

	  /* Clear the echo area.  */
	  message1 (0);
	  safe_run_hooks (Qecho_area_clear_hook);

	  /* We cleared the echo area, and the minibuffer will now
	     show, so resize the mini-window in case the minibuffer
	     needs more or less space than the echo area.  */
	  resize_mini_window (XWINDOW (minibuf_window), false);

	  unbind_to (count, Qnil);

	  /* If a C-g came in before, treat it as input now.  */
	  if (!NILP (Vquit_flag))
	    {
	      Vquit_flag = Qnil;
	      Vunread_command_events = list1i (quit_char);
	    }
	}

      /* If it has changed current-menubar from previous value,
	 really recompute the menubar from the value.  */
      if (! NILP (Vlucid_menu_bar_dirty_flag)
	  && !NILP (Ffboundp (Qrecompute_lucid_menubar)))
	call0 (Qrecompute_lucid_menubar);

      Vthis_command = Qnil;
      Vreal_this_command = Qnil;
      Vthis_original_command = Qnil;
      Vthis_command_keys_shift_translated = Qnil;

      /* Read next key sequence; i gets its length.  */
      raw_keybuf_count = 0;
      Lisp_Object keybuf[READ_KEY_ELTS];
      int i = read_key_sequence (keybuf, Qnil, false, true, true, false);

      /* A filter may have run while we were reading the input.  */
      if (! FRAME_LIVE_P (XFRAME (selected_frame)))
	Fkill_emacs (Qnil);
      set_buffer_internal (XBUFFER (XWINDOW (selected_window)->contents));

      ++num_input_keys;

      /* Now we have read a key sequence of length I,
	 or else I is 0 and we found end of file.  */

      if (i == 0)		/* End of file -- happens only in */
	return Qnil;		/* a kbd macro, at the end.  */
      /* -1 means read_key_sequence got a menu that was rejected.
	 Just loop around and read another command.  */
      if (i == -1)
	{
	  cancel_echoing ();
	  this_command_key_count = 0;
	  this_single_command_key_start = 0;
	  goto finalize;
	}

      last_command_event = keybuf[i - 1];

      /* If the previous command tried to force a specific window-start,
	 forget about that, in case this command moves point far away
	 from that position.  But also throw away beg_unchanged and
	 end_unchanged information in that case, so that redisplay will
	 update the whole window properly.  */
      if (XWINDOW (selected_window)->force_start)
	{
	  struct buffer *b;
	  XWINDOW (selected_window)->force_start = 0;
	  b = XBUFFER (XWINDOW (selected_window)->contents);
	  BUF_BEG_UNCHANGED (b) = BUF_END_UNCHANGED (b) = 0;
	}

      cmd = read_key_sequence_cmd;
      if (!NILP (Vexecuting_kbd_macro))
	{
	  if (!NILP (Vquit_flag))
	    {
	      Vexecuting_kbd_macro = Qt;
	      maybe_quit ();	/* Make some noise.  */
				/* Will return since macro now empty.  */
	    }
	}

      /* Do redisplay processing after this command except in special
	 cases identified below.  */
      prev_buffer = current_buffer;
      prev_modiff = MODIFF;
      last_point_position = PT;

      /* By default, we adjust point to a boundary of a region that
         has such a property that should be treated intangible
         (e.g. composition, display).  But, some commands will set
         this variable differently.  */
      Vdisable_point_adjustment = Qnil;

      /* Process filters and timers may have messed with deactivate-mark.
	 reset it before we execute the command.  */
      Vdeactivate_mark = Qnil;

      /* Remap command through active keymaps.  */
      Vthis_original_command = cmd;
      if (!NILP (read_key_sequence_remapped))
	cmd = read_key_sequence_remapped;

      /* Execute the command.  */

      {
	total_keys += total_keys < lossage_limit;
	ASET (recent_keys, recent_keys_index,
	      Fcons (Qnil, cmd));
	if (++recent_keys_index >= lossage_limit)
	  recent_keys_index = 0;
      }
      Vthis_command = cmd;
      Vreal_this_command = cmd;
      safe_run_hooks (Qpre_command_hook);

      already_adjusted = 0;

      if (NILP (Vthis_command))
	/* nil means key is undefined.  */
	call0 (Qundefined);
      else
	{
	  /* Here for a command that isn't executed directly.  */

#ifdef HAVE_WINDOW_SYSTEM
            ptrdiff_t scount = SPECPDL_INDEX ();

            if (display_hourglass_p
                && NILP (Vexecuting_kbd_macro))
              {
                record_unwind_protect_void (cancel_hourglass);
                start_hourglass ();
              }
#endif

            /* Ensure that we have added appropriate undo-boundaries as a
               result of changes from the last command. */
            call0 (Qundo_auto__add_boundary);

            /* Record point and buffer, so we can put point into the undo
               information if necessary. */
            point_before_last_command_or_undo = PT;
            buffer_before_last_command_or_undo = current_buffer;

            call1 (Qcommand_execute, Vthis_command);

#ifdef HAVE_WINDOW_SYSTEM
	  /* Do not check display_hourglass_p here, because
	     `command-execute' could change it, but we should cancel
	     hourglass cursor anyway.
	     But don't cancel the hourglass within a macro
	     just because a command in the macro finishes.  */
	  if (NILP (Vexecuting_kbd_macro))
            unbind_to (scount, Qnil);
#endif
          }
      kset_last_prefix_arg (current_kboard, Vcurrent_prefix_arg);

      safe_run_hooks (Qpost_command_hook);

      /* If displaying a message, resize the echo area window to fit
	 that message's size exactly.  Do this only if the echo area
	 window is the minibuffer window of the selected frame.  See
	 Bug#34317.  */
      if (!NILP (echo_area_buffer[0])
	  && (EQ (echo_area_window,
		  FRAME_MINIBUF_WINDOW (XFRAME (selected_frame)))))
	resize_echo_area_exactly ();

      /* If there are warnings waiting, process them.  */
      if (!NILP (Vdelayed_warnings_list))
        safe_run_hooks (Qdelayed_warnings_hook);

      safe_run_hooks (Qdeferred_action_function);

      kset_last_command (current_kboard, Vthis_command);
      kset_real_last_command (current_kboard, Vreal_this_command);
      if (!CONSP (last_command_event))
	kset_last_repeatable_command (current_kboard, Vreal_this_command);

      this_command_key_count = 0;
      this_single_command_key_start = 0;

      if (current_kboard->immediate_echo
	  && !NILP (call0 (Qinternal_echo_keystrokes_prefix)))
	{
	  current_kboard->immediate_echo = false;
	  /* Refresh the echo message.  */
	  echo_now ();
	}
      else
	cancel_echoing ();

      if (!NILP (BVAR (current_buffer, mark_active))
	  && !NILP (Vrun_hooks))
	{
	  /* In Emacs 22, setting transient-mark-mode to `only' was a
	     way of turning it on for just one command.  This usage is
	     obsolete, but support it anyway.  */
	  if (EQ (Vtransient_mark_mode, Qidentity))
	    Vtransient_mark_mode = Qnil;
	  else if (EQ (Vtransient_mark_mode, Qonly))
	    Vtransient_mark_mode = Qidentity;

	  if (!NILP (Vdeactivate_mark))
	    /* If `select-active-regions' is non-nil, this call to
	       `deactivate-mark' also sets the PRIMARY selection.  */
	    call0 (Qdeactivate_mark);
	  else
	    {
	      /* Even if not deactivating the mark, set PRIMARY if
		 `select-active-regions' is non-nil.  */
	      if (!NILP (Fwindow_system (Qnil))
		  /* Even if mark_active is non-nil, the actual buffer
		     marker may not have been set yet (Bug#7044).  */
		  && XMARKER (BVAR (current_buffer, mark))->buffer
		  && (EQ (Vselect_active_regions, Qonly)
		      ? EQ (CAR_SAFE (Vtransient_mark_mode), Qonly)
		      : (!NILP (Vselect_active_regions)
			 && !NILP (Vtransient_mark_mode)))
		  && NILP (Fmemq (Vthis_command,
				  Vselection_inhibit_update_commands)))
		{
		  Lisp_Object txt
		    = call1 (Vregion_extract_function, Qnil);
		  if (XFIXNUM (Flength (txt)) > 0)
		    /* Don't set empty selections.  */
		    call2 (Qgui_set_selection, QPRIMARY, txt);
		}

	      if (current_buffer != prev_buffer || MODIFF != prev_modiff)
		run_hook (intern ("activate-mark-hook"));
	    }

	  Vsaved_region_selection = Qnil;
	}

    finalize:

      if (current_buffer == prev_buffer
	  && XBUFFER (XWINDOW (selected_window)->contents) == current_buffer
	  && last_point_position != PT
	  && NILP (Vdisable_point_adjustment)
	  && NILP (Vglobal_disable_point_adjustment))
	{
	  if (last_point_position > BEGV
	      && last_point_position < ZV
	      && (composition_adjust_point (last_point_position,
					    last_point_position)
		  != last_point_position))
	    /* The last point was temporarily set within a grapheme
	       cluster to prevent automatic composition.  To recover
	       the automatic composition, we must update the
	       display.  */
	    windows_or_buffers_changed = 21;
	  if (!already_adjusted)
	    adjust_point_for_property (last_point_position,
				       MODIFF != prev_modiff);
	}

      /* Install chars successfully executed in kbd macro.  */

      if (!NILP (KVAR (current_kboard, defining_kbd_macro))
	  && NILP (KVAR (current_kboard, Vprefix_arg)))
	finalize_kbd_macro_chars ();
    }
}

Lisp_Object
read_menu_command (void)
{
  ptrdiff_t count = SPECPDL_INDEX ();

  /* We don't want to echo the keystrokes while navigating the
     menus.  */
  specbind (Qecho_keystrokes, make_fixnum (0));

  Lisp_Object keybuf[READ_KEY_ELTS];
  int i = read_key_sequence (keybuf, Qnil, false, true, true, true);

  unbind_to (count, Qnil);

  if (! FRAME_LIVE_P (XFRAME (selected_frame)))
    Fkill_emacs (Qnil);
  if (i == 0 || i == -1)
    return Qt;

  return read_key_sequence_cmd;
}

/* Adjust point to a boundary of a region that has such a property
   that should be treated intangible.  For the moment, we check
   `composition', `display' and `invisible' properties.
   LAST_PT is the last position of point.  */

static void
adjust_point_for_property (ptrdiff_t last_pt, bool modified)
{
  ptrdiff_t beg, end;
  Lisp_Object val, overlay, tmp;
  /* When called after buffer modification, we should temporarily
     suppress the point adjustment for automatic composition so that a
     user can keep inserting another character at point or keep
     deleting characters around point.  */
  bool check_composition = ! modified;
  bool check_display = true, check_invisible = true;
  ptrdiff_t orig_pt = PT;

  eassert (XBUFFER (XWINDOW (selected_window)->contents) == current_buffer);

  /* FIXME: cycling is probably not necessary because these properties
     can't be usefully combined anyway.  */
  while (check_composition || check_display || check_invisible)
    {
      /* FIXME: check `intangible'.  */
      if (check_composition
	  && PT > BEGV && PT < ZV
	  && (beg = composition_adjust_point (last_pt, PT)) != PT)
	{
	  SET_PT (beg);
	  check_display = check_invisible = true;
	}
      check_composition = false;
      if (check_display
	  && PT > BEGV && PT < ZV
	  && !NILP (val = get_char_property_and_overlay
		              (make_fixnum (PT), Qdisplay, selected_window,
			       &overlay))
	  && display_prop_intangible_p (val, overlay, PT, PT_BYTE)
	  && (!OVERLAYP (overlay)
	      ? get_property_and_range (PT, Qdisplay, &val, &beg, &end, Qnil)
	      : (beg = OVERLAY_POSITION (OVERLAY_START (overlay)),
		 end = OVERLAY_POSITION (OVERLAY_END (overlay))))
	  && (beg < PT /* && end > PT   <- It's always the case.  */
	      || (beg <= PT && STRINGP (val) && SCHARS (val) == 0)))
	{
	  eassert (end > PT);
	  SET_PT (PT < last_pt
		  ? (STRINGP (val) && SCHARS (val) == 0
		     ? max (beg - 1, BEGV)
		     : beg)
		  : end);
	  check_composition = check_invisible = true;
	}
      check_display = false;
      if (check_invisible && PT > BEGV && PT < ZV)
	{
	  int inv;
	  bool ellipsis = false;
	  beg = end = PT;

	  /* Find boundaries `beg' and `end' of the invisible area, if any.  */
	  while (end < ZV
#if 0
		 /* FIXME: We should stop if we find a spot between
		    two runs of `invisible' where inserted text would
		    be visible.  This is important when we have two
		    invisible boundaries that enclose an area: if the
		    area is empty, we need this test in order to make
		    it possible to place point in the middle rather
		    than skip both boundaries.  However, this code
		    also stops anywhere in a non-sticky text-property,
		    which breaks (e.g.) Org mode.  */
		 && (val = Fget_pos_property (make_fixnum (end),
					      Qinvisible, Qnil),
		     TEXT_PROP_MEANS_INVISIBLE (val))
#endif
		 && !NILP (val = get_char_property_and_overlay
		           (make_fixnum (end), Qinvisible, Qnil, &overlay))
		 && (inv = TEXT_PROP_MEANS_INVISIBLE (val)))
	    {
	      ellipsis = ellipsis || inv > 1
		|| (OVERLAYP (overlay)
		    && (!NILP (Foverlay_get (overlay, Qafter_string))
			|| !NILP (Foverlay_get (overlay, Qbefore_string))));
	      tmp = Fnext_single_char_property_change
		(make_fixnum (end), Qinvisible, Qnil, Qnil);
	      end = FIXNATP (tmp) ? XFIXNAT (tmp) : ZV;
	    }
	  while (beg > BEGV
#if 0
		 && (val = Fget_pos_property (make_fixnum (beg),
					      Qinvisible, Qnil),
		     TEXT_PROP_MEANS_INVISIBLE (val))
#endif
		 && !NILP (val = get_char_property_and_overlay
		           (make_fixnum (beg - 1), Qinvisible, Qnil, &overlay))
		 && (inv = TEXT_PROP_MEANS_INVISIBLE (val)))
	    {
	      ellipsis = ellipsis || inv > 1
		|| (OVERLAYP (overlay)
		    && (!NILP (Foverlay_get (overlay, Qafter_string))
			|| !NILP (Foverlay_get (overlay, Qbefore_string))));
	      tmp = Fprevious_single_char_property_change
		(make_fixnum (beg), Qinvisible, Qnil, Qnil);
	      beg = FIXNATP (tmp) ? XFIXNAT (tmp) : BEGV;
	    }

	  /* Move away from the inside area.  */
	  if (beg < PT && end > PT)
	    {
	      SET_PT ((orig_pt == PT && (last_pt < beg || last_pt > end))
		      /* We haven't moved yet (so we don't need to fear
			 infinite-looping) and we were outside the range
			 before (so either end of the range still corresponds
			 to a move in the right direction): pretend we moved
			 less than we actually did, so that we still have
			 more freedom below in choosing which end of the range
			 to go to.  */
		      ? (orig_pt = -1, PT < last_pt ? end : beg)
		      /* We either have moved already or the last point
			 was already in the range: we don't get to choose
			 which end of the range we have to go to.  */
		      : (PT < last_pt ? beg : end));
	      check_composition = check_display = true;
	    }
#if 0 /* This assertion isn't correct, because SET_PT may end up setting
	 the point to something other than its argument, due to
	 point-motion hooks, intangibility, etc.  */
	  eassert (PT == beg || PT == end);
#endif

	  /* Pretend the area doesn't exist if the buffer is not
	     modified.  */
	  if (!modified && !ellipsis && beg < end)
	    {
	      if (last_pt == beg && PT == end && end < ZV)
		(check_composition = check_display = true, SET_PT (end + 1));
	      else if (last_pt == end && PT == beg && beg > BEGV)
		(check_composition = check_display = true, SET_PT (beg - 1));
	      else if (PT == ((PT < last_pt) ? beg : end))
		/* We've already moved as far as we can.  Trying to go
		   to the other end would mean moving backwards and thus
		   could lead to an infinite loop.  */
		;
	      else if (val = Fget_pos_property (make_fixnum (PT),
						Qinvisible, Qnil),
		       TEXT_PROP_MEANS_INVISIBLE (val)
		       && (val = (Fget_pos_property
				  (make_fixnum (PT == beg ? end : beg),
				   Qinvisible, Qnil)),
			   !TEXT_PROP_MEANS_INVISIBLE (val)))
		(check_composition = check_display = true,
		 SET_PT (PT == beg ? end : beg));
	    }
	}
      check_invisible = false;
    }
}

/* Subroutine for safe_run_hooks: run the hook, which is ARGS[1].  */

static Lisp_Object
safe_run_hooks_1 (ptrdiff_t nargs, Lisp_Object *args)
{
  eassert (nargs == 2);
  return call0 (args[1]);
}

/* Subroutine for safe_run_hooks: handle an error by clearing out the function
   from the hook.  */

static Lisp_Object
safe_run_hooks_error (Lisp_Object error, ptrdiff_t nargs, Lisp_Object *args)
{
  eassert (nargs == 2);
  AUTO_STRING (format, "Error in %s (%S): %S");
  Lisp_Object hook = args[0];
  Lisp_Object fun = args[1];
  CALLN (Fmessage, format, hook, fun, error);

  if (SYMBOLP (hook))
    {
      bool found = false;
      Lisp_Object newval = Qnil;
      Lisp_Object val = find_symbol_value (hook);
      FOR_EACH_TAIL (val)
	if (EQ (fun, XCAR (val)))
	  found = true;
	else
	  newval = Fcons (XCAR (val), newval);
      if (found)
	return Fset (hook, Fnreverse (newval));
      /* Not found in the local part of the hook.  Let's look at the global
	 part.  */
      newval = Qnil;
      val = NILP (Fdefault_boundp (hook)) ? Qnil : Fdefault_value (hook);
      FOR_EACH_TAIL (val)
	if (EQ (fun, XCAR (val)))
	  found = true;
	else
	  newval = Fcons (XCAR (val), newval);
      if (found)
	return Fset_default (hook, Fnreverse (newval));
    }
  return Qnil;
}

static Lisp_Object
safe_run_hook_funcall (ptrdiff_t nargs, Lisp_Object *args)
{
  eassert (nargs == 2);
  /* Yes, run_hook_with_args works with args in the other order.  */
  internal_condition_case_n (safe_run_hooks_1,
			     2, ((Lisp_Object []) {args[1], args[0]}),
			     Qt, safe_run_hooks_error);
  return Qnil;
}

/* If we get an error while running the hook, cause the hook variable
   to be nil.  Also inhibit quits, so that C-g won't cause the hook
   to mysteriously evaporate.  */

void
safe_run_hooks (Lisp_Object hook)
{
  ptrdiff_t count = SPECPDL_INDEX ();

  specbind (Qinhibit_quit, Qt);
  run_hook_with_args (2, ((Lisp_Object []) {hook, hook}), safe_run_hook_funcall);
  unbind_to (count, Qnil);
}


/* Nonzero means polling for input is temporarily suppressed.  */

int poll_suppress_count;


#ifdef POLL_FOR_INPUT

/* Asynchronous timer for polling.  */

static struct atimer *poll_timer;

#if defined CYGWIN || defined DOS_NT
/* Poll for input, so that we catch a C-g if it comes in.  */
void
poll_for_input_1 (void)
{
  if (! input_blocked_p ()
      && !waiting_for_input)
    gobble_input ();
}
#endif

/* Timer callback function for poll_timer.  TIMER is equal to
   poll_timer.  */

static void
poll_for_input (struct atimer *timer)
{
  if (poll_suppress_count == 0)
    pending_signals = true;
}

#endif /* POLL_FOR_INPUT */

/* Begin signals to poll for input, if they are appropriate.
   This function is called unconditionally from various places.  */

void
start_polling (void)
{
#ifdef POLL_FOR_INPUT
  /* XXX This condition was (read_socket_hook && !interrupt_input),
     but read_socket_hook is not global anymore.  Let's pretend that
     it's always set.  */
  if (!interrupt_input)
    {
      /* Turn alarm handling on unconditionally.  It might have
	 been turned off in process.c.  */
      turn_on_atimers (1);

      /* If poll timer doesn't exist, or we need one with
	 a different interval, start a new one.  */
      if (poll_timer == NULL
	  || poll_timer->interval.tv_sec != polling_period)
	{
	  time_t period = max (1, min (polling_period, TYPE_MAXIMUM (time_t)));
	  struct timespec interval = make_timespec (period, 0);

	  if (poll_timer)
	    cancel_atimer (poll_timer);

	  poll_timer = start_atimer (ATIMER_CONTINUOUS, interval,
				     poll_for_input, NULL);
	}

      /* Let the timer's callback function poll for input
	 if this becomes zero.  */
      --poll_suppress_count;
    }
#endif
}

#if defined CYGWIN || defined DOS_NT
/* True if we are using polling to handle input asynchronously.  */

bool
input_polling_used (void)
{
# ifdef POLL_FOR_INPUT
  /* XXX This condition was (read_socket_hook && !interrupt_input),
     but read_socket_hook is not global anymore.  Let's pretend that
     it's always set.  */
  return !interrupt_input;
# else
  return false;
# endif
}
#endif

/* Turn off polling.  */

void
stop_polling (void)
{
#ifdef POLL_FOR_INPUT
  /* XXX This condition was (read_socket_hook && !interrupt_input),
     but read_socket_hook is not global anymore.  Let's pretend that
     it's always set.  */
  if (!interrupt_input)
    ++poll_suppress_count;
#endif
}

/* Set the value of poll_suppress_count to COUNT
   and start or stop polling accordingly.  */

void
set_poll_suppress_count (int count)
{
#ifdef POLL_FOR_INPUT
  if (count == 0 && poll_suppress_count != 0)
    {
      poll_suppress_count = 1;
      start_polling ();
    }
  else if (count != 0 && poll_suppress_count == 0)
    {
      stop_polling ();
    }
  poll_suppress_count = count;
#endif
}

/* Bind polling_period to a value at least N.
   But don't decrease it.  */

void
bind_polling_period (int n)
{
#ifdef POLL_FOR_INPUT
  intmax_t new = polling_period;

  if (n > new)
    new = n;

  stop_other_atimers (poll_timer);
  stop_polling ();
  specbind (Qpolling_period, make_int (new));
  /* Start a new alarm with the new period.  */
  start_polling ();
#endif
}

/* Apply the control modifier to CHARACTER.  */

int
make_ctrl_char (int c)
{
  /* Save the upper bits here.  */
  int upper = c & ~0177;

  if (! ASCII_CHAR_P (c))
    return c |= ctrl_modifier;

  c &= 0177;

  /* Everything in the columns containing the upper-case letters
     denotes a control character.  */
  if (c >= 0100 && c < 0140)
    {
      int oc = c;
      c &= ~0140;
      /* Set the shift modifier for a control char
	 made from a shifted letter.  But only for letters!  */
      if (oc >= 'A' && oc <= 'Z')
	c |= shift_modifier;
    }

  /* The lower-case letters denote control characters too.  */
  else if (c >= 'a' && c <= 'z')
    c &= ~0140;

  /* Include the bits for control and shift
     only if the basic ASCII code can't indicate them.  */
  else if (c >= ' ')
    c |= ctrl_modifier;

  /* Replace the high bits.  */
  c |= (upper & ~ctrl_modifier);

  return c;
}

/* Substitute key descriptions and quotes in HELP, unless its first
   character has a non-nil help-echo-inhibit-substitution property.  */

static Lisp_Object
help_echo_substitute_command_keys (Lisp_Object help)
{
  if (STRINGP (help)
      && SCHARS (help) > 0
      && !NILP (Fget_text_property (make_fixnum (0),
                                    Qhelp_echo_inhibit_substitution,
                                    help)))
    return help;

  return call1 (Qsubstitute_command_keys, help);
}

/* Display the help-echo property of the character after the mouse pointer.
   Either show it in the echo area, or call show-help-function to display
   it by other means (maybe in a tooltip).

   If HELP is nil, that means clear the previous help echo.

   If HELP is a string, display that string.  If HELP is a function,
   call it with OBJECT and POS as arguments; the function should
   return a help string or nil for none.  For all other types of HELP,
   evaluate it to obtain a string.

   WINDOW is the window in which the help was generated, if any.
   It is nil if not in a window.

   If OBJECT is a buffer, POS is the position in the buffer where the
   `help-echo' text property was found.

   If OBJECT is an overlay, that overlay has a `help-echo' property,
   and POS is the position in the overlay's buffer under the mouse.

   If OBJECT is a string (an overlay string or a string displayed with
   the `display' property).  POS is the position in that string under
   the mouse.

   Note: this function may only be called with HELP nil or a string
   from X code running asynchronously.  */

void
show_help_echo (Lisp_Object help, Lisp_Object window, Lisp_Object object,
		Lisp_Object pos)
{
  if (!NILP (help) && !STRINGP (help))
    {
      if (FUNCTIONP (help))
	help = safe_call (4, help, window, object, pos);
      else
	help = safe_eval (help);

      if (!STRINGP (help))
	return;
    }

  if (!noninteractive && STRINGP (help))
    {
      /* The mouse-fixup-help-message Lisp function can call
	 mouse_position_hook, which resets the mouse_moved flags.
	 This causes trouble if we are trying to read a mouse motion
	 event (i.e., if we are inside a `track-mouse' form), so we
	 restore the mouse_moved flag.  */
      struct frame *f = some_mouse_moved ();

      help = call1 (Qmouse_fixup_help_message, help);
      if (f)
	f->mouse_moved = true;
    }

  if (STRINGP (help) || NILP (help))
    {
      if (!NILP (Vshow_help_function))
	call1 (Vshow_help_function, help_echo_substitute_command_keys (help));
      help_echo_showing_p = STRINGP (help);
    }
}



/* Input of single characters from keyboard.  */

static Lisp_Object kbd_buffer_get_event (KBOARD **kbp, bool *used_mouse_menu,
					 struct timespec *end_time);
static void record_char (Lisp_Object c);

static Lisp_Object help_form_saved_window_configs;
static void
read_char_help_form_unwind (void)
{
  Lisp_Object window_config = XCAR (help_form_saved_window_configs);
  help_form_saved_window_configs = XCDR (help_form_saved_window_configs);
  if (!NILP (window_config))
    Fset_window_configuration (window_config, Qnil, Qnil);
}

#define STOP_POLLING					\
do { if (! polling_stopped_here) stop_polling ();	\
       polling_stopped_here = true; } while (0)

#define RESUME_POLLING					\
do { if (polling_stopped_here) start_polling ();	\
       polling_stopped_here = false; } while (0)

static Lisp_Object
read_event_from_main_queue (struct timespec *end_time,
                            sys_jmp_buf local_getcjmp,
                            bool *used_mouse_menu)
{
  Lisp_Object c = Qnil;
  sys_jmp_buf save_jump;
  KBOARD *kb;

 start:

  /* Read from the main queue, and if that gives us something we can't use yet,
     we put it on the appropriate side queue and try again.  */

  if (end_time && timespec_cmp (*end_time, current_timespec ()) <= 0)
    return c;

  /* Actually read a character, waiting if necessary.  */
  ptrdiff_t count = SPECPDL_INDEX ();
  save_getcjmp (save_jump);
  record_unwind_protect_ptr (restore_getcjmp, save_jump);
  restore_getcjmp (local_getcjmp);
  if (!end_time)
    timer_start_idle ();
  c = kbd_buffer_get_event (&kb, used_mouse_menu, end_time);
  unbind_to (count, Qnil);

  if (! NILP (c) && (kb != current_kboard))
    {
      Lisp_Object last = KVAR (kb, kbd_queue);
      if (CONSP (last))
        {
          while (CONSP (XCDR (last)))
	    last = XCDR (last);
          if (!NILP (XCDR (last)))
	    emacs_abort ();
        }
      if (!CONSP (last))
        kset_kbd_queue (kb, list1 (c));
      else
        XSETCDR (last, list1 (c));
      kb->kbd_queue_has_data = true;
      c = Qnil;
      if (single_kboard)
        goto start;
      current_kboard = kb;
      return make_fixnum (-2);
    }

  /* Terminate Emacs in batch mode if at eof.  */
  if (noninteractive && FIXNUMP (c) && XFIXNUM (c) < 0)
    Fkill_emacs (make_fixnum (1));

  if (FIXNUMP (c))
    {
      /* Add in any extra modifiers, where appropriate.  */
      if ((extra_keyboard_modifiers & CHAR_CTL)
	  || ((extra_keyboard_modifiers & 0177) < ' '
	      && (extra_keyboard_modifiers & 0177) != 0))
	XSETINT (c, make_ctrl_char (XFIXNUM (c)));

      /* Transfer any other modifier bits directly from
	 extra_keyboard_modifiers to c.  Ignore the actual character code
	 in the low 16 bits of extra_keyboard_modifiers.  */
      XSETINT (c, XFIXNUM (c) | (extra_keyboard_modifiers & ~0xff7f & ~CHAR_CTL));
    }

  return c;
}



/* Like `read_event_from_main_queue' but applies keyboard-coding-system
   to tty input.  */
static Lisp_Object
read_decoded_event_from_main_queue (struct timespec *end_time,
                                    sys_jmp_buf local_getcjmp,
                                    Lisp_Object prev_event,
                                    bool *used_mouse_menu)
{
#ifndef WINDOWSNT
#define MAX_ENCODED_BYTES 16
  Lisp_Object events[MAX_ENCODED_BYTES];
  int n = 0;
#endif
  while (true)
    {
      Lisp_Object nextevt
        = read_event_from_main_queue (end_time, local_getcjmp,
                                      used_mouse_menu);
#ifdef WINDOWSNT
      /* w32_console already returns decoded events.  It either reads
	 Unicode characters from the Windows keyboard input, or
	 converts characters encoded in the current codepage into
	 Unicode.  See w32inevt.c:key_event, near its end.  */
      return nextevt;
#else
      struct frame *frame = XFRAME (selected_frame);
      struct terminal *terminal = frame->terminal;
      if (!((FRAME_TERMCAP_P (frame) || FRAME_MSDOS_P (frame))
            /* Don't apply decoding if we're just reading a raw event
               (e.g. reading bytes sent by the xterm to specify the position
               of a mouse click).  */
            && (!EQ (prev_event, Qt))
	    && (TERMINAL_KEYBOARD_CODING (terminal)->common_flags
		& CODING_REQUIRE_DECODING_MASK)))
	return nextevt;		/* No decoding needed.  */
      else
	{
	  int meta_key = terminal->display_info.tty->meta_key;
	  eassert (n < MAX_ENCODED_BYTES);
	  events[n++] = nextevt;
	  if (FIXNATP (nextevt)
	      && XFIXNUM (nextevt) < (meta_key == 1 ? 0x80 : 0x100))
	    { /* An encoded byte sequence, let's try to decode it.  */
	      struct coding_system *coding
		= TERMINAL_KEYBOARD_CODING (terminal);

	      if (raw_text_coding_system_p (coding))
		{
		  int i;
		  if (meta_key != 2)
		    {
		      for (i = 0; i < n; i++)
			{
			  int c = XFIXNUM (events[i]);
			  int modifier =
			    (meta_key == 3 && c < 0x100 && (c & 0x80))
			    ? meta_modifier
			    : 0;
			  events[i] = make_fixnum ((c & ~0x80) | modifier);
			}
		    }
		}
	      else
		{
		  unsigned char src[MAX_ENCODED_BYTES];
		  unsigned char dest[MAX_ENCODED_BYTES * MAX_MULTIBYTE_LENGTH];
		  int i;
		  for (i = 0; i < n; i++)
		    src[i] = XFIXNUM (events[i]);
		  if (meta_key < 2) /* input-meta-mode is t or nil */
		    for (i = 0; i < n; i++)
		      src[i] &= ~0x80;
		  coding->destination = dest;
		  coding->dst_bytes = sizeof dest;
		  decode_coding_c_string (coding, src, n, Qnil);
		  eassert (coding->produced_char <= n);
		  if (coding->produced_char == 0)
		    { /* The encoded sequence is incomplete.  */
		      if (n < MAX_ENCODED_BYTES) /* Avoid buffer overflow.  */
			continue;		     /* Read on!  */
		    }
		  else
		    {
		      const unsigned char *p = coding->destination;
		      eassert (coding->carryover_bytes == 0);
		      n = 0;
		      while (n < coding->produced_char)
			{
			  int c = string_char_advance (&p);
			  if (meta_key == 3)
			    {
			      int modifier
				= (c < 0x100 && (c & 0x80)
				   ? meta_modifier
				   : 0);
			      c = (c & ~0x80) | modifier;
			    }
			  events[n++] = make_fixnum (c);
			}
		    }
		}
	    }
	  /* Now `events' should hold decoded events.
	     Normally, n should be equal to 1, but better not rely on it.
	     We can only return one event here, so return the first we
	     had and keep the others (if any) for later.  */
	  while (n > 1)
	    Vunread_command_events
	      = Fcons (events[--n], Vunread_command_events);
	  return events[0];
	}
#endif
    }
}

/* Read a character from the keyboard; call the redisplay if needed.  */
/* commandflag 0 means do not autosave, but do redisplay.
   -1 means do not redisplay, but do autosave.
   -2 means do neither.
   1 means do both.

   The argument MAP is a keymap for menu prompting.

   PREV_EVENT is the previous input event, or nil if we are reading
   the first event of a key sequence (or not reading a key sequence).
   If PREV_EVENT is t, that is a "magic" value that says
   not to run input methods, but in other respects to act as if
   not reading a key sequence.

   If USED_MOUSE_MENU is non-null, then set *USED_MOUSE_MENU to true
   if we used a mouse menu to read the input, or false otherwise.  If
   USED_MOUSE_MENU is null, don't dereference it.

   Value is -2 when we find input on another keyboard.  A second call
   to read_char will read it.

   If END_TIME is non-null, it is a pointer to a struct timespec
   specifying the maximum time to wait until.  If no input arrives by
   that time, stop waiting and return nil.

   Value is t if we showed a menu and the user rejected it.  */

Lisp_Object
read_char (int commandflag, Lisp_Object map,
	   Lisp_Object prev_event,
	   bool *used_mouse_menu, struct timespec *end_time)
{
  Lisp_Object c;
  ptrdiff_t jmpcount;
  sys_jmp_buf local_getcjmp;
  sys_jmp_buf save_jump;
  Lisp_Object tem, save;
  volatile Lisp_Object previous_echo_area_message;
  volatile Lisp_Object also_record;
  volatile bool reread, recorded;
  bool volatile polling_stopped_here = false;
  struct kboard *orig_kboard = current_kboard;

  also_record = Qnil;

  c = Qnil;
  previous_echo_area_message = Qnil;

 retry:

  recorded = false;

  if (CONSP (Vunread_post_input_method_events))
    {
      c = XCAR (Vunread_post_input_method_events);
      Vunread_post_input_method_events
	= XCDR (Vunread_post_input_method_events);

      /* Undo what read_char_x_menu_prompt did when it unread
	 additional keys returned by Fx_popup_menu.  */
      if (CONSP (c)
	  && (SYMBOLP (XCAR (c)) || FIXNUMP (XCAR (c)))
	  && NILP (XCDR (c)))
	c = XCAR (c);

      reread = true;
      goto reread_first;
    }
  else
    reread = false;


  if (CONSP (Vunread_command_events))
    {
      bool was_disabled = false;

      c = XCAR (Vunread_command_events);
      Vunread_command_events = XCDR (Vunread_command_events);

      /* Undo what sit-for did when it unread additional keys
	 inside universal-argument.  */

      if (CONSP (c) && EQ (XCAR (c), Qt))
	c = XCDR (c);
      else
	{
	  if (CONSP (c) && EQ (XCAR (c), Qno_record))
	    {
	      c = XCDR (c);
	      recorded = true;
	    }
	  reread = true;
	}

      /* Undo what read_char_x_menu_prompt did when it unread
	 additional keys returned by Fx_popup_menu.  */
      if (CONSP (c)
	  && EQ (XCDR (c), Qdisabled)
	  && (SYMBOLP (XCAR (c)) || FIXNUMP (XCAR (c))))
	{
	  was_disabled = true;
	  c = XCAR (c);
	}

      /* If the queued event is something that used the mouse,
         set used_mouse_menu accordingly.  */
      if (used_mouse_menu
	  /* Also check was_disabled so last-nonmenu-event won't return
	     a bad value when submenus are involved.  (Bug#447)  */
	  && (EQ (c, Qtool_bar) || EQ (c, Qtab_bar) || EQ (c, Qmenu_bar)
	      || was_disabled))
	*used_mouse_menu = true;

      goto reread_for_input_method;
    }

  if (CONSP (Vunread_input_method_events))
    {
      c = XCAR (Vunread_input_method_events);
      Vunread_input_method_events = XCDR (Vunread_input_method_events);

      /* Undo what read_char_x_menu_prompt did when it unread
	 additional keys returned by Fx_popup_menu.  */
      if (CONSP (c)
	  && (SYMBOLP (XCAR (c)) || FIXNUMP (XCAR (c)))
	  && NILP (XCDR (c)))
	c = XCAR (c);
      reread = true;
      goto reread_for_input_method;
    }

  if (!NILP (Vexecuting_kbd_macro))
    {
      /* We set this to Qmacro; since that's not a frame, nobody will
	 try to switch frames on us, and the selected window will
	 remain unchanged.

         Since this event came from a macro, it would be misleading to
	 leave internal_last_event_frame set to wherever the last
	 real event came from.  Normally, a switch-frame event selects
	 internal_last_event_frame after each command is read, but
	 events read from a macro should never cause a new frame to be
	 selected.  */
      Vlast_event_frame = internal_last_event_frame = Qmacro;

      /* Exit the macro if we are at the end.
	 Also, some things replace the macro with t
	 to force an early exit.  */
      if (EQ (Vexecuting_kbd_macro, Qt)
	  || executing_kbd_macro_index >= XFIXNAT (Flength (Vexecuting_kbd_macro)))
	{
	  XSETINT (c, -1);
	  goto exit;
	}

      c = Faref (Vexecuting_kbd_macro, make_int (executing_kbd_macro_index));
      if (STRINGP (Vexecuting_kbd_macro)
	  && (XFIXNAT (c) & 0x80) && (XFIXNAT (c) <= 0xff))
	XSETFASTINT (c, CHAR_META | (XFIXNAT (c) & ~0x80));

      executing_kbd_macro_index++;

      goto from_macro;
    }

  if (!NILP (unread_switch_frame))
    {
      c = unread_switch_frame;
      unread_switch_frame = Qnil;

      /* This event should make it into this_command_keys, and get echoed
	 again, so we do not set `reread'.  */
      goto reread_first;
    }

  /* If redisplay was requested.  */
  if (commandflag >= 0)
    {
      bool echo_current = EQ (echo_message_buffer, echo_area_buffer[0]);

	/* If there is pending input, process any events which are not
	   user-visible, such as X selection_request events.  */
      if (input_pending
	  || detect_input_pending_run_timers (0))
	swallow_events (false);		/* May clear input_pending.  */

      /* Redisplay if no pending input.  */
      while (!(input_pending
	       && (input_was_pending || !redisplay_dont_pause)))
	{
	  input_was_pending = input_pending;
	  if (help_echo_showing_p && !EQ (selected_window, minibuf_window))
	    redisplay_preserve_echo_area (5);
	  else
	    redisplay ();

	  if (!input_pending)
	    /* Normal case: no input arrived during redisplay.  */
	    break;

	  /* Input arrived and pre-empted redisplay.
	     Process any events which are not user-visible.  */
	  swallow_events (false);
	  /* If that cleared input_pending, try again to redisplay.  */
	}

      /* Prevent the redisplay we just did
	 from messing up echoing of the input after the prompt.  */
      if (commandflag == 0 && echo_current)
	echo_message_buffer = echo_area_buffer[0];

    }

  /* Message turns off echoing unless more keystrokes turn it on again.

     The code in 20.x for the condition was

     1. echo_area_glyphs && *echo_area_glyphs
     2. && echo_area_glyphs != current_kboard->echobuf
     3. && ok_to_echo_at_next_pause != echo_area_glyphs

     (1) means there's a current message displayed

     (2) means it's not the message from echoing from the current
     kboard.

     (3) There's only one place in 20.x where ok_to_echo_at_next_pause
     is set to a non-null value.  This is done in read_char and it is
     set to echo_area_glyphs.  That means
     ok_to_echo_at_next_pause is either null or
     current_kboard->echobuf with the appropriate current_kboard at
     that time.

     So, condition (3) means in clear text ok_to_echo_at_next_pause
     must be either null, or the current message isn't from echoing at
     all, or it's from echoing from a different kboard than the
     current one.  */

  if (/* There currently is something in the echo area.  */
      !NILP (echo_area_buffer[0])
      && (/* It's an echo from a different kboard.  */
	  echo_kboard != current_kboard
	  /* Or we explicitly allow overwriting whatever there is.  */
	  || ok_to_echo_at_next_pause == NULL))
    cancel_echoing ();
  else
    echo_dash ();

  /* Try reading a character via menu prompting in the minibuf.
     Try this before the sit-for, because the sit-for
     would do the wrong thing if we are supposed to do
     menu prompting. If EVENT_HAS_PARAMETERS then we are reading
     after a mouse event so don't try a minibuf menu.  */
  c = Qnil;
  if (KEYMAPP (map) && INTERACTIVE
      && !NILP (prev_event) && ! EVENT_HAS_PARAMETERS (prev_event)
      /* Don't bring up a menu if we already have another event.  */
      && !CONSP (Vunread_command_events)
      && !detect_input_pending_run_timers (0))
    {
      c = read_char_minibuf_menu_prompt (commandflag, map);

      if (FIXNUMP (c) && XFIXNUM (c) == -2)
        return c;               /* wrong_kboard_jmpbuf */

      if (! NILP (c))
	goto exit;
    }

  /* Make a longjmp point for quits to use, but don't alter getcjmp just yet.
     We will do that below, temporarily for short sections of code,
     when appropriate.  local_getcjmp must be in effect
     around any call to sit_for or kbd_buffer_get_event;
     it *must not* be in effect when we call redisplay.  */

  jmpcount = SPECPDL_INDEX ();
  if (sys_setjmp (local_getcjmp))
    {
      /* Handle quits while reading the keyboard.  */
      /* We must have saved the outer value of getcjmp here,
	 so restore it now.  */
      restore_getcjmp (save_jump);
      pthread_sigmask (SIG_SETMASK, &empty_mask, 0);
      unbind_to (jmpcount, Qnil);
      /* If we are in while-no-input, don't trigger C-g, as that will
	 quit instead of letting while-no-input do its thing.  */
      if (!EQ (Vquit_flag, Vthrow_on_input))
	XSETINT (c, quit_char);
      internal_last_event_frame = selected_frame;
      Vlast_event_frame = internal_last_event_frame;
      /* If we report the quit char as an event,
	 don't do so more than once.  */
      if (!NILP (Vinhibit_quit))
	Vquit_flag = Qnil;

      {
	KBOARD *kb = FRAME_KBOARD (XFRAME (selected_frame));
	if (kb != current_kboard)
	  {
	    Lisp_Object last = KVAR (kb, kbd_queue);
	    /* We shouldn't get here if we were in single-kboard mode!  */
	    if (single_kboard)
	      emacs_abort ();
	    if (CONSP (last))
	      {
		while (CONSP (XCDR (last)))
		  last = XCDR (last);
		if (!NILP (XCDR (last)))
		  emacs_abort ();
	      }
	    if (!CONSP (last))
	      kset_kbd_queue (kb, list1 (c));
	    else
	      XSETCDR (last, list1 (c));
	    kb->kbd_queue_has_data = true;
	    current_kboard = kb;
            return make_fixnum (-2); /* wrong_kboard_jmpbuf */
	  }
      }
      goto non_reread;
    }

  /* Start idle timers if no time limit is supplied.  We don't do it
     if a time limit is supplied to avoid an infinite recursion in the
     situation where an idle timer calls `sit-for'.  */

  if (!end_time)
    timer_start_idle ();

  /* If in middle of key sequence and minibuffer not active,
     start echoing if enough time elapses.  */

  if (minibuf_level == 0
      && !end_time
      && !current_kboard->immediate_echo
      && (this_command_key_count > 0
	  || !NILP (call0 (Qinternal_echo_keystrokes_prefix)))
      && ! noninteractive
      && echo_keystrokes_p ()
      && (/* No message.  */
	  NILP (echo_area_buffer[0])
	  /* Or empty message.  */
	  || (BUF_BEG (XBUFFER (echo_area_buffer[0]))
	      == BUF_Z (XBUFFER (echo_area_buffer[0])))
	  /* Or already echoing from same kboard.  */
	  || (echo_kboard && ok_to_echo_at_next_pause == echo_kboard)
	  /* Or not echoing before and echoing allowed.  */
	  || (!echo_kboard && ok_to_echo_at_next_pause)))
    {
      /* After a mouse event, start echoing right away.
	 This is because we are probably about to display a menu,
	 and we don't want to delay before doing so.  */
      if (EVENT_HAS_PARAMETERS (prev_event))
	echo_now ();
      else
	{
	  Lisp_Object tem0;

	  ptrdiff_t count = SPECPDL_INDEX ();
	  save_getcjmp (save_jump);
	  record_unwind_protect_ptr (restore_getcjmp, save_jump);
	  restore_getcjmp (local_getcjmp);
	  tem0 = sit_for (Vecho_keystrokes, 1, 1);
	  unbind_to (count, Qnil);
	  if (EQ (tem0, Qt)
	      && ! CONSP (Vunread_command_events))
	    echo_now ();
	}
    }

  /* Maybe auto save due to number of keystrokes.  */

  if (commandflag != 0 && commandflag != -2
      && auto_save_interval > 0
      && num_nonmacro_input_events - last_auto_save > max (auto_save_interval, 20)
      && !detect_input_pending_run_timers (0))
    {
      Fdo_auto_save (auto_save_no_message ? Qt : Qnil, Qnil);
      /* Hooks can actually change some buffers in auto save.  */
      redisplay ();
    }

  /* Try reading using an X menu.
     This is never confused with reading using the minibuf
     because the recursive call of read_char in read_char_minibuf_menu_prompt
     does not pass on any keymaps.  */

  if (KEYMAPP (map) && INTERACTIVE
      && !NILP (prev_event)
      && EVENT_HAS_PARAMETERS (prev_event)
      && !EQ (XCAR (prev_event), Qmenu_bar)
      && !EQ (XCAR (prev_event), Qtab_bar)
      && !EQ (XCAR (prev_event), Qtool_bar)
      /* Don't bring up a menu if we already have another event.  */
      && !CONSP (Vunread_command_events))
    {
      c = read_char_x_menu_prompt (map, prev_event, used_mouse_menu);

      /* Now that we have read an event, Emacs is not idle.  */
      if (!end_time)
	timer_stop_idle ();

      goto exit;
    }

  /* Maybe autosave and/or garbage collect due to idleness.  */

  if (INTERACTIVE && NILP (c))
    {
      int delay_level;
      ptrdiff_t buffer_size;

      /* Slow down auto saves logarithmically in size of current buffer,
	 and garbage collect while we're at it.  */
      if (! MINI_WINDOW_P (XWINDOW (selected_window)))
	last_non_minibuf_size = Z - BEG;
      buffer_size = (last_non_minibuf_size >> 8) + 1;
      delay_level = 0;
      while (buffer_size > 64)
	delay_level++, buffer_size -= buffer_size >> 2;
      if (delay_level < 4) delay_level = 4;
      /* delay_level is 4 for files under around 50k, 7 at 100k,
	 9 at 200k, 11 at 300k, and 12 at 500k.  It is 15 at 1 meg.  */

      /* Auto save if enough time goes by without input.  */
      if (commandflag != 0 && commandflag != -2
	  && num_nonmacro_input_events > last_auto_save
	  && FIXNUMP (Vauto_save_timeout)
	  && XFIXNUM (Vauto_save_timeout) > 0)
	{
	  Lisp_Object tem0;
	  EMACS_INT timeout = XFIXNAT (Vauto_save_timeout);

	  timeout = min (timeout, MOST_POSITIVE_FIXNUM / delay_level * 4);
	  timeout = delay_level * timeout / 4;
	  ptrdiff_t count1 = SPECPDL_INDEX ();
	  save_getcjmp (save_jump);
	  record_unwind_protect_ptr (restore_getcjmp, save_jump);
	  restore_getcjmp (local_getcjmp);
	  tem0 = sit_for (make_fixnum (timeout), 1, 1);
	  unbind_to (count1, Qnil);

	  if (EQ (tem0, Qt)
	      && ! CONSP (Vunread_command_events))
	    {
	      Fdo_auto_save (auto_save_no_message ? Qt : Qnil, Qnil);
	      redisplay ();
	    }
	}

      /* If there is still no input available, ask for GC.  */
      if (!detect_input_pending_run_timers (0))
	maybe_gc ();
    }

  /* Notify the caller if an autosave hook, or a timer, sentinel or
     filter in the sit_for calls above have changed the current
     kboard.  This could happen if they use the minibuffer or start a
     recursive edit, like the fancy splash screen in server.el's
     filter.  If this longjmp wasn't here, read_key_sequence would
     interpret the next key sequence using the wrong translation
     tables and function keymaps.  */
  if (NILP (c) && current_kboard != orig_kboard)
    return make_fixnum (-2);  /* wrong_kboard_jmpbuf */

  /* If this has become non-nil here, it has been set by a timer
     or sentinel or filter.  */
  if (CONSP (Vunread_command_events))
    {
      c = XCAR (Vunread_command_events);
      Vunread_command_events = XCDR (Vunread_command_events);

      if (CONSP (c) && EQ (XCAR (c), Qt))
	c = XCDR (c);
      else
	{
	  if (CONSP (c) && EQ (XCAR (c), Qno_record))
	    {
	      c = XCDR (c);
	      recorded = true;
	    }
	  reread = true;
	}
    }

  /* Read something from current KBOARD's side queue, if possible.  */

  if (NILP (c))
    {
      if (current_kboard->kbd_queue_has_data)
	{
	  if (!CONSP (KVAR (current_kboard, kbd_queue)))
	    emacs_abort ();
	  c = XCAR (KVAR (current_kboard, kbd_queue));
	  kset_kbd_queue (current_kboard,
			  XCDR (KVAR (current_kboard, kbd_queue)));
	  if (NILP (KVAR (current_kboard, kbd_queue)))
	    current_kboard->kbd_queue_has_data = false;
	  input_pending = readable_events (0);
	  if (EVENT_HAS_PARAMETERS (c)
	      && EQ (EVENT_HEAD_KIND (EVENT_HEAD (c)), Qswitch_frame))
	    internal_last_event_frame = XCAR (XCDR (c));
	  Vlast_event_frame = internal_last_event_frame;
	}
    }

  /* If current_kboard's side queue is empty check the other kboards.
     If one of them has data that we have not yet seen here,
     switch to it and process the data waiting for it.

     Note: if the events queued up for another kboard
     have already been seen here, and therefore are not a complete command,
     the kbd_queue_has_data field is 0, so we skip that kboard here.
     That's to avoid an infinite loop switching between kboards here.  */
  if (NILP (c) && !single_kboard)
    {
      KBOARD *kb;
      for (kb = all_kboards; kb; kb = kb->next_kboard)
	if (kb->kbd_queue_has_data)
	  {
	    current_kboard = kb;
            return make_fixnum (-2); /* wrong_kboard_jmpbuf */
	  }
    }

 wrong_kboard:

  STOP_POLLING;

  if (NILP (c))
    {
      c = read_decoded_event_from_main_queue (end_time, local_getcjmp,
                                              prev_event, used_mouse_menu);
      if (NILP (c) && end_time
	  && timespec_cmp (*end_time, current_timespec ()) <= 0)
        {
          goto exit;
        }

      if (EQ (c, make_fixnum (-2)))
	return c;

      if (CONSP (c) && EQ (XCAR (c), Qt))
	c = XCDR (c);
      else if (CONSP (c) && EQ (XCAR (c), Qno_record))
	{
	  c = XCDR (c);
	  recorded = true;
	}
  }

 non_reread:

  if (!end_time)
    timer_stop_idle ();
  RESUME_POLLING;

  if (NILP (c))
    {
      if (commandflag >= 0
	  && !input_pending && !detect_input_pending_run_timers (0))
	redisplay ();

      goto wrong_kboard;
    }

  /* Buffer switch events are only for internal wakeups
     so don't show them to the user.
     Also, don't record a key if we already did.  */
  if (BUFFERP (c))
    goto exit;

  /* Process special events within read_char
     and loop around to read another event.  */
  save = Vquit_flag;
  Vquit_flag = Qnil;
  tem = access_keymap (get_keymap (Vspecial_event_map, 0, 1), c, 0, 0, 1);
  Vquit_flag = save;

  if (!NILP (tem))
    {
      struct buffer *prev_buffer = current_buffer;
      last_input_event = c;
      call4 (Qcommand_execute, tem, Qnil, Fvector (1, &last_input_event), Qt);

      if (CONSP (c) && !NILP (Fmemq (XCAR (c), Vwhile_no_input_ignore_events))
	  && !end_time)
	/* We stopped being idle for this event; undo that.  This
	   prevents automatic window selection (under
	   mouse-autoselect-window) from acting as a real input event, for
	   example banishing the mouse under mouse-avoidance-mode.  */
	timer_resume_idle ();

#ifdef HAVE_NS
      if (CONSP (c)
          && (EQ (XCAR (c), intern ("ns-unput-working-text"))))
        input_was_pending = input_pending;
#endif

      if (current_buffer != prev_buffer)
	{
	  /* The command may have changed the keymaps.  Pretend there
	     is input in another keyboard and return.  This will
	     recalculate keymaps.  */
	  c = make_fixnum (-2);
	  goto exit;
	}
      else
	goto retry;
    }

  /* Handle things that only apply to characters.  */
  if (FIXNUMP (c))
    {
      /* If kbd_buffer_get_event gave us an EOF, return that.  */
      if (XFIXNUM (c) == -1)
	goto exit;

      if ((STRINGP (KVAR (current_kboard, Vkeyboard_translate_table))
	   && XFIXNAT (c) < SCHARS (KVAR (current_kboard,
					  Vkeyboard_translate_table)))
	  || (VECTORP (KVAR (current_kboard, Vkeyboard_translate_table))
	      && XFIXNAT (c) < ASIZE (KVAR (current_kboard,
					    Vkeyboard_translate_table)))
	  || (CHAR_TABLE_P (KVAR (current_kboard, Vkeyboard_translate_table))
	      && CHARACTERP (c)))
	{
	  Lisp_Object d;
	  d = Faref (KVAR (current_kboard, Vkeyboard_translate_table), c);
	  /* nil in keyboard-translate-table means no translation.  */
	  if (!NILP (d))
	    c = d;
	}
    }

  /* If this event is a mouse click in the menu bar,
     return just menu-bar for now.  Modify the mouse click event
     so we won't do this twice, then queue it up.  */
  if (EVENT_HAS_PARAMETERS (c)
      && CONSP (XCDR (c))
      && CONSP (xevent_start (c))
      && CONSP (XCDR (xevent_start (c))))
    {
      Lisp_Object posn;

      posn = POSN_POSN (xevent_start (c));
      /* Handle menu-bar events:
	 insert the dummy prefix event `menu-bar'.  */
      if (EQ (posn, Qmenu_bar) || EQ (posn, Qtab_bar) || EQ (posn, Qtool_bar))
	{
	  /* Change menu-bar to (menu-bar) as the event "position".  */
	  POSN_SET_POSN (xevent_start (c), list1 (posn));

	  also_record = c;
	  Vunread_command_events = Fcons (c, Vunread_command_events);
	  c = posn;
	}
    }

  /* Store these characters into recent_keys, the dribble file if any,
     and the keyboard macro being defined, if any.  */
  record_char (c);
  recorded = true;
  if (! NILP (also_record))
    record_char (also_record);

  /* Wipe the echo area.
     But first, if we are about to use an input method,
     save the echo area contents for it to refer to.  */
  if (FIXNUMP (c)
      && ! NILP (Vinput_method_function)
      && ' ' <= XFIXNUM (c) && XFIXNUM (c) < 256 && XFIXNUM (c) != 127)
    {
      previous_echo_area_message = Fcurrent_message ();
      Vinput_method_previous_message = previous_echo_area_message;
    }

  /* Now wipe the echo area, except for help events which do their
     own stuff with the echo area.  */
  if (!CONSP (c)
      || (!(EQ (Qhelp_echo, XCAR (c)))
	  && !(EQ (Qswitch_frame, XCAR (c)))
	  /* Don't wipe echo area for select window events: These might
	     get delayed via `mouse-autoselect-window' (Bug#11304).  */
	  && !(EQ (Qselect_window, XCAR (c)))))
    {
      if (!NILP (echo_area_buffer[0]))
	{
	  safe_run_hooks (Qecho_area_clear_hook);
	  clear_message (1, 0);
	  /* If we were showing the echo-area message on top of an
	     active minibuffer, resize the mini-window, since the
	     minibuffer may need more or less space than the echo area
	     we've just wiped.  */
	  if (minibuf_level
	      && EQ (minibuf_window, echo_area_window)
	      /* The case where minibuffer-message-timeout is a number
		 was already handled near the beginning of command_loop_1.  */
	      && !NUMBERP (Vminibuffer_message_timeout))
	    resize_mini_window (XWINDOW (minibuf_window), false);
	}
      else if (FUNCTIONP (Vclear_message_function))
        clear_message (1, 0);
    }

 reread_for_input_method:
 from_macro:
  /* Pass this to the input method, if appropriate.  */
  if (FIXNUMP (c)
      && ! NILP (Vinput_method_function)
      /* Don't run the input method within a key sequence,
	 after the first event of the key sequence.  */
      && NILP (prev_event)
      && ' ' <= XFIXNUM (c) && XFIXNUM (c) < 256 && XFIXNUM (c) != 127)
    {
      Lisp_Object keys;
      ptrdiff_t key_count;
      ptrdiff_t command_key_start;
      ptrdiff_t count = SPECPDL_INDEX ();

      /* Save the echo status.  */
      bool saved_immediate_echo = current_kboard->immediate_echo;
      struct kboard *saved_ok_to_echo = ok_to_echo_at_next_pause;
      Lisp_Object saved_echo_string = KVAR (current_kboard, echo_string);
      Lisp_Object saved_echo_prompt = KVAR (current_kboard, echo_prompt);

      /* Save the this_command_keys status.  */
      key_count = this_command_key_count;
      command_key_start = this_single_command_key_start;

      if (key_count > 0)
	keys = Fcopy_sequence (this_command_keys);
      else
	keys = Qnil;

      /* Clear out this_command_keys.  */
      this_command_key_count = 0;
      this_single_command_key_start = 0;

      /* Now wipe the echo area.  */
      if (!NILP (echo_area_buffer[0]))
	safe_run_hooks (Qecho_area_clear_hook);
      clear_message (1, 0);
      echo_truncate (0);

      /* If we are not reading a key sequence,
	 never use the echo area.  */
      if (!KEYMAPP (map))
	{
	  specbind (Qinput_method_use_echo_area, Qt);
	}

      /* Call the input method.  */
      tem = call1 (Vinput_method_function, c);

      tem = unbind_to (count, tem);

      /* Restore the saved echoing state
	 and this_command_keys state.  */
      this_command_key_count = key_count;
      this_single_command_key_start = command_key_start;
      if (key_count > 0)
	this_command_keys = keys;

      cancel_echoing ();
      ok_to_echo_at_next_pause = saved_ok_to_echo;
      kset_echo_string (current_kboard, saved_echo_string);
      kset_echo_prompt (current_kboard, saved_echo_prompt);
      if (saved_immediate_echo)
	echo_now ();

      /* The input method can return no events.  */
      if (! CONSP (tem))
	{
	  /* Bring back the previous message, if any.  */
	  if (! NILP (previous_echo_area_message))
	    message_with_string ("%s", previous_echo_area_message, 0);
	  goto retry;
	}
      /* It returned one event or more.  */
      c = XCAR (tem);
      Vunread_post_input_method_events
	= nconc2 (XCDR (tem), Vunread_post_input_method_events);
    }
  /* When we consume events from the various unread-*-events lists, we
     bypass the code that records input, so record these events now if
     they were not recorded already.  */
  if (!recorded)
    {
      record_char (c);
      recorded = true;
    }

 reread_first:

  /* Display help if not echoing.  */
  if (CONSP (c) && EQ (XCAR (c), Qhelp_echo))
    {
      /* (help-echo FRAME HELP WINDOW OBJECT POS).  */
      Lisp_Object help, object, position, window, htem;

      htem = Fcdr (XCDR (c));
      help = Fcar (htem);
      htem = Fcdr (htem);
      window = Fcar (htem);
      htem = Fcdr (htem);
      object = Fcar (htem);
      htem = Fcdr (htem);
      position = Fcar (htem);

      show_help_echo (help, window, object, position);

      /* We stopped being idle for this event; undo that.  */
      if (!end_time)
	timer_resume_idle ();
      goto retry;
    }

  if ((! reread || this_command_key_count == 0)
      && !end_time)
    {

      /* Don't echo mouse motion events.  */
      if (! (EVENT_HAS_PARAMETERS (c)
	     && EQ (EVENT_HEAD_KIND (EVENT_HEAD (c)), Qmouse_movement)))
	/* Once we reread a character, echoing can happen
	   the next time we pause to read a new one.  */
	ok_to_echo_at_next_pause = current_kboard;

      /* Record this character as part of the current key.  */
      add_command_key (c);
      if (! NILP (also_record))
	add_command_key (also_record);

      echo_update ();
    }

  last_input_event = c;
  num_input_events++;

  /* Process the help character specially if enabled.  */
  if (!NILP (Vhelp_form) && help_char_p (c))
    {
      ptrdiff_t count = SPECPDL_INDEX ();

      help_form_saved_window_configs
	= Fcons (Fcurrent_window_configuration (Qnil),
		 help_form_saved_window_configs);
      record_unwind_protect_void (read_char_help_form_unwind);
      call0 (Qhelp_form_show);

      cancel_echoing ();
      do
	{
	  c = read_char (0, Qnil, Qnil, 0, NULL);
	  if (EVENT_HAS_PARAMETERS (c)
	      && EQ (EVENT_HEAD_KIND (EVENT_HEAD (c)), Qmouse_click))
	    XSETCAR (help_form_saved_window_configs, Qnil);
	}
      while (BUFFERP (c));
      /* Remove the help from the frame.  */
      unbind_to (count, Qnil);

      redisplay ();
      if (EQ (c, make_fixnum (040)))
	{
	  cancel_echoing ();
	  do
	    c = read_char (0, Qnil, Qnil, 0, NULL);
	  while (BUFFERP (c));
	}
    }

 exit:
  RESUME_POLLING;
  input_was_pending = input_pending;
  return c;
}

/* Record a key that came from a mouse menu.
   Record it for echoing, for this-command-keys, and so on.  */

static void
record_menu_key (Lisp_Object c)
{
  /* Wipe the echo area.  */
  clear_message (1, 0);

  record_char (c);

  /* Once we reread a character, echoing can happen
     the next time we pause to read a new one.  */
  ok_to_echo_at_next_pause = NULL;

  /* Record this character as part of the current key.  */
  add_command_key (c);
  echo_update ();

  /* Re-reading in the middle of a command.  */
  last_input_event = c;
  num_input_events++;
}

/* Return true if should recognize C as "the help character".  */

static bool
help_char_p (Lisp_Object c)
{
  if (EQ (c, Vhelp_char))
    return true;
  Lisp_Object tail = Vhelp_event_list;
  FOR_EACH_TAIL_SAFE (tail)
    if (EQ (c, XCAR (tail)))
      return true;
  return false;
}

/* Record the input event C in various ways.  */

static void
record_char (Lisp_Object c)
{
  int recorded = 0;

  if (CONSP (c) && (EQ (XCAR (c), Qhelp_echo) || EQ (XCAR (c), Qmouse_movement)))
    {
      /* To avoid filling recent_keys with help-echo and mouse-movement
	 events, we filter out repeated help-echo events, only store the
	 first and last in a series of mouse-movement events, and don't
	 store repeated help-echo events which are only separated by
	 mouse-movement events.  */

      Lisp_Object ev1, ev2, ev3;
      int ix1, ix2, ix3;

      if ((ix1 = recent_keys_index - 1) < 0)
	ix1 = lossage_limit - 1;
      ev1 = AREF (recent_keys, ix1);

      if ((ix2 = ix1 - 1) < 0)
	ix2 = lossage_limit - 1;
      ev2 = AREF (recent_keys, ix2);

      if ((ix3 = ix2 - 1) < 0)
	ix3 = lossage_limit - 1;
      ev3 = AREF (recent_keys, ix3);

      if (EQ (XCAR (c), Qhelp_echo))
	{
	  /* Don't record `help-echo' in recent_keys unless it shows some help
	     message, and a different help than the previously recorded
	     event.  */
	  Lisp_Object help, last_help;

	  help = Fcar_safe (Fcdr_safe (XCDR (c)));
	  if (!STRINGP (help))
	    recorded = 1;
	  else if (CONSP (ev1) && EQ (XCAR (ev1), Qhelp_echo)
		   && (last_help = Fcar_safe (Fcdr_safe (XCDR (ev1))), EQ (last_help, help)))
	    recorded = 1;
	  else if (CONSP (ev1) && EQ (XCAR (ev1), Qmouse_movement)
		   && CONSP (ev2) && EQ (XCAR (ev2), Qhelp_echo)
		   && (last_help = Fcar_safe (Fcdr_safe (XCDR (ev2))), EQ (last_help, help)))
	    recorded = -1;
	  else if (CONSP (ev1) && EQ (XCAR (ev1), Qmouse_movement)
		   && CONSP (ev2) && EQ (XCAR (ev2), Qmouse_movement)
		   && CONSP (ev3) && EQ (XCAR (ev3), Qhelp_echo)
		   && (last_help = Fcar_safe (Fcdr_safe (XCDR (ev3))), EQ (last_help, help)))
	    recorded = -2;
	}
      else if (EQ (XCAR (c), Qmouse_movement))
	{
	  /* Only record one pair of `mouse-movement' on a window in recent_keys.
	     So additional mouse movement events replace the last element.  */
	  Lisp_Object last_window, window;

	  window = Fcar_safe (Fcar_safe (XCDR (c)));
	  if (CONSP (ev1) && EQ (XCAR (ev1), Qmouse_movement)
	      && (last_window = Fcar_safe (Fcar_safe (XCDR (ev1))), EQ (last_window, window))
	      && CONSP (ev2) && EQ (XCAR (ev2), Qmouse_movement)
	      && (last_window = Fcar_safe (Fcar_safe (XCDR (ev2))), EQ (last_window, window)))
	    {
	      ASET (recent_keys, ix1, c);
	      recorded = 1;
	    }
	}
    }
  else if (NILP (Vexecuting_kbd_macro))
    store_kbd_macro_char (c);

  /* recent_keys should not include events from keyboard macros.  */
  if (NILP (Vexecuting_kbd_macro))
    {
      if (!recorded)
	{
	  total_keys += total_keys < lossage_limit;
	  ASET (recent_keys, recent_keys_index,
                /* Copy the event, in case it gets modified by side-effect
                   by some remapping function (bug#30955).  */
                CONSP (c) ? Fcopy_sequence (c) : c);
	  if (++recent_keys_index >= lossage_limit)
	    recent_keys_index = 0;
	}
      else if (recorded < 0)
	{
	  /* We need to remove one or two events from recent_keys.
	     To do this, we simply put nil at those events and move the
	     recent_keys_index backwards over those events.  Usually,
	     users will never see those nil events, as they will be
	     overwritten by the command keys entered to see recent_keys
	     (e.g. C-h l).  */

	  while (recorded++ < 0 && total_keys > 0)
	    {
	      if (total_keys < lossage_limit)
		total_keys--;
	      if (--recent_keys_index < 0)
		recent_keys_index = lossage_limit - 1;
	      ASET (recent_keys, recent_keys_index, Qnil);
	    }
	}

      num_nonmacro_input_events++;
    }

  /* Write c to the dribble file.  If c is a lispy event, write
     the event's symbol to the dribble file, in <brackets>.  Bleaugh.
     If you, dear reader, have a better idea, you've got the source.  :-) */
  if (dribble && NILP (Vexecuting_kbd_macro))
    {
      block_input ();
      if (FIXNUMP (c))
	{
	  if (XUFIXNUM (c) < 0x100)
	    putc (XUFIXNUM (c), dribble);
	  else
	    fprintf (dribble, " 0x%"pI"x", XUFIXNUM (c));
	}
      else
	{
	  Lisp_Object dribblee;

	  /* If it's a structured event, take the event header.  */
	  dribblee = EVENT_HEAD (c);

	  if (SYMBOLP (dribblee))
	    {
	      putc ('<', dribble);
	      fwrite (SDATA (SYMBOL_NAME (dribblee)), sizeof (char),
		      SBYTES (SYMBOL_NAME (dribblee)), dribble);
	      putc ('>', dribble);
	    }
	}

      fflush (dribble);
      unblock_input ();
    }
}

/* Copy out or in the info on where C-g should throw to.
   This is used when running Lisp code from within get_char,
   in case get_char is called recursively.
   See read_process_output.  */

static void
save_getcjmp (sys_jmp_buf temp)
{
  memcpy (temp, getcjmp, sizeof getcjmp);
}

static void
restore_getcjmp (void *temp)
{
  memcpy (getcjmp, temp, sizeof getcjmp);
}

/* Low level keyboard/mouse input.
   kbd_buffer_store_event places events in kbd_buffer, and
   kbd_buffer_get_event retrieves them.  */

/* Return true if there are any events in the queue that read-char
   would return.  If this returns false, a read-char would block.  */
static bool
readable_events (int flags)
{
  if (flags & READABLE_EVENTS_DO_TIMERS_NOW)
    timer_check ();

  /* READABLE_EVENTS_FILTER_EVENTS is meant to be used only by
     input-pending-p and similar callers, which aren't interested in
     some input events.  If this flag is set, and
     input-pending-p-filter-events is non-nil, ignore events in
     while-no-input-ignore-events.  If the flag is set and
     input-pending-p-filter-events is nil, ignore only
     FOCUS_IN/OUT_EVENT events.  */
  if (kbd_fetch_ptr != kbd_store_ptr)
    {
      /* See https://lists.gnu.org/r/emacs-devel/2005-05/msg00297.html
	 for why we treat toolkit scroll-bar events specially here.  */
      if (flags & (READABLE_EVENTS_FILTER_EVENTS
#ifdef USE_TOOLKIT_SCROLL_BARS
		   | READABLE_EVENTS_IGNORE_SQUEEZABLES
#endif
		   ))
        {
          union buffered_input_event *event = kbd_fetch_ptr;

	  do
	    {
	      if (!(
#ifdef USE_TOOLKIT_SCROLL_BARS
		    (flags & READABLE_EVENTS_FILTER_EVENTS) &&
#endif
		    ((!input_pending_p_filter_events
		      && (event->kind == FOCUS_IN_EVENT
			  || event->kind == FOCUS_OUT_EVENT))
		     || (input_pending_p_filter_events
			 && is_ignored_event (event))))
#ifdef USE_TOOLKIT_SCROLL_BARS
		  && !((flags & READABLE_EVENTS_IGNORE_SQUEEZABLES)
		       && (event->kind == SCROLL_BAR_CLICK_EVENT
			   || event->kind == HORIZONTAL_SCROLL_BAR_CLICK_EVENT)
		       && event->ie.part == scroll_bar_handle
		       && event->ie.modifiers == 0)
#endif
		 )
		return 1;
	      event = next_kbd_event (event);
	    }
	  while (event != kbd_store_ptr);
        }
      else
	return 1;
    }

  if (!(flags & READABLE_EVENTS_IGNORE_SQUEEZABLES) && some_mouse_moved ())
    return 1;
  if (single_kboard)
    {
      if (current_kboard->kbd_queue_has_data)
	return 1;
    }
  else
    {
      KBOARD *kb;
      for (kb = all_kboards; kb; kb = kb->next_kboard)
	if (kb->kbd_queue_has_data)
	  return 1;
    }
  return 0;
}

/* Set this for debugging, to have a way to get out */
int stop_character EXTERNALLY_VISIBLE;

static KBOARD *
event_to_kboard (struct input_event *event)
{
  /* Not applicable for these special events.  */
  if (event->kind == SELECTION_REQUEST_EVENT
      || event->kind == SELECTION_CLEAR_EVENT)
    return NULL;
  else
    {
      Lisp_Object obj = event->frame_or_window;
      /* There are some events that set this field to nil or string.  */
      if (WINDOWP (obj))
	obj = WINDOW_FRAME (XWINDOW (obj));
      /* Also ignore dead frames here.  */
      return ((FRAMEP (obj) && FRAME_LIVE_P (XFRAME (obj)))
	      ? FRAME_KBOARD (XFRAME (obj)) : NULL);
    }
}

#ifdef subprocesses
/* Return the number of slots occupied in kbd_buffer.  */

static int
kbd_buffer_nr_stored (void)
{
  int n = kbd_store_ptr - kbd_fetch_ptr;
  return n + (n < 0 ? KBD_BUFFER_SIZE : 0);
}
#endif	/* Store an event obtained at interrupt level into kbd_buffer, fifo */

void
kbd_buffer_store_event (register struct input_event *event)
{
  kbd_buffer_store_event_hold (event, 0);
}

/* Store EVENT obtained at interrupt level into kbd_buffer, fifo.

   If HOLD_QUIT is 0, just stuff EVENT into the fifo.
   Else, if HOLD_QUIT.kind != NO_EVENT, discard EVENT.
   Else, if EVENT is a quit event, store the quit event
   in HOLD_QUIT, and return (thus ignoring further events).

   This is used to postpone the processing of the quit event until all
   subsequent input events have been parsed (and discarded).  */

void
kbd_buffer_store_buffered_event (union buffered_input_event *event,
				 struct input_event *hold_quit)
{
  if (event->kind == NO_EVENT)
    emacs_abort ();

  if (hold_quit && hold_quit->kind != NO_EVENT)
    return;

  if (event->kind == ASCII_KEYSTROKE_EVENT)
    {
      int c = event->ie.code & 0377;

      if (event->ie.modifiers & ctrl_modifier)
	c = make_ctrl_char (c);

      c |= (event->ie.modifiers
	    & (meta_modifier | alt_modifier
	       | hyper_modifier | super_modifier));

      if (c == quit_char)
	{
	  KBOARD *kb = FRAME_KBOARD (XFRAME (event->ie.frame_or_window));

	  if (single_kboard && kb != current_kboard)
	    {
	      kset_kbd_queue
		(kb, list2 (make_lispy_switch_frame (event->ie.frame_or_window),
			    make_fixnum (c)));
	      kb->kbd_queue_has_data = true;

	      for (union buffered_input_event *sp = kbd_fetch_ptr;
		   sp != kbd_store_ptr; sp = next_kbd_event (sp))
		{
		  if (event_to_kboard (&sp->ie) == kb)
		    {
		      sp->ie.kind = NO_EVENT;
		      sp->ie.frame_or_window = Qnil;
		      sp->ie.arg = Qnil;
		    }
		}
	      return;
	    }

	  if (hold_quit)
	    {
	      *hold_quit = event->ie;
	      return;
	    }

	  /* If this results in a quit_char being returned to Emacs as
	     input, set Vlast_event_frame properly.  If this doesn't
	     get returned to Emacs as an event, the next event read
	     will set Vlast_event_frame again, so this is safe to do.  */
	  {
	    Lisp_Object focus;

	    focus = FRAME_FOCUS_FRAME (XFRAME (event->ie.frame_or_window));
	    if (NILP (focus))
	      focus = event->ie.frame_or_window;
	    internal_last_event_frame = focus;
	    Vlast_event_frame = focus;
	  }

	  handle_interrupt (0);
	  return;
	}

      if (c && c == stop_character)
	{
	  sys_suspend ();
	  return;
	}
    }

  /* Don't let the very last slot in the buffer become full,
     since that would make the two pointers equal,
     and that is indistinguishable from an empty buffer.
     Discard the event if it would fill the last slot.  */
  union buffered_input_event *next_slot = next_kbd_event (kbd_store_ptr);
  if (kbd_fetch_ptr != next_slot)
    {
      *kbd_store_ptr = *event;
      kbd_store_ptr = next_slot;
#ifdef subprocesses
      if (kbd_buffer_nr_stored () > KBD_BUFFER_SIZE / 2
	  && ! kbd_on_hold_p ())
        {
          /* Don't read keyboard input until we have processed kbd_buffer.
             This happens when pasting text longer than KBD_BUFFER_SIZE/2.  */
          hold_keyboard_input ();
          unrequest_sigio ();
          stop_polling ();
        }
#endif	/* subprocesses */
    }

  /* If we're inside while-no-input, and this event qualifies
     as input, set quit-flag to cause an interrupt.  */
  if (!NILP (Vthrow_on_input)
      && !is_ignored_event (event))
    Vquit_flag = Vthrow_on_input;
}


#ifdef HAVE_X11

/* Put a selection input event back in the head of the event queue.  */

void
kbd_buffer_unget_event (struct selection_input_event *event)
{
  /* Don't let the very last slot in the buffer become full,  */
  union buffered_input_event *kp = prev_kbd_event (kbd_fetch_ptr);
  if (kp != kbd_store_ptr)
    {
      kp->sie = *event;
      kbd_fetch_ptr = kp;
    }
}

#endif

/* Limit help event positions to this range, to avoid overflow problems.  */
#define INPUT_EVENT_POS_MAX \
  ((ptrdiff_t) min (PTRDIFF_MAX, min (TYPE_MAXIMUM (Time) / 2, \
				      MOST_POSITIVE_FIXNUM)))
#define INPUT_EVENT_POS_MIN (PTRDIFF_MIN < -INPUT_EVENT_POS_MAX \
			     ? -1 - INPUT_EVENT_POS_MAX : PTRDIFF_MIN)

/* Return a Time that encodes position POS.  POS must be in range.  */

static Time
position_to_Time (ptrdiff_t pos)
{
  eassert (INPUT_EVENT_POS_MIN <= pos && pos <= INPUT_EVENT_POS_MAX);
  return pos;
}

/* Return the position that ENCODED_POS encodes.
   Avoid signed integer overflow.  */

static ptrdiff_t
Time_to_position (Time encoded_pos)
{
  if (encoded_pos <= INPUT_EVENT_POS_MAX)
    return encoded_pos;
  Time encoded_pos_min = INPUT_EVENT_POS_MIN;
  eassert (encoded_pos_min <= encoded_pos);
  ptrdiff_t notpos = -1 - encoded_pos;
  return -1 - notpos;
}

/* Generate a HELP_EVENT input_event and store it in the keyboard
   buffer.

   HELP is the help form.

   FRAME and WINDOW are the frame and window where the help is
   generated.  OBJECT is the Lisp object where the help was found (a
   buffer, a string, an overlay, or nil if neither from a string nor
   from a buffer).  POS is the position within OBJECT where the help
   was found.  */

void
gen_help_event (Lisp_Object help, Lisp_Object frame, Lisp_Object window,
		Lisp_Object object, ptrdiff_t pos)
{
  struct input_event event;

  event.kind = HELP_EVENT;
  event.frame_or_window = frame;
  event.arg = object;
  event.x = WINDOWP (window) ? window : frame;
  event.y = help;
  event.timestamp = position_to_Time (pos);
  kbd_buffer_store_event (&event);
}


/* Store HELP_EVENTs for HELP on FRAME in the input queue.  */

void
kbd_buffer_store_help_event (Lisp_Object frame, Lisp_Object help)
{
  struct input_event event;

  event.kind = HELP_EVENT;
  event.frame_or_window = frame;
  event.arg = Qnil;
  event.x = Qnil;
  event.y = help;
  event.timestamp = 0;
  kbd_buffer_store_event (&event);
}


/* Discard any mouse events in the event buffer by setting them to
   NO_EVENT.  */
void
discard_mouse_events (void)
{
  for (union buffered_input_event *sp = kbd_fetch_ptr;
       sp != kbd_store_ptr; sp = next_kbd_event (sp))
    {
      if (sp->kind == MOUSE_CLICK_EVENT
	  || sp->kind == WHEEL_EVENT
          || sp->kind == HORIZ_WHEEL_EVENT
	  || sp->kind == SCROLL_BAR_CLICK_EVENT
	  || sp->kind == HORIZONTAL_SCROLL_BAR_CLICK_EVENT)
	{
	  sp->kind = NO_EVENT;
	}
    }
}


/* Return true if there are any real events waiting in the event
   buffer, not counting `NO_EVENT's.

   Discard NO_EVENT events at the front of the input queue, possibly
   leaving the input queue empty if there are no real input events.  */

bool
kbd_buffer_events_waiting (void)
{
  for (union buffered_input_event *sp = kbd_fetch_ptr;
       ; sp = next_kbd_event (sp))
    if (sp == kbd_store_ptr || sp->kind != NO_EVENT)
      {
	kbd_fetch_ptr = sp;
	return sp != kbd_store_ptr && sp->kind != NO_EVENT;
      }
}


/* Clear input event EVENT.  */

static void
clear_event (struct input_event *event)
{
  event->kind = NO_EVENT;
}


/* Read one event from the event buffer, waiting if necessary.
   The value is a Lisp object representing the event.
   The value is nil for an event that should be ignored,
   or that was handled here.
   We always read and discard one event.  */

static Lisp_Object
kbd_buffer_get_event (KBOARD **kbp,
                      bool *used_mouse_menu,
                      struct timespec *end_time)
{
  Lisp_Object obj;

#ifdef subprocesses
  if (kbd_on_hold_p () && kbd_buffer_nr_stored () < KBD_BUFFER_SIZE / 4)
    {
      /* Start reading input again because we have processed enough to
         be able to accept new events again.  */
      unhold_keyboard_input ();
      request_sigio ();
      start_polling ();
    }
#endif	/* subprocesses */

#if !defined HAVE_DBUS && !defined USE_FILE_NOTIFY && !defined THREADS_ENABLED
  if (noninteractive
      /* In case we are running as a daemon, only do this before
	 detaching from the terminal.  */
      || (IS_DAEMON && DAEMON_RUNNING))
    {
      int c = getchar ();
      XSETINT (obj, c);
      *kbp = current_kboard;
      return obj;
    }
#endif	/* !defined HAVE_DBUS && !defined USE_FILE_NOTIFY && !defined THREADS_ENABLED  */

  /* Wait until there is input available.  */
  for (;;)
    {
      /* Break loop if there's an unread command event.  Needed in
	 moused window autoselection which uses a timer to insert such
	 events.  */
      if (CONSP (Vunread_command_events))
	break;

      if (kbd_fetch_ptr != kbd_store_ptr)
	break;
      if (some_mouse_moved ())
	break;

      /* If the quit flag is set, then read_char will return
	 quit_char, so that counts as "available input."  */
      if (!NILP (Vquit_flag))
	quit_throw_to_read_char (0);

      /* One way or another, wait until input is available; then, if
	 interrupt handlers have not read it, read it now.  */

#if defined (USABLE_SIGIO) || defined (USABLE_SIGPOLL)
      gobble_input ();
#endif
      if (kbd_fetch_ptr != kbd_store_ptr)
	break;
      if (some_mouse_moved ())
	break;
      if (end_time)
	{
	  struct timespec now = current_timespec ();
	  if (timespec_cmp (*end_time, now) <= 0)
	    return Qnil;	/* Finished waiting.  */
	  else
	    {
	      struct timespec duration = timespec_sub (*end_time, now);
	      wait_reading_process_output (min (duration.tv_sec,
						WAIT_READING_MAX),
					   duration.tv_nsec,
					   -1, 1, Qnil, NULL, 0);
	    }
	}
      else
	{
	  bool do_display = true;

	  if (FRAME_TERMCAP_P (SELECTED_FRAME ()))
	    {
	      struct tty_display_info *tty = CURTTY ();

	      /* When this TTY is displaying a menu, we must prevent
		 any redisplay, because we modify the frame's glyph
		 matrix behind the back of the display engine.  */
	      if (tty->showing_menu)
		do_display = false;
	    }

	  wait_reading_process_output (0, 0, -1, do_display, Qnil, NULL, 0);
	}

      if (!interrupt_input && kbd_fetch_ptr == kbd_store_ptr)
	gobble_input ();
    }

  if (CONSP (Vunread_command_events))
    {
      Lisp_Object first;
      first = XCAR (Vunread_command_events);
      Vunread_command_events = XCDR (Vunread_command_events);
      *kbp = current_kboard;
      return first;
    }

  /* At this point, we know that there is a readable event available
     somewhere.  If the event queue is empty, then there must be a
     mouse movement enabled and available.  */
  if (kbd_fetch_ptr != kbd_store_ptr)
    {
      union buffered_input_event *event = kbd_fetch_ptr;

      *kbp = event_to_kboard (&event->ie);
      if (*kbp == 0)
	*kbp = current_kboard;  /* Better than returning null ptr?  */

      obj = Qnil;

      /* These two kinds of events get special handling
	 and don't actually appear to the command loop.
	 We return nil for them.  */
      switch (event->kind)
      {
      case SELECTION_REQUEST_EVENT:
      case SELECTION_CLEAR_EVENT:
	{
#ifdef HAVE_X11
	  /* Remove it from the buffer before processing it,
	     since otherwise swallow_events will see it
	     and process it again.  */
	  struct selection_input_event copy = event->sie;
	  kbd_fetch_ptr = next_kbd_event (event);
	  input_pending = readable_events (0);
	  x_handle_selection_event (&copy);
#else
	  /* We're getting selection request events, but we don't have
             a window system.  */
	  emacs_abort ();
#endif
	}
        break;

#ifdef HAVE_EXT_MENU_BAR
      case MENU_BAR_ACTIVATE_EVENT:
	{
          struct frame *f;
	  kbd_fetch_ptr = next_kbd_event (event);
	  input_pending = readable_events (0);
          f = (XFRAME (event->ie.frame_or_window));
	  if (FRAME_LIVE_P (f) && FRAME_TERMINAL (f)->activate_menubar_hook)
	    FRAME_TERMINAL (f)->activate_menubar_hook (f);
	}
        break;
#endif
#if defined (HAVE_NS)
      case NS_TEXT_EVENT:
	if (used_mouse_menu)
	  *used_mouse_menu = true;
	FALLTHROUGH;
#endif
#ifdef HAVE_PGTK
      case PGTK_PREEDIT_TEXT_EVENT:
#endif
#ifdef HAVE_NTGUI
      case END_SESSION_EVENT:
      case LANGUAGE_CHANGE_EVENT:
#endif
#ifdef HAVE_WINDOW_SYSTEM
      case DELETE_WINDOW_EVENT:
      case ICONIFY_EVENT:
      case DEICONIFY_EVENT:
      case MOVE_FRAME_EVENT:
#endif
#ifdef USE_FILE_NOTIFY
      case FILE_NOTIFY_EVENT:
#endif
#ifdef HAVE_DBUS
      case DBUS_EVENT:
#endif
#ifdef THREADS_ENABLED
      case THREAD_EVENT:
#endif
#ifdef HAVE_XWIDGETS
      case XWIDGET_EVENT:
      case XWIDGET_DISPLAY_EVENT:
#endif
      case SAVE_SESSION_EVENT:
      case NO_EVENT:
      case HELP_EVENT:
      case FOCUS_IN_EVENT:
      case CONFIG_CHANGED_EVENT:
      case FOCUS_OUT_EVENT:
      case SELECT_WINDOW_EVENT:
        {
          obj = make_lispy_event (&event->ie);
          kbd_fetch_ptr = next_kbd_event (event);
        }
        break;
      default:
	{
	  /* If this event is on a different frame, return a
	     switch-frame this time, and leave the event in the queue
	     for next time.  */
	  Lisp_Object frame;
	  Lisp_Object focus;

	  frame = event->ie.frame_or_window;
	  if (CONSP (frame))
	    frame = XCAR (frame);
	  else if (WINDOWP (frame))
	    frame = WINDOW_FRAME (XWINDOW (frame));

	  focus = FRAME_FOCUS_FRAME (XFRAME (frame));
	  if (! NILP (focus))
	    frame = focus;

	  if (!EQ (frame, internal_last_event_frame)
	      && !EQ (frame, selected_frame))
	    obj = make_lispy_switch_frame (frame);
	  internal_last_event_frame = frame;

	  /* If we didn't decide to make a switch-frame event, go ahead
	     and build a real event from the queue entry.  */
	  if (NILP (obj))
	    {
	      obj = make_lispy_event (&event->ie);

#ifdef HAVE_EXT_MENU_BAR
	      /* If this was a menu selection, then set the flag to inhibit
		 writing to last_nonmenu_event.  Don't do this if the event
		 we're returning is (menu-bar), though; that indicates the
		 beginning of the menu sequence, and we might as well leave
		 that as the `event with parameters' for this selection.  */
	      if (used_mouse_menu
		  && !EQ (event->ie.frame_or_window, event->ie.arg)
		  && (event->kind == MENU_BAR_EVENT
		      || event->kind == TAB_BAR_EVENT
		      || event->kind == TOOL_BAR_EVENT))
		*used_mouse_menu = true;
#endif
#ifdef HAVE_NS
	      /* Certain system events are non-key events.  */
	      if (used_mouse_menu
                  && event->kind == NS_NONKEY_EVENT)
		*used_mouse_menu = true;
#endif

	      /* Wipe out this event, to catch bugs.  */
	      clear_event (&event->ie);
	      kbd_fetch_ptr = next_kbd_event (event);
	    }
	}
      }
    }
  /* Try generating a mouse motion event.  */
  else if (some_mouse_moved ())
    {
      struct frame *f = some_mouse_moved ();
      Lisp_Object bar_window;
      enum scroll_bar_part part;
      Lisp_Object x, y;
      Time t;

      *kbp = current_kboard;
      /* Note that this uses F to determine which terminal to look at.
	 If there is no valid info, it does not store anything
	 so x remains nil.  */
      x = Qnil;

      /* XXX Can f or mouse_position_hook be NULL here?  */
      if (f && FRAME_TERMINAL (f)->mouse_position_hook)
        (*FRAME_TERMINAL (f)->mouse_position_hook) (&f, 0, &bar_window,
                                                    &part, &x, &y, &t);

      obj = Qnil;

      /* Decide if we should generate a switch-frame event.  Don't
	 generate switch-frame events for motion outside of all Emacs
	 frames.  */
      if (!NILP (x) && f)
	{
	  Lisp_Object frame;

	  frame = FRAME_FOCUS_FRAME (f);
	  if (NILP (frame))
	    XSETFRAME (frame, f);

	  if (!EQ (frame, internal_last_event_frame)
	      && !EQ (frame, selected_frame))
	    obj = make_lispy_switch_frame (frame);
	  internal_last_event_frame = frame;
	}

      /* If we didn't decide to make a switch-frame event, go ahead and
	 return a mouse-motion event.  */
      if (!NILP (x) && NILP (obj))
	obj = make_lispy_movement (f, bar_window, part, x, y, t);
    }
  else
    /* We were promised by the above while loop that there was
       something for us to read!  */
    emacs_abort ();

  input_pending = readable_events (0);

  Vlast_event_frame = internal_last_event_frame;

  return (obj);
}

/* Process any non-user-visible events (currently X selection events),
   without reading any user-visible events.  */

static void
process_special_events (void)
{
  for (union buffered_input_event *event = kbd_fetch_ptr;
       event != kbd_store_ptr; event = next_kbd_event (event))
    {
      /* If we find a stored X selection request, handle it now.  */
      if (event->kind == SELECTION_REQUEST_EVENT
	  || event->kind == SELECTION_CLEAR_EVENT)
	{
#ifdef HAVE_X11

	  /* Remove the event from the fifo buffer before processing;
	     otherwise swallow_events called recursively could see it
	     and process it again.  To do this, we move the events
	     between kbd_fetch_ptr and EVENT one slot to the right,
	     cyclically.  */

	  struct selection_input_event copy = event->sie;
	  int moved_events;

	  if (event < kbd_fetch_ptr)
	    {
	      memmove (kbd_buffer + 1, kbd_buffer,
		       (event - kbd_buffer) * sizeof *kbd_buffer);
	      kbd_buffer[0] = kbd_buffer[KBD_BUFFER_SIZE - 1];
	      moved_events = kbd_buffer + KBD_BUFFER_SIZE - 1 - kbd_fetch_ptr;
	    }
	  else
	    moved_events = event - kbd_fetch_ptr;

	  memmove (kbd_fetch_ptr + 1, kbd_fetch_ptr,
		   moved_events * sizeof *kbd_fetch_ptr);
	  kbd_fetch_ptr = next_kbd_event (kbd_fetch_ptr);
	  input_pending = readable_events (0);
	  x_handle_selection_event (&copy);
#else
	  /* We're getting selection request events, but we don't have
             a window system.  */
	  emacs_abort ();
#endif
	}
    }
}

/* Process any events that are not user-visible, run timer events that
   are ripe, and return, without reading any user-visible events.  */

void
swallow_events (bool do_display)
{
  unsigned old_timers_run;

  process_special_events ();

  old_timers_run = timers_run;
  get_input_pending (READABLE_EVENTS_DO_TIMERS_NOW);

  if (!input_pending && timers_run != old_timers_run && do_display)
    redisplay_preserve_echo_area (7);
}

/* Record the start of when Emacs is idle,
   for the sake of running idle-time timers.  */

static void
timer_start_idle (void)
{
  /* If we are already in the idle state, do nothing.  */
  if (timespec_valid_p (timer_idleness_start_time))
    return;

  timer_idleness_start_time = current_timespec ();
  timer_last_idleness_start_time = timer_idleness_start_time;

  /* Mark all idle-time timers as once again candidates for running.  */
  call0 (intern ("internal-timer-start-idle"));
}

/* Record that Emacs is no longer idle, so stop running idle-time timers.  */

static void
timer_stop_idle (void)
{
  timer_idleness_start_time = invalid_timespec ();
}

/* Resume idle timer from last idle start time.  */

static void
timer_resume_idle (void)
{
  if (timespec_valid_p (timer_idleness_start_time))
    return;

  timer_idleness_start_time = timer_last_idleness_start_time;
}

/* List of elisp functions to call, delayed because they were generated in
   a context where Elisp could not be safely run (e.g. redisplay, signal,
   ...).  Each element has the form (FUN . ARGS).  */
Lisp_Object pending_funcalls;

/* Return true if TIMER is a valid timer, placing its value into *RESULT.  */
static bool
decode_timer (Lisp_Object timer, struct timespec *result)
{
  Lisp_Object *vec;

  if (! (VECTORP (timer) && ASIZE (timer) == 10))
    return false;
  vec = XVECTOR (timer)->contents;
  if (! NILP (vec[0]))
    return false;
  if (! FIXNUMP (vec[2]))
    return false;
  return list4_to_timespec (vec[1], vec[2], vec[3], vec[8], result);
}


/* Check whether a timer has fired.  To prevent larger problems we simply
   disregard elements that are not proper timers.  Do not make a circular
   timer list for the time being.

   Returns the time to wait until the next timer fires.  If a
   timer is triggering now, return zero.
   If no timer is active, return -1.

   If a timer is ripe, we run it, with quitting turned off.
   In that case we return 0 to indicate that a new timer_check_2 call
   should be done.  */

static struct timespec
timer_check_2 (Lisp_Object timers, Lisp_Object idle_timers)
{
  struct timespec nexttime;
  struct timespec now;
  struct timespec idleness_now;
  Lisp_Object chosen_timer;

  nexttime = invalid_timespec ();

  chosen_timer = Qnil;

  /* First run the code that was delayed.  */
  while (CONSP (pending_funcalls))
    {
      Lisp_Object funcall = XCAR (pending_funcalls);
      pending_funcalls = XCDR (pending_funcalls);
      safe_call2 (Qapply, XCAR (funcall), XCDR (funcall));
    }

  if (CONSP (timers) || CONSP (idle_timers))
    {
      now = current_timespec ();
      idleness_now = (timespec_valid_p (timer_idleness_start_time)
		      ? timespec_sub (now, timer_idleness_start_time)
		      : make_timespec (0, 0));
    }

  while (CONSP (timers) || CONSP (idle_timers))
    {
      Lisp_Object timer = Qnil, idle_timer = Qnil;
      struct timespec timer_time, idle_timer_time;
      struct timespec difference;
      struct timespec timer_difference = invalid_timespec ();
      struct timespec idle_timer_difference = invalid_timespec ();
      bool ripe, timer_ripe = 0, idle_timer_ripe = 0;

      /* Set TIMER and TIMER_DIFFERENCE
	 based on the next ordinary timer.
	 TIMER_DIFFERENCE is the distance in time from NOW to when
	 this timer becomes ripe.
         Skip past invalid timers and timers already handled.  */
      if (CONSP (timers))
	{
	  timer = XCAR (timers);
	  if (! decode_timer (timer, &timer_time))
	    {
	      timers = XCDR (timers);
	      continue;
	    }

	  timer_ripe = timespec_cmp (timer_time, now) <= 0;
	  timer_difference = (timer_ripe
			      ? timespec_sub (now, timer_time)
			      : timespec_sub (timer_time, now));
	}

      /* Likewise for IDLE_TIMER and IDLE_TIMER_DIFFERENCE
	 based on the next idle timer.  */
      if (CONSP (idle_timers))
	{
	  idle_timer = XCAR (idle_timers);
	  if (! decode_timer (idle_timer, &idle_timer_time))
	    {
	      idle_timers = XCDR (idle_timers);
	      continue;
	    }

	  idle_timer_ripe = timespec_cmp (idle_timer_time, idleness_now) <= 0;
	  idle_timer_difference
	    = (idle_timer_ripe
	       ? timespec_sub (idleness_now, idle_timer_time)
	       : timespec_sub (idle_timer_time, idleness_now));
	}

      /* Decide which timer is the next timer,
	 and set CHOSEN_TIMER, DIFFERENCE, and RIPE accordingly.
	 Also step down the list where we found that timer.  */

      if (timespec_valid_p (timer_difference)
	  && (! timespec_valid_p (idle_timer_difference)
	      || idle_timer_ripe < timer_ripe
	      || (idle_timer_ripe == timer_ripe
		  && ((timer_ripe
		       ? timespec_cmp (idle_timer_difference,
				       timer_difference)
		       : timespec_cmp (timer_difference,
				       idle_timer_difference))
		      < 0))))
	{
	  chosen_timer = timer;
	  timers = XCDR (timers);
	  difference = timer_difference;
	  ripe = timer_ripe;
	}
      else
	{
	  chosen_timer = idle_timer;
	  idle_timers = XCDR (idle_timers);
	  difference = idle_timer_difference;
	  ripe = idle_timer_ripe;
	}

      /* If timer is ripe, run it if it hasn't been run.  */
      if (ripe)
	{
	  if (NILP (AREF (chosen_timer, 0)))
	    {
	      ptrdiff_t count = SPECPDL_INDEX ();
	      Lisp_Object old_deactivate_mark = Vdeactivate_mark;

	      /* Mark the timer as triggered to prevent problems if the lisp
		 code fails to reschedule it right.  */
	      ASET (chosen_timer, 0, Qt);

	      specbind (Qinhibit_quit, Qt);

	      call1 (Qtimer_event_handler, chosen_timer);
	      Vdeactivate_mark = old_deactivate_mark;
	      timers_run++;
	      unbind_to (count, Qnil);

	      /* Since we have handled the event,
		 we don't need to tell the caller to wake up and do it.  */
              /* But the caller must still wait for the next timer, so
                 return 0 to indicate that.  */
	    }

	  nexttime = make_timespec (0, 0);
          break;
	}
      else
	/* When we encounter a timer that is still waiting,
	   return the amount of time to wait before it is ripe.  */
	{
	  return difference;
	}
    }

  /* No timers are pending in the future.  */
  /* Return 0 if we generated an event, and -1 if not.  */
  return nexttime;
}


/* Check whether a timer has fired.  To prevent larger problems we simply
   disregard elements that are not proper timers.  Do not make a circular
   timer list for the time being.

   Returns the time to wait until the next timer fires.
   If no timer is active, return an invalid value.

   As long as any timer is ripe, we run it.  */

struct timespec
timer_check (void)
{
  struct timespec nexttime;
  Lisp_Object timers, idle_timers;

  Lisp_Object tem = Vinhibit_quit;
  Vinhibit_quit = Qt;

  /* We use copies of the timers' lists to allow a timer to add itself
     again, without locking up Emacs if the newly added timer is
     already ripe when added.  */

  /* Always consider the ordinary timers.  */
  timers = Fcopy_sequence (Vtimer_list);
  /* Consider the idle timers only if Emacs is idle.  */
  if (timespec_valid_p (timer_idleness_start_time))
    idle_timers = Fcopy_sequence (Vtimer_idle_list);
  else
    idle_timers = Qnil;

  Vinhibit_quit = tem;

  do
    {
      nexttime = timer_check_2 (timers, idle_timers);
    }
  while (nexttime.tv_sec == 0 && nexttime.tv_nsec == 0);

  return nexttime;
}

DEFUN ("current-idle-time", Fcurrent_idle_time, Scurrent_idle_time, 0, 0, 0,
       doc: /* Return the current length of Emacs idleness, or nil.
The value when Emacs is idle is a Lisp timestamp in the style of
`current-time'.

The value when Emacs is not idle is nil.

PSEC is a multiple of the system clock resolution.  */)
  (void)
{
  if (timespec_valid_p (timer_idleness_start_time))
    return make_lisp_time (timespec_sub (current_timespec (),
					 timer_idleness_start_time));

  return Qnil;
}

/* Caches for modify_event_symbol.  */
static Lisp_Object accent_key_syms;
static Lisp_Object func_key_syms;
static Lisp_Object mouse_syms;
static Lisp_Object wheel_syms;
static Lisp_Object drag_n_drop_syms;

/* This is a list of keysym codes for special "accent" characters.
   It parallels lispy_accent_keys.  */

static const int lispy_accent_codes[] =
{
#ifdef XK_dead_circumflex
  XK_dead_circumflex,
#else
  0,
#endif
#ifdef XK_dead_grave
  XK_dead_grave,
#else
  0,
#endif
#ifdef XK_dead_tilde
  XK_dead_tilde,
#else
  0,
#endif
#ifdef XK_dead_diaeresis
  XK_dead_diaeresis,
#else
  0,
#endif
#ifdef XK_dead_macron
  XK_dead_macron,
#else
  0,
#endif
#ifdef XK_dead_degree
  XK_dead_degree,
#else
  0,
#endif
#ifdef XK_dead_acute
  XK_dead_acute,
#else
  0,
#endif
#ifdef XK_dead_cedilla
  XK_dead_cedilla,
#else
  0,
#endif
#ifdef XK_dead_breve
  XK_dead_breve,
#else
  0,
#endif
#ifdef XK_dead_ogonek
  XK_dead_ogonek,
#else
  0,
#endif
#ifdef XK_dead_caron
  XK_dead_caron,
#else
  0,
#endif
#ifdef XK_dead_doubleacute
  XK_dead_doubleacute,
#else
  0,
#endif
#ifdef XK_dead_abovedot
  XK_dead_abovedot,
#else
  0,
#endif
#ifdef XK_dead_abovering
  XK_dead_abovering,
#else
  0,
#endif
#ifdef XK_dead_iota
  XK_dead_iota,
#else
  0,
#endif
#ifdef XK_dead_belowdot
  XK_dead_belowdot,
#else
  0,
#endif
#ifdef XK_dead_voiced_sound
  XK_dead_voiced_sound,
#else
  0,
#endif
#ifdef XK_dead_semivoiced_sound
  XK_dead_semivoiced_sound,
#else
  0,
#endif
#ifdef XK_dead_hook
  XK_dead_hook,
#else
  0,
#endif
#ifdef XK_dead_horn
  XK_dead_horn,
#else
  0,
#endif
};

/* This is a list of Lisp names for special "accent" characters.
   It parallels lispy_accent_codes.  */

static const char *const lispy_accent_keys[] =
{
  "dead-circumflex",
  "dead-grave",
  "dead-tilde",
  "dead-diaeresis",
  "dead-macron",
  "dead-degree",
  "dead-acute",
  "dead-cedilla",
  "dead-breve",
  "dead-ogonek",
  "dead-caron",
  "dead-doubleacute",
  "dead-abovedot",
  "dead-abovering",
  "dead-iota",
  "dead-belowdot",
  "dead-voiced-sound",
  "dead-semivoiced-sound",
  "dead-hook",
  "dead-horn",
};

#ifdef HAVE_NTGUI
#define FUNCTION_KEY_OFFSET 0x0

const char *const lispy_function_keys[] =
  {
    0,                /* 0                      */

    0,                /* VK_LBUTTON        0x01 */
    0,                /* VK_RBUTTON        0x02 */
    "cancel",         /* VK_CANCEL         0x03 */
    0,                /* VK_MBUTTON        0x04 */

    0, 0, 0,          /*    0x05 .. 0x07        */

    "backspace",      /* VK_BACK           0x08 */
    "tab",            /* VK_TAB            0x09 */

    0, 0,             /*    0x0A .. 0x0B        */

    "clear",          /* VK_CLEAR          0x0C */
    "return",         /* VK_RETURN         0x0D */

    0, 0,             /*    0x0E .. 0x0F        */

    0,                /* VK_SHIFT          0x10 */
    0,                /* VK_CONTROL        0x11 */
    0,                /* VK_MENU           0x12 */
    "pause",          /* VK_PAUSE          0x13 */
    "capslock",       /* VK_CAPITAL        0x14 */
    "kana",           /* VK_KANA/VK_HANGUL 0x15 */
    0,                /*    0x16                */
    "junja",          /* VK_JUNJA          0x17 */
    "final",          /* VK_FINAL          0x18 */
    "kanji",          /* VK_KANJI/VK_HANJA 0x19 */
    0,                /*    0x1A                */
    "escape",         /* VK_ESCAPE         0x1B */
    "convert",        /* VK_CONVERT        0x1C */
    "non-convert",    /* VK_NONCONVERT     0x1D */
    "accept",         /* VK_ACCEPT         0x1E */
    "mode-change",    /* VK_MODECHANGE     0x1F */
    0,                /* VK_SPACE          0x20 */
    "prior",          /* VK_PRIOR          0x21 */
    "next",           /* VK_NEXT           0x22 */
    "end",            /* VK_END            0x23 */
    "home",           /* VK_HOME           0x24 */
    "left",           /* VK_LEFT           0x25 */
    "up",             /* VK_UP             0x26 */
    "right",          /* VK_RIGHT          0x27 */
    "down",           /* VK_DOWN           0x28 */
    "select",         /* VK_SELECT         0x29 */
    "print",          /* VK_PRINT          0x2A */
    "execute",        /* VK_EXECUTE        0x2B */
    "snapshot",       /* VK_SNAPSHOT       0x2C */
    "insert",         /* VK_INSERT         0x2D */
    "delete",         /* VK_DELETE         0x2E */
    "help",           /* VK_HELP           0x2F */

    /* VK_0 thru VK_9 are the same as ASCII '0' thru '9' (0x30 - 0x39) */

    0, 0, 0, 0, 0, 0, 0, 0, 0, 0,

    0, 0, 0, 0, 0, 0, 0, /* 0x3A .. 0x40       */

    /* VK_A thru VK_Z are the same as ASCII 'A' thru 'Z' (0x41 - 0x5A) */

    0, 0, 0, 0, 0, 0, 0, 0, 0,
    0, 0, 0, 0, 0, 0, 0, 0, 0,
    0, 0, 0, 0, 0, 0, 0, 0,

    "lwindow",       /* VK_LWIN           0x5B */
    "rwindow",       /* VK_RWIN           0x5C */
    "apps",          /* VK_APPS           0x5D */
    0,               /*    0x5E                */
    "sleep",
    "kp-0",          /* VK_NUMPAD0        0x60 */
    "kp-1",          /* VK_NUMPAD1        0x61 */
    "kp-2",          /* VK_NUMPAD2        0x62 */
    "kp-3",          /* VK_NUMPAD3        0x63 */
    "kp-4",          /* VK_NUMPAD4        0x64 */
    "kp-5",          /* VK_NUMPAD5        0x65 */
    "kp-6",          /* VK_NUMPAD6        0x66 */
    "kp-7",          /* VK_NUMPAD7        0x67 */
    "kp-8",          /* VK_NUMPAD8        0x68 */
    "kp-9",          /* VK_NUMPAD9        0x69 */
    "kp-multiply",   /* VK_MULTIPLY       0x6A */
    "kp-add",        /* VK_ADD            0x6B */
    "kp-separator",  /* VK_SEPARATOR      0x6C */
    "kp-subtract",   /* VK_SUBTRACT       0x6D */
    "kp-decimal",    /* VK_DECIMAL        0x6E */
    "kp-divide",     /* VK_DIVIDE         0x6F */
    "f1",            /* VK_F1             0x70 */
    "f2",            /* VK_F2             0x71 */
    "f3",            /* VK_F3             0x72 */
    "f4",            /* VK_F4             0x73 */
    "f5",            /* VK_F5             0x74 */
    "f6",            /* VK_F6             0x75 */
    "f7",            /* VK_F7             0x76 */
    "f8",            /* VK_F8             0x77 */
    "f9",            /* VK_F9             0x78 */
    "f10",           /* VK_F10            0x79 */
    "f11",           /* VK_F11            0x7A */
    "f12",           /* VK_F12            0x7B */
    "f13",           /* VK_F13            0x7C */
    "f14",           /* VK_F14            0x7D */
    "f15",           /* VK_F15            0x7E */
    "f16",           /* VK_F16            0x7F */
    "f17",           /* VK_F17            0x80 */
    "f18",           /* VK_F18            0x81 */
    "f19",           /* VK_F19            0x82 */
    "f20",           /* VK_F20            0x83 */
    "f21",           /* VK_F21            0x84 */
    "f22",           /* VK_F22            0x85 */
    "f23",           /* VK_F23            0x86 */
    "f24",           /* VK_F24            0x87 */

    0, 0, 0, 0,      /*    0x88 .. 0x8B        */
    0, 0, 0, 0,      /*    0x8C .. 0x8F        */

    "kp-numlock",    /* VK_NUMLOCK        0x90 */
    "scroll",        /* VK_SCROLL         0x91 */
    /* Not sure where the following block comes from.
       Windows headers have NEC and Fujitsu specific keys in
       this block, but nothing generic.  */
    "kp-space",	     /* VK_NUMPAD_CLEAR   0x92 */
    "kp-enter",	     /* VK_NUMPAD_ENTER   0x93 */
    "kp-prior",	     /* VK_NUMPAD_PRIOR   0x94 */
    "kp-next",	     /* VK_NUMPAD_NEXT    0x95 */
    "kp-end",	     /* VK_NUMPAD_END     0x96 */
    "kp-home",	     /* VK_NUMPAD_HOME    0x97 */
    "kp-left",	     /* VK_NUMPAD_LEFT    0x98 */
    "kp-up",	     /* VK_NUMPAD_UP      0x99 */
    "kp-right",	     /* VK_NUMPAD_RIGHT   0x9A */
    "kp-down",	     /* VK_NUMPAD_DOWN    0x9B */
    "kp-insert",     /* VK_NUMPAD_INSERT  0x9C */
    "kp-delete",     /* VK_NUMPAD_DELETE  0x9D */

    0, 0,	     /*    0x9E .. 0x9F        */

    /*
     * VK_L* & VK_R* - left and right Alt, Ctrl and Shift virtual keys.
     * Used only as parameters to GetAsyncKeyState and GetKeyState.
     * No other API or message will distinguish left and right keys this way.
     * 0xA0 .. 0xA5
     */
    0, 0, 0, 0, 0, 0,

    /* Multimedia keys. These are handled as WM_APPCOMMAND, which allows us
       to enable them selectively, and gives access to a few more functions.
       See lispy_multimedia_keys below.  */
    0, 0, 0, 0, 0, 0, 0, /* 0xA6 .. 0xAC        Browser */
    0, 0, 0,             /* 0xAD .. 0xAF         Volume */
    0, 0, 0, 0,          /* 0xB0 .. 0xB3          Media */
    0, 0, 0, 0,          /* 0xB4 .. 0xB7           Apps */

    /* 0xB8 .. 0xC0 "OEM" keys - all seem to be punctuation.  */
    0, 0, 0, 0, 0, 0, 0, 0, 0,

    /* 0xC1 - 0xDA unallocated, 0xDB-0xDF more OEM keys */
    0, 0, 0, 0, 0, 0, 0, 0, 0, 0, 0, 0, 0, 0, 0,
    0, 0, 0, 0, 0, 0, 0, 0, 0, 0, 0, 0, 0, 0, 0, 0,

    0,               /* 0xE0                   */
    "ax",            /* VK_OEM_AX         0xE1 */
    0,               /* VK_OEM_102        0xE2 */
    "ico-help",      /* VK_ICO_HELP       0xE3 */
    "ico-00",        /* VK_ICO_00         0xE4 */
    0,               /* VK_PROCESSKEY     0xE5 - used by IME */
    "ico-clear",     /* VK_ICO_CLEAR      0xE6 */
    0,               /* VK_PACKET         0xE7  - used to pass Unicode chars */
    0,               /*                   0xE8 */
    "reset",         /* VK_OEM_RESET      0xE9 */
    "jump",          /* VK_OEM_JUMP       0xEA */
    "oem-pa1",       /* VK_OEM_PA1        0xEB */
    "oem-pa2",       /* VK_OEM_PA2        0xEC */
    "oem-pa3",       /* VK_OEM_PA3        0xED */
    "wsctrl",        /* VK_OEM_WSCTRL     0xEE */
    "cusel",         /* VK_OEM_CUSEL      0xEF */
    "oem-attn",      /* VK_OEM_ATTN       0xF0 */
    "finish",        /* VK_OEM_FINISH     0xF1 */
    "copy",          /* VK_OEM_COPY       0xF2 */
    "auto",          /* VK_OEM_AUTO       0xF3 */
    "enlw",          /* VK_OEM_ENLW       0xF4 */
    "backtab",       /* VK_OEM_BACKTAB    0xF5 */
    "attn",          /* VK_ATTN           0xF6 */
    "crsel",         /* VK_CRSEL          0xF7 */
    "exsel",         /* VK_EXSEL          0xF8 */
    "ereof",         /* VK_EREOF          0xF9 */
    "play",          /* VK_PLAY           0xFA */
    "zoom",          /* VK_ZOOM           0xFB */
    "noname",        /* VK_NONAME         0xFC */
    "pa1",           /* VK_PA1            0xFD */
    "oem_clear",     /* VK_OEM_CLEAR      0xFE */
    0 /* 0xFF */
  };

/* Some of these duplicate the "Media keys" on newer keyboards,
   but they are delivered to the application in a different way.  */
static const char *const lispy_multimedia_keys[] =
  {
    0,
    "browser-back",
    "browser-forward",
    "browser-refresh",
    "browser-stop",
    "browser-search",
    "browser-favorites",
    "browser-home",
    "volume-mute",
    "volume-down",
    "volume-up",
    "media-next",
    "media-previous",
    "media-stop",
    "media-play-pause",
    "mail",
    "media-select",
    "app-1",
    "app-2",
    "bass-down",
    "bass-boost",
    "bass-up",
    "treble-down",
    "treble-up",
    "mic-volume-mute",
    "mic-volume-down",
    "mic-volume-up",
    "help",
    "find",
    "new",
    "open",
    "close",
    "save",
    "print",
    "undo",
    "redo",
    "copy",
    "cut",
    "paste",
    "mail-reply",
    "mail-forward",
    "mail-send",
    "spell-check",
    "toggle-dictate-command",
    "mic-toggle",
    "correction-list",
    "media-play",
    "media-pause",
    "media-record",
    "media-fast-forward",
    "media-rewind",
    "media-channel-up",
    "media-channel-down"
  };

#else /* not HAVE_NTGUI */

/* This should be dealt with in XTread_socket now, and that doesn't
   depend on the client system having the Kana syms defined.  See also
   the XK_kana_A case below.  */
#if 0
#ifdef XK_kana_A
static const char *const lispy_kana_keys[] =
  {
    /* X Keysym value */
    0,0,0,0,0,0,0,0,0,0,0,0,0,0,0,0,	/* 0x400 .. 0x40f */
    0,0,0,0,0,0,0,0,0,0,0,0,0,0,0,0,	/* 0x410 .. 0x41f */
    0,0,0,0,0,0,0,0,0,0,0,0,0,0,0,0,	/* 0x420 .. 0x42f */
    0,0,0,0,0,0,0,0,0,0,0,0,0,0,0,0,	/* 0x430 .. 0x43f */
    0,0,0,0,0,0,0,0,0,0,0,0,0,0,0,0,	/* 0x440 .. 0x44f */
    0,0,0,0,0,0,0,0,0,0,0,0,0,0,0,0,	/* 0x450 .. 0x45f */
    0,0,0,0,0,0,0,0,0,0,0,0,0,0,0,0,	/* 0x460 .. 0x46f */
    0,0,0,0,0,0,0,0,0,0,0,0,0,0,"overline",0,
    0,0,0,0,0,0,0,0,0,0,0,0,0,0,0,0,	/* 0x480 .. 0x48f */
    0,0,0,0,0,0,0,0,0,0,0,0,0,0,0,0,	/* 0x490 .. 0x49f */
    0, "kana-fullstop", "kana-openingbracket", "kana-closingbracket",
    "kana-comma", "kana-conjunctive", "kana-WO", "kana-a",
    "kana-i", "kana-u", "kana-e", "kana-o",
    "kana-ya", "kana-yu", "kana-yo", "kana-tsu",
    "prolongedsound", "kana-A", "kana-I", "kana-U",
    "kana-E", "kana-O", "kana-KA", "kana-KI",
    "kana-KU", "kana-KE", "kana-KO", "kana-SA",
    "kana-SHI", "kana-SU", "kana-SE", "kana-SO",
    "kana-TA", "kana-CHI", "kana-TSU", "kana-TE",
    "kana-TO", "kana-NA", "kana-NI", "kana-NU",
    "kana-NE", "kana-NO", "kana-HA", "kana-HI",
    "kana-FU", "kana-HE", "kana-HO", "kana-MA",
    "kana-MI", "kana-MU", "kana-ME", "kana-MO",
    "kana-YA", "kana-YU", "kana-YO", "kana-RA",
    "kana-RI", "kana-RU", "kana-RE", "kana-RO",
    "kana-WA", "kana-N", "voicedsound", "semivoicedsound",
    0,0,0,0,0,0,0,0,0,0,0,0,0,0,0,0,	/* 0x4e0 .. 0x4ef */
    0,0,0,0,0,0,0,0,0,0,0,0,0,0,0,0,	/* 0x4f0 .. 0x4ff */
  };
#endif /* XK_kana_A */
#endif /* 0 */

#define FUNCTION_KEY_OFFSET 0xff00

/* You'll notice that this table is arranged to be conveniently
   indexed by X Windows keysym values.  */
const char *const lispy_function_keys[] =
  {
    /* X Keysym value */

    0, 0, 0, 0, 0, 0, 0, 0,			      /* 0xff00...0f */
    "backspace", "tab", "linefeed", "clear",
    0, "return", 0, 0,
    0, 0, 0, "pause",				      /* 0xff10...1f */
    0, 0, 0, 0, 0, 0, 0, "escape",
    0, 0, 0, 0,
    0, "kanji", "muhenkan", "henkan",		      /* 0xff20...2f */
    "romaji", "hiragana", "katakana", "hiragana-katakana",
    "zenkaku", "hankaku", "zenkaku-hankaku", "touroku",
    "massyo", "kana-lock", "kana-shift", "eisu-shift",
    "eisu-toggle",				      /* 0xff30...3f */
       0, 0, 0, 0, 0, 0, 0, 0, 0, 0, 0, 0, 0, 0, 0,
    0, 0, 0, 0, 0, 0, 0, 0, 0, 0, 0, 0, 0, 0, 0, 0,   /* 0xff40...4f */

    "home", "left", "up", "right", /* 0xff50 */	/* IsCursorKey */
    "down", "prior", "next", "end",
    "begin", 0, 0, 0, 0, 0, 0, 0,
    "select",			/* 0xff60 */	/* IsMiscFunctionKey */
    "print",
    "execute",
    "insert",
    0,		/* 0xff64 */
    "undo",
    "redo",
    "menu",
    "find",
    "cancel",
    "help",
    "break",			/* 0xff6b */

    0, 0, 0, 0,
    0, 0, 0, 0, "backtab", 0, 0, 0,		/* 0xff70...  */
    0, 0, 0, 0, 0, 0, 0, "kp-numlock",		/* 0xff78...  */
    "kp-space",			/* 0xff80 */	/* IsKeypadKey */
    0, 0, 0, 0, 0, 0, 0, 0,
    "kp-tab",			/* 0xff89 */
    0, 0, 0,
    "kp-enter",			/* 0xff8d */
    0, 0, 0,
    "kp-f1",			/* 0xff91 */
    "kp-f2",
    "kp-f3",
    "kp-f4",
    "kp-home",			/* 0xff95 */
    "kp-left",
    "kp-up",
    "kp-right",
    "kp-down",
    "kp-prior",			/* kp-page-up */
    "kp-next",			/* kp-page-down */
    "kp-end",
    "kp-begin",
    "kp-insert",
    "kp-delete",
    0,				/* 0xffa0 */
    0, 0, 0, 0, 0, 0, 0, 0, 0,
    "kp-multiply",		/* 0xffaa */
    "kp-add",
    "kp-separator",
    "kp-subtract",
    "kp-decimal",
    "kp-divide",		/* 0xffaf */
    "kp-0",			/* 0xffb0 */
    "kp-1",	"kp-2",	"kp-3",	"kp-4",	"kp-5",	"kp-6",	"kp-7",	"kp-8",	"kp-9",
    0,		/* 0xffba */
    0, 0,
    "kp-equal",			/* 0xffbd */
    "f1",			/* 0xffbe */	/* IsFunctionKey */
    "f2",
    "f3", "f4", "f5", "f6", "f7", "f8",	"f9", "f10", /* 0xffc0 */
    "f11", "f12", "f13", "f14", "f15", "f16", "f17", "f18",
    "f19", "f20", "f21", "f22", "f23", "f24", "f25", "f26", /* 0xffd0 */
    "f27", "f28", "f29", "f30", "f31", "f32", "f33", "f34",
    "f35", 0, 0, 0, 0, 0, 0, 0,	/* 0xffe0 */
    0, 0, 0, 0, 0, 0, 0, 0,
    0, 0, 0, 0, 0, 0, 0, 0,     /* 0xfff0 */
    0, 0, 0, 0, 0, 0, 0, "delete"
  };

/* ISO 9995 Function and Modifier Keys; the first byte is 0xFE.  */
#define ISO_FUNCTION_KEY_OFFSET 0xfe00

static const char *const iso_lispy_function_keys[] =
  {
    0, 0, 0, 0, 0, 0, 0, 0,	/* 0xfe00 */
    0, 0, 0, 0, 0, 0, 0, 0,	/* 0xfe08 */
    0, 0, 0, 0, 0, 0, 0, 0,	/* 0xfe10 */
    0, 0, 0, 0, 0, 0, 0, 0,	/* 0xfe18 */
    "iso-lefttab",		/* 0xfe20 */
    "iso-move-line-up", "iso-move-line-down",
    "iso-partial-line-up", "iso-partial-line-down",
    "iso-partial-space-left", "iso-partial-space-right",
    "iso-set-margin-left", "iso-set-margin-right", /* 0xffe27, 28 */
    "iso-release-margin-left", "iso-release-margin-right",
    "iso-release-both-margins",
    "iso-fast-cursor-left", "iso-fast-cursor-right",
    "iso-fast-cursor-up", "iso-fast-cursor-down",
    "iso-continuous-underline", "iso-discontinuous-underline", /* 0xfe30, 31 */
    "iso-emphasize", "iso-center-object", "iso-enter", /* ... 0xfe34 */
  };

#endif /* not HAVE_NTGUI */

static Lisp_Object Vlispy_mouse_stem;

static const char *const lispy_wheel_names[] =
{
  "wheel-up", "wheel-down", "wheel-left", "wheel-right"
};

/* drag-n-drop events are generated when a set of selected files are
   dragged from another application and dropped onto an Emacs window.  */
static const char *const lispy_drag_n_drop_names[] =
{
  "drag-n-drop"
};

/* An array of symbol indexes of scroll bar parts, indexed by an enum
   scroll_bar_part value.  Note that Qnil corresponds to
   scroll_bar_nowhere and should not appear in Lisp events.  */
static short const scroll_bar_parts[] = {
  SYMBOL_INDEX (Qnil), SYMBOL_INDEX (Qabove_handle), SYMBOL_INDEX (Qhandle),
  SYMBOL_INDEX (Qbelow_handle), SYMBOL_INDEX (Qup), SYMBOL_INDEX (Qdown),
  SYMBOL_INDEX (Qtop), SYMBOL_INDEX (Qbottom), SYMBOL_INDEX (Qend_scroll),
  SYMBOL_INDEX (Qratio), SYMBOL_INDEX (Qbefore_handle),
  SYMBOL_INDEX (Qhorizontal_handle), SYMBOL_INDEX (Qafter_handle),
  SYMBOL_INDEX (Qleft), SYMBOL_INDEX (Qright), SYMBOL_INDEX (Qleftmost),
  SYMBOL_INDEX (Qrightmost), SYMBOL_INDEX (Qend_scroll), SYMBOL_INDEX (Qratio)
};

#ifdef HAVE_WINDOW_SYSTEM
/* An array of symbol indexes of internal border parts, indexed by an enum
   internal_border_part value.  Note that Qnil corresponds to
   internal_border_part_none and should not appear in Lisp events.  */
static short const internal_border_parts[] = {
  SYMBOL_INDEX (Qnil), SYMBOL_INDEX (Qleft_edge),
  SYMBOL_INDEX (Qtop_left_corner), SYMBOL_INDEX (Qtop_edge),
  SYMBOL_INDEX (Qtop_right_corner), SYMBOL_INDEX (Qright_edge),
  SYMBOL_INDEX (Qbottom_right_corner), SYMBOL_INDEX (Qbottom_edge),
  SYMBOL_INDEX (Qbottom_left_corner)
};
#endif

/* A vector, indexed by button number, giving the down-going location
   of currently depressed buttons, both scroll bar and non-scroll bar.

   The elements have the form
     (BUTTON-NUMBER MODIFIER-MASK . REST)
   where REST is the cdr of a position as it would be reported in the event.

   The make_lispy_event function stores positions here to tell the
   difference between click and drag events, and to store the starting
   location to be included in drag events.  */

static Lisp_Object button_down_location;

/* A cons recording the original frame-relative x and y coordinates of
   the down mouse event.  */
static Lisp_Object frame_relative_event_pos;

/* Information about the most recent up-going button event:  Which
   button, what location, and what time.  */

static int last_mouse_button;
static int last_mouse_x;
static int last_mouse_y;
static Time button_down_time;

/* The number of clicks in this multiple-click.  */

static int double_click_count;

/* X and Y are frame-relative coordinates for a click or wheel event.
   Return a Lisp-style event list.  */

static Lisp_Object
make_lispy_position (struct frame *f, Lisp_Object x, Lisp_Object y,
		     Time t)
{
  enum window_part part;
  Lisp_Object posn = Qnil;
  Lisp_Object extra_info = Qnil;
  int mx = XFIXNUM (x), my = XFIXNUM (y);
  /* Coordinate pixel positions to return.  */
  int xret = 0, yret = 0;
  /* The window or frame under frame pixel coordinates (x,y)  */
  Lisp_Object window_or_frame = f
    ? window_from_coordinates (f, mx, my, &part, true, true)
    : Qnil;

  /* Report mouse events on the tab bar and (on GUI frames) on the
     tool bar.  */
#ifdef HAVE_WINDOW_SYSTEM
  if ((WINDOWP (f->tab_bar_window)
       && EQ (window_or_frame, f->tab_bar_window))
#ifndef HAVE_EXT_TOOL_BAR
      || (WINDOWP (f->tool_bar_window)
	  && EQ (window_or_frame, f->tool_bar_window))
#endif
      )
    {
      /* While 'track-mouse' is neither nil nor t, do not report this
	 event as something that happened on the tool or tab bar since
	 that would break mouse drag operations that originate from an
	 ordinary window beneath that bar and expect the window to
	 auto-scroll as soon as the mouse cursor appears above or
	 beneath it (Bug#50993).  We do allow reports for t, because
	 applications may have set 'track-mouse' to t and still expect a
	 click on the tool or tab bar to get through (Bug#51794).

	 FIXME: This is a preliminary fix for the bugs cited above and
	 awaits a solution that includes a convention for all special
	 values of 'track-mouse' and their documentation in the Elisp
	 manual.  */
      if (NILP (track_mouse) || EQ (track_mouse, Qt))
	posn = EQ (window_or_frame, f->tab_bar_window) ? Qtab_bar : Qtool_bar;
      /* Kludge alert: for mouse events on the tab bar and tool bar,
	 keyboard.c wants the frame, not the special-purpose window
	 we use to display those, and it wants frame-relative
	 coordinates.  FIXME!  */
      window_or_frame = Qnil;
    }
#endif
  if (f
      && !FRAME_WINDOW_P (f)
      && FRAME_TAB_BAR_LINES (f) > 0
      && my >= FRAME_MENU_BAR_LINES (f)
      && my < FRAME_MENU_BAR_LINES (f) + FRAME_TAB_BAR_LINES (f))
    {
      posn = Qtab_bar;
      window_or_frame = Qnil;	/* see above */
    }

  if (WINDOWP (window_or_frame))
    {
      /* It's a click in window WINDOW at frame coordinates (X,Y)  */
      struct window *w = XWINDOW (window_or_frame);
      Lisp_Object string_info = Qnil;
      ptrdiff_t textpos = 0;
      int col = -1, row = -1;
      int dx  = -1, dy  = -1;
      int width = -1, height = -1;
      Lisp_Object object = Qnil;

      /* Pixel coordinates relative to the window corner.  */
      int wx = mx - WINDOW_LEFT_EDGE_X (w);
      int wy = my - WINDOW_TOP_EDGE_Y (w);

      /* For text area clicks, return X, Y relative to the corner of
	 this text area.  Note that dX, dY etc are set below, by
	 buffer_posn_from_coords.  */
      if (part == ON_TEXT)
	{
	  xret = mx - window_box_left (w, TEXT_AREA);
	  yret = wy - WINDOW_TAB_LINE_HEIGHT (w) - WINDOW_HEADER_LINE_HEIGHT (w);
	}
      /* For mode line and header line clicks, return X, Y relative to
	 the left window edge.  Use mode_line_string to look for a
	 string on the click position.  */
      else if (part == ON_MODE_LINE || part == ON_TAB_LINE
	       || part == ON_HEADER_LINE)
	{
	  Lisp_Object string;
	  ptrdiff_t charpos;

	  posn = (part == ON_MODE_LINE ? Qmode_line
		  : (part == ON_TAB_LINE ? Qtab_line
		     : Qheader_line));

	  /* Note that mode_line_string takes COL, ROW as pixels and
	     converts them to characters.  */
	  col = wx;
	  row = wy;
	  string = mode_line_string (w, part, &col, &row, &charpos,
				     &object, &dx, &dy, &width, &height);
	  if (STRINGP (string))
	    string_info = Fcons (string, make_fixnum (charpos));
	  textpos = -1;

	  xret = wx;
	  yret = wy;
	}
      /* For fringes and margins, Y is relative to the area's (and the
	 window's) top edge, while X is meaningless.  */
      else if (part == ON_LEFT_MARGIN || part == ON_RIGHT_MARGIN)
	{
	  Lisp_Object string;
	  ptrdiff_t charpos;

	  posn = (part == ON_LEFT_MARGIN) ? Qleft_margin : Qright_margin;
	  col = wx;
	  row = wy;
	  string = marginal_area_string (w, part, &col, &row, &charpos,
					 &object, &dx, &dy, &width, &height);
	  if (STRINGP (string))
	    string_info = Fcons (string, make_fixnum (charpos));
	  xret = wx;
	  yret = wy - WINDOW_TAB_LINE_HEIGHT (w) - WINDOW_HEADER_LINE_HEIGHT (w);
	}
      else if (part == ON_LEFT_FRINGE)
	{
	  posn = Qleft_fringe;
	  col = 0;
	  xret = wx;
	  dx = wx
	    - (WINDOW_HAS_FRINGES_OUTSIDE_MARGINS (w)
	       ? 0 : window_box_width (w, LEFT_MARGIN_AREA));
	  dy = yret = wy - WINDOW_TAB_LINE_HEIGHT (w) - WINDOW_HEADER_LINE_HEIGHT (w);
	}
      else if (part == ON_RIGHT_FRINGE)
	{
	  posn = Qright_fringe;
	  col = 0;
	  xret = wx;
	  dx = wx
	    - window_box_width (w, LEFT_MARGIN_AREA)
	    - window_box_width (w, TEXT_AREA)
	    - (WINDOW_HAS_FRINGES_OUTSIDE_MARGINS (w)
	       ? window_box_width (w, RIGHT_MARGIN_AREA)
	       : 0);
	  dy = yret = wy - WINDOW_TAB_LINE_HEIGHT (w) - WINDOW_HEADER_LINE_HEIGHT (w);
	}
      else if (part == ON_VERTICAL_BORDER)
	{
	  posn = Qvertical_line;
	  width = 1;
	  dx = 0;
	  xret = wx;
	  dy = yret = wy;
	}
      else if (part == ON_VERTICAL_SCROLL_BAR)
	{
	  posn = Qvertical_scroll_bar;
	  width = WINDOW_SCROLL_BAR_AREA_WIDTH (w);
	  dx = xret = wx;
	  dy = yret = wy;
	}
      else if (part == ON_HORIZONTAL_SCROLL_BAR)
	{
	  posn = Qhorizontal_scroll_bar;
	  width = WINDOW_SCROLL_BAR_AREA_HEIGHT (w);
	  dx = xret = wx;
	  dy = yret = wy;
	}
      else if (part == ON_RIGHT_DIVIDER)
	{
	  posn = Qright_divider;
	  width = WINDOW_RIGHT_DIVIDER_WIDTH (w);
	  dx = xret = wx;
	  dy = yret = wy;
	}
      else if (part == ON_BOTTOM_DIVIDER)
	{
	  posn = Qbottom_divider;
	  width = WINDOW_BOTTOM_DIVIDER_WIDTH (w);
	  dx = xret = wx;
	  dy = yret = wy;
	}

      /* For clicks in the text area, fringes, margins, or vertical
	 scroll bar, call buffer_posn_from_coords to extract TEXTPOS,
	 the buffer position nearest to the click.  */
      if (!textpos)
	{
	  Lisp_Object string2, object2 = Qnil;
	  struct display_pos p;
	  int dx2, dy2;
	  int width2, height2;
	  /* The pixel X coordinate passed to buffer_posn_from_coords
	     is the X coordinate relative to the text area for clicks
	     in text-area, right-margin/fringe and right-side vertical
	     scroll bar, zero otherwise.  */
	  int x2
	    = (part == ON_TEXT) ? xret
	    : (part == ON_RIGHT_FRINGE || part == ON_RIGHT_MARGIN
	       || (part == ON_VERTICAL_SCROLL_BAR
		   && WINDOW_HAS_VERTICAL_SCROLL_BAR_ON_RIGHT (w)))
	    ? (mx - window_box_left (w, TEXT_AREA))
	    : 0;
	  int y2 = wy;

	  string2 = buffer_posn_from_coords (w, &x2, &y2, &p,
					     &object2, &dx2, &dy2,
					     &width2, &height2);
	  textpos = CHARPOS (p.pos);
	  if (col < 0) col = x2;
	  if (row < 0) row = y2;
	  if (dx < 0) dx = dx2;
	  if (dy < 0) dy = dy2;
	  if (width < 0) width = width2;
	  if (height < 0) height = height2;

	  if (NILP (posn))
	    {
	      posn = make_fixnum (textpos);
	      if (STRINGP (string2))
		string_info = Fcons (string2,
				     make_fixnum (CHARPOS (p.string_pos)));
	    }
	  if (NILP (object))
	    object = object2;
	}

#ifdef HAVE_WINDOW_SYSTEM
      if (IMAGEP (object))
	{
	  Lisp_Object image_map, hotspot;
	  if ((image_map = Fplist_get (XCDR (object), QCmap),
	       !NILP (image_map))
	      && (hotspot = find_hot_spot (image_map, dx, dy),
		  CONSP (hotspot))
	      && (hotspot = XCDR (hotspot), CONSP (hotspot)))
	    posn = XCAR (hotspot);
	}
#endif

      /* Object info.  */
      extra_info
	= list3 (object,
		 Fcons (make_fixnum (dx), make_fixnum (dy)),
		 Fcons (make_fixnum (width), make_fixnum (height)));

      /* String info.  */
      extra_info = Fcons (string_info,
			  Fcons (textpos < 0 ? Qnil : make_fixnum (textpos),
				 Fcons (Fcons (make_fixnum (col),
					       make_fixnum (row)),
					extra_info)));
    }
  else if (f)
    {
      /* Return mouse pixel coordinates here.  */
      XSETFRAME (window_or_frame, f);
      xret = mx;
      yret = my;

#ifdef HAVE_WINDOW_SYSTEM
      if (FRAME_WINDOW_P (f)
	  && FRAME_LIVE_P (f)
	  && NILP (posn)
	  && FRAME_INTERNAL_BORDER_WIDTH (f) > 0
	  && !NILP (get_frame_param (f, Qdrag_internal_border)))
	{
	  enum internal_border_part part
	    = frame_internal_border_part (f, xret, yret);

	  posn = builtin_lisp_symbol (internal_border_parts[part]);
	}
#endif
    }

  else
    window_or_frame = Qnil;

  return Fcons (window_or_frame,
		Fcons (posn,
		       Fcons (Fcons (make_fixnum (xret),
				     make_fixnum (yret)),
			      Fcons (INT_TO_INTEGER (t),
				     extra_info))));
}

/* Return non-zero if F is a GUI frame that uses some toolkit-managed
   menu bar.  This really means that Emacs draws and manages the menu
   bar as part of its normal display, and therefore can compute its
   geometry.  */
static bool
toolkit_menubar_in_use (struct frame *f)
{
#ifdef HAVE_EXT_MENU_BAR
  return !(!FRAME_WINDOW_P (f));
#else
  return false;
#endif
}

/* Build the part of Lisp event which represents scroll bar state from
   EV.  TYPE is one of Qvertical_scroll_bar or Qhorizontal_scroll_bar.  */

static Lisp_Object
make_scroll_bar_position (struct input_event *ev, Lisp_Object type)
{
  return list5 (ev->frame_or_window, type, Fcons (ev->x, ev->y),
		INT_TO_INTEGER (ev->timestamp),
		builtin_lisp_symbol (scroll_bar_parts[ev->part]));
}

/* Given a struct input_event, build the lisp event which represents
   it.  If EVENT is 0, build a mouse movement event from the mouse
   movement buffer, which should have a movement event in it.

   Note that events must be passed to this function in the order they
   are received; this function stores the location of button presses
   in order to build drag events when the button is released.  */

static Lisp_Object
make_lispy_event (struct input_event *event)
{
  int i;

  switch (event->kind)
    {
#ifdef HAVE_WINDOW_SYSTEM
    case DELETE_WINDOW_EVENT:
      /* Make an event (delete-frame (FRAME)).  */
      return list2 (Qdelete_frame, list1 (event->frame_or_window));

    case ICONIFY_EVENT:
      /* Make an event (iconify-frame (FRAME)).  */
      return list2 (Qiconify_frame, list1 (event->frame_or_window));

    case DEICONIFY_EVENT:
      /* Make an event (make-frame-visible (FRAME)).  */
      return list2 (Qmake_frame_visible, list1 (event->frame_or_window));

    case MOVE_FRAME_EVENT:
      /* Make an event (move-frame (FRAME)).  */
      return list2 (Qmove_frame, list1 (event->frame_or_window));
#endif

    /* Just discard these, by returning nil.
       With MULTI_KBOARD, these events are used as placeholders
       when we need to randomly delete events from the queue.
       (They shouldn't otherwise be found in the buffer,
       but on some machines it appears they do show up
       even without MULTI_KBOARD.)  */
    /* On Windows NT/9X, NO_EVENT is used to delete extraneous
       mouse events during a popup-menu call.  */
    case NO_EVENT:
      return Qnil;

    case HELP_EVENT:
      {
	Lisp_Object frame = event->frame_or_window;
	Lisp_Object object = event->arg;
	Lisp_Object position
          = make_fixnum (Time_to_position (event->timestamp));
	Lisp_Object window = event->x;
	Lisp_Object help = event->y;
	clear_event (event);

	if (!WINDOWP (window))
	  window = Qnil;
	return Fcons (Qhelp_echo,
		      list5 (frame, help, window, object, position));
      }

    case FOCUS_IN_EVENT:
        return make_lispy_focus_in (event->frame_or_window);

    case FOCUS_OUT_EVENT:
        return make_lispy_focus_out (event->frame_or_window);

    /* A simple keystroke.  */
    case ASCII_KEYSTROKE_EVENT:
    case MULTIBYTE_CHAR_KEYSTROKE_EVENT:
      {
	Lisp_Object lispy_c;
	EMACS_INT c = event->code;
	if (event->kind == ASCII_KEYSTROKE_EVENT)
	  {
	    c &= 0377;
	    eassert (c == event->code);
          }

        /* Caps-lock shouldn't affect interpretation of key chords:
           Control+s should produce C-s whether caps-lock is on or
           not.  And Control+Shift+s should produce C-S-s whether
           caps-lock is on or not.  */
        if (event->modifiers & ~shift_modifier)
	  {
            /* This is a key chord: some non-shift modifier is
               depressed.  */

            if (uppercasep (c) &&
                !(event->modifiers & shift_modifier))
	      {
                /* Got a capital letter without a shift.  The caps
                   lock is on.   Un-capitalize the letter.  */
                c = downcase (c);
	      }
            else if (lowercasep (c) &&
                     (event->modifiers & shift_modifier))
	      {
                /* Got a lower-case letter even though shift is
                   depressed.  The caps lock is on.  Capitalize the
                   letter.  */
                c = upcase (c);
	      }
	  }

	if (event->kind == ASCII_KEYSTROKE_EVENT)
	  {
	    /* Turn ASCII characters into control characters
	       when proper.  */
	    if (event->modifiers & ctrl_modifier)
	      {
		c = make_ctrl_char (c);
		event->modifiers &= ~ctrl_modifier;
	      }
	  }

	/* Add in the other modifier bits.  The shift key was taken care
	   of by the X code.  */
	c |= (event->modifiers
	      & (meta_modifier | alt_modifier
		 | hyper_modifier | super_modifier | ctrl_modifier));
	/* Distinguish Shift-SPC from SPC.  */
	if ((event->code) == 040
	    && event->modifiers & shift_modifier)
	  c |= shift_modifier;
	button_down_time = 0;
	XSETFASTINT (lispy_c, c);
	return lispy_c;
      }

#ifdef HAVE_NS
    case NS_TEXT_EVENT:
      return list1 (intern (event->code == KEY_NS_PUT_WORKING_TEXT
                            ? "ns-put-working-text"
                            : "ns-unput-working-text"));

      /* NS_NONKEY_EVENTs are just like NON_ASCII_KEYSTROKE_EVENTs,
	 except that they are non-key events (last-nonmenu-event is nil).  */
    case NS_NONKEY_EVENT:
#endif

      /* A function key.  The symbol may need to have modifier prefixes
	 tacked onto it.  */
    case NON_ASCII_KEYSTROKE_EVENT:
      button_down_time = 0;

      for (i = 0; i < ARRAYELTS (lispy_accent_codes); i++)
	if (event->code == lispy_accent_codes[i])
	  return modify_event_symbol (i,
				      event->modifiers,
				      Qfunction_key, Qnil,
				      lispy_accent_keys, &accent_key_syms,
                                      ARRAYELTS (lispy_accent_keys));

#if 0
#ifdef XK_kana_A
      if (event->code >= 0x400 && event->code < 0x500)
	return modify_event_symbol (event->code - 0x400,
				    event->modifiers & ~shift_modifier,
				    Qfunction_key, Qnil,
				    lispy_kana_keys, &func_key_syms,
                                    ARRAYELTS (lispy_kana_keys));
#endif /* XK_kana_A */
#endif /* 0 */

#ifdef ISO_FUNCTION_KEY_OFFSET
      if (event->code < FUNCTION_KEY_OFFSET
	  && event->code >= ISO_FUNCTION_KEY_OFFSET)
	return modify_event_symbol (event->code - ISO_FUNCTION_KEY_OFFSET,
				    event->modifiers,
				    Qfunction_key, Qnil,
				    iso_lispy_function_keys, &func_key_syms,
                                    ARRAYELTS (iso_lispy_function_keys));
#endif

      if ((FUNCTION_KEY_OFFSET <= event->code
	   && (event->code
	       < FUNCTION_KEY_OFFSET + ARRAYELTS (lispy_function_keys)))
	  && lispy_function_keys[event->code - FUNCTION_KEY_OFFSET])
	return modify_event_symbol (event->code - FUNCTION_KEY_OFFSET,
				    event->modifiers,
				    Qfunction_key, Qnil,
				    lispy_function_keys, &func_key_syms,
				    ARRAYELTS (lispy_function_keys));

      /* Handle system-specific or unknown keysyms.
	 We need to use an alist rather than a vector as the cache
	 since we can't make a vector long enough.  */
      if (NILP (KVAR (current_kboard, system_key_syms)))
	kset_system_key_syms (current_kboard, Fcons (Qnil, Qnil));
      return modify_event_symbol (event->code,
				  event->modifiers,
				  Qfunction_key,
				  KVAR (current_kboard, Vsystem_key_alist),
				  0, &KVAR (current_kboard, system_key_syms),
				  PTRDIFF_MAX);

#ifdef HAVE_NTGUI
    case END_SESSION_EVENT:
      /* Make an event (end-session).  */
      return list1 (Qend_session);

    case LANGUAGE_CHANGE_EVENT:
      /* Make an event (language-change FRAME CODEPAGE LANGUAGE-ID).  */
      return list4 (Qlanguage_change,
		    event->frame_or_window,
		    make_fixnum (event->code),
		    make_fixnum (event->modifiers));

    case MULTIMEDIA_KEY_EVENT:
      if (event->code < ARRAYELTS (lispy_multimedia_keys)
          && event->code > 0 && lispy_multimedia_keys[event->code])
        {
          return modify_event_symbol (event->code, event->modifiers,
                                      Qfunction_key, Qnil,
                                      lispy_multimedia_keys, &func_key_syms,
                                      ARRAYELTS (lispy_multimedia_keys));
        }
      return Qnil;
#endif

      /* A mouse click.  Figure out where it is, decide whether it's
         a press, click or drag, and build the appropriate structure.  */
    case MOUSE_CLICK_EVENT:
#ifndef USE_TOOLKIT_SCROLL_BARS
    case SCROLL_BAR_CLICK_EVENT:
    case HORIZONTAL_SCROLL_BAR_CLICK_EVENT:
#endif
      {
	int button = event->code;
	bool is_double;
	Lisp_Object position;
	Lisp_Object *start_pos_ptr;
	Lisp_Object start_pos;

	position = Qnil;

	/* Build the position as appropriate for this mouse click.  */
	if (event->kind == MOUSE_CLICK_EVENT)
	  {
	    struct frame *f = XFRAME (event->frame_or_window);
	    int row, column;

	    /* Ignore mouse events that were made on frame that
	       have been deleted.  */
	    if (! FRAME_LIVE_P (f))
	      return Qnil;

	    /* EVENT->x and EVENT->y are frame-relative pixel
	       coordinates at this place.  Under old redisplay, COLUMN
	       and ROW are set to frame relative glyph coordinates
	       which are then used to determine whether this click is
	       in a menu (non-toolkit version).  */
	    if (!toolkit_menubar_in_use (f))
	      {
		pixel_to_glyph_coords (f, XFIXNUM (event->x), XFIXNUM (event->y),
				       &column, &row, NULL, 1);

		/* In the non-toolkit version, clicks on the menu bar
		   are ordinary button events in the event buffer.
		   Distinguish them, and invoke the menu.

		   (In the toolkit version, the toolkit handles the
		   menu bar and Emacs doesn't know about it until
		   after the user makes a selection.)  */
		if (row >= 0 && row < FRAME_MENU_BAR_LINES (f)
		  && (event->modifiers & down_modifier))
		  {
		    Lisp_Object items, item;

		    /* Find the menu bar item under `column'.  */
		    item = Qnil;
		    items = FRAME_MENU_BAR_ITEMS (f);
		    for (i = 0; i < ASIZE (items); i += 4)
		      {
			Lisp_Object pos, string;
			string = AREF (items, i + 1);
			pos = AREF (items, i + 3);
			if (NILP (string))
			  break;
			if (column >= XFIXNUM (pos)
			    && column < XFIXNUM (pos) + SCHARS (string))
			  {
			    item = AREF (items, i);
			    break;
			  }
		      }

		    /* ELisp manual 2.4b says (x y) are window
		       relative but code says they are
		       frame-relative.  */
		    position = list4 (event->frame_or_window,
				      Qmenu_bar,
				      Fcons (event->x, event->y),
				      INT_TO_INTEGER (event->timestamp));

		    return list2 (item, position);
		  }
	      }

	    position = make_lispy_position (f, event->x, event->y,
					    event->timestamp);

	    /* For tab-bar clicks, add the propertized string with
	       button information as OBJECT member of POSITION.  */
	    if (CONSP (event->arg) && EQ (XCAR (event->arg), Qtab_bar))
	      position = nconc2 (position, Fcons (XCDR (event->arg), Qnil));
	  }
#ifndef USE_TOOLKIT_SCROLL_BARS
	else
	  /* It's a scrollbar click.  */
	  position = make_scroll_bar_position (event, Qvertical_scroll_bar);
#endif /* not USE_TOOLKIT_SCROLL_BARS */

	if (button >= ASIZE (button_down_location))
	  {
	    ptrdiff_t incr = button - ASIZE (button_down_location) + 1;
	    button_down_location = larger_vector (button_down_location,
						  incr, -1);
	    mouse_syms = larger_vector (mouse_syms, incr, -1);
	  }

	start_pos_ptr = aref_addr (button_down_location, button);
	start_pos = *start_pos_ptr;
	*start_pos_ptr = Qnil;

	{
	  /* On window-system frames, use the value of
	     double-click-fuzz as is.  On other frames, interpret it
	     as a multiple of 1/8 characters.  */
	  struct frame *f;
	  intmax_t fuzz;

	  if (WINDOWP (event->frame_or_window))
	    f = XFRAME (XWINDOW (event->frame_or_window)->frame);
	  else if (FRAMEP (event->frame_or_window))
	    f = XFRAME (event->frame_or_window);
	  else
	    emacs_abort ();

	  if (FRAME_WINDOW_P (f))
	    fuzz = double_click_fuzz;
	  else
	    fuzz = double_click_fuzz / 8;

	  is_double = (button == last_mouse_button
		       && (eabs (XFIXNUM (event->x) - last_mouse_x) <= fuzz)
		       && (eabs (XFIXNUM (event->y) - last_mouse_y) <= fuzz)
		       && button_down_time != 0
		       && (EQ (Vdouble_click_time, Qt)
			   || (FIXNATP (Vdouble_click_time)
			       && (event->timestamp - button_down_time
				   < XFIXNAT (Vdouble_click_time)))));
	}

	last_mouse_button = button;
	last_mouse_x = XFIXNUM (event->x);
	last_mouse_y = XFIXNUM (event->y);

	/* If this is a button press, squirrel away the location, so
           we can decide later whether it was a click or a drag.  */
	if (event->modifiers & down_modifier)
	  {
	    if (is_double)
	      {
		double_click_count++;
		event->modifiers |= ((double_click_count > 2)
				     ? triple_modifier
				     : double_modifier);
	      }
	    else
	      double_click_count = 1;
	    button_down_time = event->timestamp;
	    *start_pos_ptr = Fcopy_alist (position);
	    frame_relative_event_pos = Fcons (event->x, event->y);
	    ignore_mouse_drag_p = false;
	  }

	/* Now we're releasing a button - check the coordinates to
           see if this was a click or a drag.  */
	else if (event->modifiers & up_modifier)
	  {
	    /* If we did not see a down before this up, ignore the up.
	       Probably this happened because the down event chose a
	       menu item.  It would be an annoyance to treat the
	       release of the button that chose the menu item as a
	       separate event.  */

	    if (!CONSP (start_pos))
	      return Qnil;

	    unsigned click_or_drag_modifier = click_modifier;

	    if (ignore_mouse_drag_p)
	      ignore_mouse_drag_p = false;
	    else
	      {
		intmax_t xdiff = double_click_fuzz, ydiff = double_click_fuzz;

		xdiff = XFIXNUM (event->x)
		  - XFIXNUM (XCAR (frame_relative_event_pos));
		ydiff = XFIXNUM (event->y)
		  - XFIXNUM (XCDR (frame_relative_event_pos));

		if (! (0 < double_click_fuzz
		       && - double_click_fuzz < xdiff
		       && xdiff < double_click_fuzz
		       && - double_click_fuzz < ydiff
		       && ydiff < double_click_fuzz
		       /* Maybe the mouse has moved a lot, caused scrolling, and
			  eventually ended up at the same screen position (but
			  not buffer position) in which case it is a drag, not
			  a click.  */
		       /* FIXME: OTOH if the buffer position has changed
			  because of a timer or process filter rather than
			  because of mouse movement, it should be considered as
			  a click.  But mouse-drag-region completely ignores
			  this case and it hasn't caused any real problem, so
			  it's probably OK to ignore it as well.  */
		       && (EQ (Fcar (Fcdr (start_pos)),
			       Fcar (Fcdr (position))) /* Same buffer pos */
			   || !EQ (Fcar (start_pos),
				   Fcar (position))))) /* Different window */
		  {
		    /* Mouse has moved enough.  */
		    button_down_time = 0;
		    click_or_drag_modifier = drag_modifier;
		  }
		else if (((!EQ (Fcar (start_pos), Fcar (position)))
			  || (!EQ (Fcar (Fcdr (start_pos)),
				   Fcar (Fcdr (position)))))
			 /* Was the down event in a window body? */
			 && FIXNUMP (Fcar (Fcdr (start_pos)))
			 && WINDOW_LIVE_P (Fcar (start_pos))
			 && !NILP (Ffboundp (Qwindow_edges)))
		  /* If the window (etc.) at the mouse position has
		     changed between the down event and the up event,
		     we assume there's been a redisplay between the
		     two events, and we pretend the mouse is still in
		     the old window to prevent a spurious drag event
		     being generated.  */
		  {
		    Lisp_Object edges
		      = call4 (Qwindow_edges, Fcar (start_pos), Qt, Qnil, Qt);
		    int new_x = XFIXNUM (Fcar (frame_relative_event_pos));
		    int new_y = XFIXNUM (Fcdr (frame_relative_event_pos));

		    /* If the up-event is outside the down-event's
		       window, use coordinates that are within it.  */
		    if (new_x < XFIXNUM (Fcar (edges)))
		      new_x = XFIXNUM (Fcar (edges));
		    else if (new_x >= XFIXNUM (Fcar (Fcdr (Fcdr (edges)))))
		      new_x = XFIXNUM (Fcar (Fcdr (Fcdr (edges)))) - 1;
		    if (new_y < XFIXNUM (Fcar (Fcdr (edges))))
		      new_y = XFIXNUM (Fcar (Fcdr (edges)));
		    else if (new_y
			     >= XFIXNUM (Fcar (Fcdr (Fcdr (Fcdr (edges))))))
		      new_y = XFIXNUM (Fcar (Fcdr (Fcdr (Fcdr (edges))))) - 1;

		    position = make_lispy_position
		      (XFRAME (event->frame_or_window),
		       make_fixnum (new_x), make_fixnum (new_y),
		       event->timestamp);
		  }
	      }

	    /* Don't check is_double; treat this as multiple if the
	       down-event was multiple.  */
	    event->modifiers
	      = ((event->modifiers & ~up_modifier)
		 | click_or_drag_modifier
		 | (double_click_count < 2 ? 0
		    : double_click_count == 2 ? double_modifier
		    : triple_modifier));
	  }
	else
	  /* Every mouse event should either have the down_modifier or
             the up_modifier set.  */
	  emacs_abort ();

	{
	  /* Get the symbol we should use for the mouse click.  */
	  Lisp_Object head;

	  head = modify_event_symbol (button,
				      event->modifiers,
				      Qmouse_click, Vlispy_mouse_stem,
				      NULL,
				      &mouse_syms,
				      ASIZE (mouse_syms));
	  if (event->modifiers & drag_modifier)
	    return list3 (head, start_pos, position);
	  else if (event->modifiers & (double_modifier | triple_modifier))
	    return list3 (head, position, make_fixnum (double_click_count));
	  else
	    return list2 (head, position);
	}
      }

    case WHEEL_EVENT:
    case HORIZ_WHEEL_EVENT:
      {
	Lisp_Object position;
	Lisp_Object head;

	/* Build the position as appropriate for this mouse click.  */
	struct frame *f = XFRAME (event->frame_or_window);

	/* Ignore wheel events that were made on frame that have been
	   deleted.  */
	if (! FRAME_LIVE_P (f))
	  return Qnil;

	position = make_lispy_position (f, event->x, event->y,
					event->timestamp);

	/* Set double or triple modifiers to indicate the wheel speed.  */
	{
	  /* On window-system frames, use the value of
	     double-click-fuzz as is.  On other frames, interpret it
	     as a multiple of 1/8 characters.  */
	  struct frame *fr;
	  intmax_t fuzz;
	  int symbol_num;
	  bool is_double;

	  if (WINDOWP (event->frame_or_window))
	    fr = XFRAME (XWINDOW (event->frame_or_window)->frame);
	  else if (FRAMEP (event->frame_or_window))
	    fr = XFRAME (event->frame_or_window);
	  else
	    emacs_abort ();

	  fuzz = FRAME_WINDOW_P (fr)
	    ? double_click_fuzz : double_click_fuzz / 8;

	  if (event->modifiers & up_modifier)
	    {
	      /* Emit a wheel-up event.  */
	      event->modifiers &= ~up_modifier;
	      symbol_num = 0;
	    }
	  else if (event->modifiers & down_modifier)
	    {
	      /* Emit a wheel-down event.  */
	      event->modifiers &= ~down_modifier;
	      symbol_num = 1;
	    }
	  else
	    /* Every wheel event should either have the down_modifier or
	       the up_modifier set.  */
	    emacs_abort ();

          if (event->kind == HORIZ_WHEEL_EVENT)
            symbol_num += 2;

	  is_double = (last_mouse_button == - (1 + symbol_num)
		       && (eabs (XFIXNUM (event->x) - last_mouse_x) <= fuzz)
		       && (eabs (XFIXNUM (event->y) - last_mouse_y) <= fuzz)
		       && button_down_time != 0
		       && (EQ (Vdouble_click_time, Qt)
			   || (FIXNATP (Vdouble_click_time)
			       && (event->timestamp - button_down_time
				   < XFIXNAT (Vdouble_click_time)))));
	  if (is_double)
	    {
	      double_click_count++;
	      event->modifiers |= ((double_click_count > 2)
				   ? triple_modifier
				   : double_modifier);
	    }
	  else
	    {
	      double_click_count = 1;
	      event->modifiers |= click_modifier;
	    }

	  button_down_time = event->timestamp;
	  /* Use a negative value to distinguish wheel from mouse button.  */
	  last_mouse_button = - (1 + symbol_num);
	  last_mouse_x = XFIXNUM (event->x);
	  last_mouse_y = XFIXNUM (event->y);

	  /* Get the symbol we should use for the wheel event.  */
	  head = modify_event_symbol (symbol_num,
				      event->modifiers,
				      Qmouse_click,
				      Qnil,
				      lispy_wheel_names,
				      &wheel_syms,
				      ASIZE (wheel_syms));
	}

	if (CONSP (event->arg))
	  return list5 (head, position, make_fixnum (double_click_count),
			XCAR (event->arg), Fcons (XCAR (XCDR (event->arg)),
						  XCAR (XCDR (XCDR (event->arg)))));
        else if (NUMBERP (event->arg))
          return list4 (head, position, make_fixnum (double_click_count),
                        event->arg);
	else if (event->modifiers & (double_modifier | triple_modifier))
	  return list3 (head, position, make_fixnum (double_click_count));
	else
	  return list2 (head, position);
      }


#ifdef USE_TOOLKIT_SCROLL_BARS

      /* We don't have down and up events if using toolkit scroll bars,
	 so make this always a click event.  Store in the `part' of
	 the Lisp event a symbol which maps to the following actions:

	 `above_handle'		page up
	 `below_handle'		page down
	 `up'			line up
	 `down'			line down
	 `top'			top of buffer
	 `bottom'		bottom of buffer
	 `handle'		thumb has been dragged.
	 `end-scroll'		end of interaction with scroll bar

	 The incoming input_event contains in its `part' member an
	 index of type `enum scroll_bar_part' which we can use as an
	 index in scroll_bar_parts to get the appropriate symbol.  */

    case SCROLL_BAR_CLICK_EVENT:
      {
	Lisp_Object position, head;

	position = make_scroll_bar_position (event, Qvertical_scroll_bar);

	/* Always treat scroll bar events as clicks.  */
	event->modifiers |= click_modifier;
	event->modifiers &= ~up_modifier;

	if (event->code >= ASIZE (mouse_syms))
          mouse_syms = larger_vector (mouse_syms,
				      event->code - ASIZE (mouse_syms) + 1,
				      -1);

	/* Get the symbol we should use for the mouse click.  */
	head = modify_event_symbol (event->code,
				    event->modifiers,
				    Qmouse_click,
				    Vlispy_mouse_stem,
				    NULL, &mouse_syms,
				    ASIZE (mouse_syms));
	return list2 (head, position);
      }

    case HORIZONTAL_SCROLL_BAR_CLICK_EVENT:
      {
	Lisp_Object position, head;

	position = make_scroll_bar_position (event, Qhorizontal_scroll_bar);

	/* Always treat scroll bar events as clicks.  */
	event->modifiers |= click_modifier;
	event->modifiers &= ~up_modifier;

	if (event->code >= ASIZE (mouse_syms))
          mouse_syms = larger_vector (mouse_syms,
				      event->code - ASIZE (mouse_syms) + 1,
				      -1);

	/* Get the symbol we should use for the mouse click.  */
	head = modify_event_symbol (event->code,
				    event->modifiers,
				    Qmouse_click,
				    Vlispy_mouse_stem,
				    NULL, &mouse_syms,
				    ASIZE (mouse_syms));
	return list2 (head, position);
      }

#endif /* USE_TOOLKIT_SCROLL_BARS */

    case DRAG_N_DROP_EVENT:
      {
	struct frame *f;
	Lisp_Object head, position;
	Lisp_Object files;

	f = XFRAME (event->frame_or_window);
	files = event->arg;

	/* Ignore mouse events that were made on frames that
	   have been deleted.  */
	if (! FRAME_LIVE_P (f))
	  return Qnil;

	position = make_lispy_position (f, event->x, event->y,
					event->timestamp);

	head = modify_event_symbol (0, event->modifiers,
				    Qdrag_n_drop, Qnil,
				    lispy_drag_n_drop_names,
				    &drag_n_drop_syms, 1);
	return list3 (head, position, files);
      }

#ifdef HAVE_EXT_MENU_BAR
    case MENU_BAR_EVENT:
      if (EQ (event->arg, event->frame_or_window))
	/* This is the prefix key.  We translate this to
	   `(menu_bar)' because the code in keyboard.c for menu
	   events, which we use, relies on this.  */
	return list1 (Qmenu_bar);
      return event->arg;
#endif

    case SELECT_WINDOW_EVENT:
      /* Make an event (select-window (WINDOW)).  */
      return list2 (Qselect_window, list1 (event->frame_or_window));

    case TAB_BAR_EVENT:
    case TOOL_BAR_EVENT:
      {
	Lisp_Object res = event->arg;
	Lisp_Object location
	  = event->kind == TAB_BAR_EVENT ? Qtab_bar : Qtool_bar;
	if (SYMBOLP (res)) res = apply_modifiers (event->modifiers, res);
	return list2 (res, list2 (event->frame_or_window, location));
      }

    case USER_SIGNAL_EVENT:
      /* A user signal.  */
      {
	char *name = find_user_signal_name (event->code);
	if (!name)
	  emacs_abort ();
	return intern (name);
      }

    case SAVE_SESSION_EVENT:
      return list2 (Qsave_session, event->arg);

#ifdef HAVE_DBUS
    case DBUS_EVENT:
      return Fcons (Qdbus_event, event->arg);
#endif /* HAVE_DBUS */

#ifdef THREADS_ENABLED
    case THREAD_EVENT:
      return Fcons (Qthread_event, event->arg);
#endif /* THREADS_ENABLED */

#ifdef HAVE_XWIDGETS
    case XWIDGET_EVENT:
      return Fcons (Qxwidget_event, event->arg);

    case XWIDGET_DISPLAY_EVENT:
      return Fcons (Qxwidget_display_event, event->arg);
#endif

#ifdef USE_FILE_NOTIFY
    case FILE_NOTIFY_EVENT:
#ifdef HAVE_W32NOTIFY
      /* Make an event (file-notify (DESCRIPTOR ACTION FILE) CALLBACK).  */
      return list3 (Qfile_notify, event->arg, event->frame_or_window);
#else
      return Fcons (Qfile_notify, event->arg);
#endif
#endif /* USE_FILE_NOTIFY */

    case CONFIG_CHANGED_EVENT:
	return list3 (Qconfig_changed_event,
		      event->arg, event->frame_or_window);
<<<<<<< HEAD

#ifdef HAVE_PGTK
    case PGTK_PREEDIT_TEXT_EVENT:
      return list2 (intern ("pgtk-preedit-text"), event->arg);
#endif

=======
>>>>>>> d8dd705e
      /* The 'kind' field of the event is something we don't recognize.  */
    default:
      emacs_abort ();
    }
}

static Lisp_Object
make_lispy_movement (struct frame *frame, Lisp_Object bar_window, enum scroll_bar_part part,
		     Lisp_Object x, Lisp_Object y, Time t)
{
  /* Is it a scroll bar movement?  */
  if (frame && ! NILP (bar_window))
    {
      Lisp_Object part_sym;

      part_sym = builtin_lisp_symbol (scroll_bar_parts[part]);
      return list2 (Qscroll_bar_movement,
		    list5 (bar_window,
			   Qvertical_scroll_bar,
			   Fcons (x, y),
			   make_fixnum (t),
			   part_sym));
    }
  /* Or is it an ordinary mouse movement?  */
  else
    {
      Lisp_Object position;
      position = make_lispy_position (frame, x, y, t);
      return list2 (Qmouse_movement, position);
    }
}

/* Construct a switch frame event.  */
static Lisp_Object
make_lispy_switch_frame (Lisp_Object frame)
{
  return list2 (Qswitch_frame, frame);
}

static Lisp_Object
make_lispy_focus_in (Lisp_Object frame)
{
  return list2 (Qfocus_in, frame);
}

static Lisp_Object
make_lispy_focus_out (Lisp_Object frame)
{
  return list2 (Qfocus_out, frame);
}

/* Manipulating modifiers.  */

/* Parse the name of SYMBOL, and return the set of modifiers it contains.

   If MODIFIER_END is non-zero, set *MODIFIER_END to the position in
   SYMBOL's name of the end of the modifiers; the string from this
   position is the unmodified symbol name.

   This doesn't use any caches.  */

static int
parse_modifiers_uncached (Lisp_Object symbol, ptrdiff_t *modifier_end)
{
  Lisp_Object name;
  ptrdiff_t i;
  int modifiers;

  CHECK_SYMBOL (symbol);

  modifiers = 0;
  name = SYMBOL_NAME (symbol);

  for (i = 0; i < SBYTES (name) - 1; )
    {
      ptrdiff_t this_mod_end = 0;
      int this_mod = 0;

      /* See if the name continues with a modifier word.
	 Check that the word appears, but don't check what follows it.
	 Set this_mod and this_mod_end to record what we find.  */

      switch (SREF (name, i))
	{
#define SINGLE_LETTER_MOD(BIT)				\
	  (this_mod_end = i + 1, this_mod = BIT)

	case 'A':
	  SINGLE_LETTER_MOD (alt_modifier);
	  break;

	case 'C':
	  SINGLE_LETTER_MOD (ctrl_modifier);
	  break;

	case 'H':
	  SINGLE_LETTER_MOD (hyper_modifier);
	  break;

	case 'M':
	  SINGLE_LETTER_MOD (meta_modifier);
	  break;

	case 'S':
	  SINGLE_LETTER_MOD (shift_modifier);
	  break;

	case 's':
	  SINGLE_LETTER_MOD (super_modifier);
	  break;

#undef SINGLE_LETTER_MOD

#define MULTI_LETTER_MOD(BIT, NAME, LEN)			\
	  if (i + LEN + 1 <= SBYTES (name)			\
	      && ! memcmp (SDATA (name) + i, NAME, LEN))	\
	    {							\
	      this_mod_end = i + LEN;				\
	      this_mod = BIT;					\
	    }

	case 'd':
	  MULTI_LETTER_MOD (drag_modifier, "drag", 4);
	  MULTI_LETTER_MOD (down_modifier, "down", 4);
	  MULTI_LETTER_MOD (double_modifier, "double", 6);
	  break;

	case 't':
	  MULTI_LETTER_MOD (triple_modifier, "triple", 6);
	  break;

	case 'u':
	  MULTI_LETTER_MOD (up_modifier, "up", 2);
	  break;
#undef MULTI_LETTER_MOD

	}

      /* If we found no modifier, stop looking for them.  */
      if (this_mod_end == 0)
	break;

      /* Check there is a dash after the modifier, so that it
	 really is a modifier.  */
      if (this_mod_end >= SBYTES (name)
	  || SREF (name, this_mod_end) != '-')
	break;

      /* This modifier is real; look for another.  */
      modifiers |= this_mod;
      i = this_mod_end + 1;
    }

  /* Should we include the `click' modifier?  */
  if (! (modifiers & (down_modifier | drag_modifier
		      | double_modifier | triple_modifier))
      && i + 7 == SBYTES (name)
      && memcmp (SDATA (name) + i, "mouse-", 6) == 0
      && ('0' <= SREF (name, i + 6) && SREF (name, i + 6) <= '9'))
    modifiers |= click_modifier;

  if (! (modifiers & (double_modifier | triple_modifier))
      && i + 6 < SBYTES (name)
      && memcmp (SDATA (name) + i, "wheel-", 6) == 0)
    modifiers |= click_modifier;

  if (modifier_end)
    *modifier_end = i;

  return modifiers;
}

/* Return a symbol whose name is the modifier prefixes for MODIFIERS
   prepended to the string BASE[0..BASE_LEN-1].
   This doesn't use any caches.  */
static Lisp_Object
apply_modifiers_uncached (int modifiers, char *base, int base_len, int base_len_byte)
{
  /* Since BASE could contain nulls, we can't use intern here; we have
     to use Fintern, which expects a genuine Lisp_String, and keeps a
     reference to it.  */
  char new_mods[sizeof "A-C-H-M-S-s-up-down-drag-double-triple-"];
  int mod_len;

  {
    char *p = new_mods;

    /* Mouse events should not exhibit the `up' modifier once they
       leave the event queue only accessible to C code; `up' will
       always be turned into a click or drag event before being
       presented to lisp code.  But since lisp events can be
       synthesized bypassing the event queue and pushed into
       `unread-command-events' or its companions, it's better to just
       deal with unexpected modifier combinations. */

    if (modifiers & alt_modifier)   { *p++ = 'A'; *p++ = '-'; }
    if (modifiers & ctrl_modifier)  { *p++ = 'C'; *p++ = '-'; }
    if (modifiers & hyper_modifier) { *p++ = 'H'; *p++ = '-'; }
    if (modifiers & meta_modifier)  { *p++ = 'M'; *p++ = '-'; }
    if (modifiers & shift_modifier) { *p++ = 'S'; *p++ = '-'; }
    if (modifiers & super_modifier) { *p++ = 's'; *p++ = '-'; }
    if (modifiers & double_modifier) p = stpcpy (p, "double-");
    if (modifiers & triple_modifier) p = stpcpy (p, "triple-");
    if (modifiers & up_modifier) p = stpcpy (p, "up-");
    if (modifiers & down_modifier) p = stpcpy (p, "down-");
    if (modifiers & drag_modifier) p = stpcpy (p, "drag-");
    /* The click modifier is denoted by the absence of other modifiers.  */

    *p = '\0';

    mod_len = p - new_mods;
  }

  {
    Lisp_Object new_name;

    new_name = make_uninit_multibyte_string (mod_len + base_len,
					     mod_len + base_len_byte);
    memcpy (SDATA (new_name), new_mods, mod_len);
    memcpy (SDATA (new_name) + mod_len, base, base_len_byte);

    return Fintern (new_name, Qnil);
  }
}


static const char *const modifier_names[] =
{
  "up", "down", "drag", "click", "double", "triple", 0, 0,
  0, 0, 0, 0, 0, 0, 0, 0, 0, 0, 0, 0,
  0, 0, "alt", "super", "hyper", "shift", "control", "meta"
};
#define NUM_MOD_NAMES ARRAYELTS (modifier_names)

static Lisp_Object modifier_symbols;

/* Return the list of modifier symbols corresponding to the mask MODIFIERS.  */
static Lisp_Object
lispy_modifier_list (int modifiers)
{
  Lisp_Object modifier_list;
  int i;

  modifier_list = Qnil;
  for (i = 0; (1<<i) <= modifiers && i < NUM_MOD_NAMES; i++)
    if (modifiers & (1<<i))
      modifier_list = Fcons (AREF (modifier_symbols, i),
			     modifier_list);

  return modifier_list;
}


/* Parse the modifiers on SYMBOL, and return a list like (UNMODIFIED MASK),
   where UNMODIFIED is the unmodified form of SYMBOL,
   MASK is the set of modifiers present in SYMBOL's name.
   This is similar to parse_modifiers_uncached, but uses the cache in
   SYMBOL's Qevent_symbol_element_mask property, and maintains the
   Qevent_symbol_elements property.  */

#define KEY_TO_CHAR(k) (XFIXNUM (k) & ((1 << CHARACTERBITS) - 1))

Lisp_Object
parse_modifiers (Lisp_Object symbol)
{
  Lisp_Object elements;

  if (FIXNUMP (symbol))
    return list2i (KEY_TO_CHAR (symbol), XFIXNUM (symbol) & CHAR_MODIFIER_MASK);
  else if (!SYMBOLP (symbol))
    return Qnil;

  elements = Fget (symbol, Qevent_symbol_element_mask);
  if (CONSP (elements))
    return elements;
  else
    {
      ptrdiff_t end;
      int modifiers = parse_modifiers_uncached (symbol, &end);
      Lisp_Object unmodified;
      Lisp_Object mask;

      unmodified = Fintern (make_string (SSDATA (SYMBOL_NAME (symbol)) + end,
					 SBYTES (SYMBOL_NAME (symbol)) - end),
			    Qnil);

      if (modifiers & ~INTMASK)
	emacs_abort ();
      XSETFASTINT (mask, modifiers);
      elements = list2 (unmodified, mask);

      /* Cache the parsing results on SYMBOL.  */
      Fput (symbol, Qevent_symbol_element_mask,
	    elements);
      Fput (symbol, Qevent_symbol_elements,
	    Fcons (unmodified, lispy_modifier_list (modifiers)));

      /* Since we know that SYMBOL is modifiers applied to unmodified,
	 it would be nice to put that in unmodified's cache.
	 But we can't, since we're not sure that parse_modifiers is
	 canonical.  */

      return elements;
    }
}

DEFUN ("internal-event-symbol-parse-modifiers", Fevent_symbol_parse_modifiers,
       Sevent_symbol_parse_modifiers, 1, 1, 0,
       doc: /* Parse the event symbol.  For internal use.  */)
  (Lisp_Object symbol)
{
  /* Fill the cache if needed.  */
  parse_modifiers (symbol);
  /* Ignore the result (which is stored on Qevent_symbol_element_mask)
     and use the Lispier representation stored on Qevent_symbol_elements
     instead.  */
  return Fget (symbol, Qevent_symbol_elements);
}

/* Apply the modifiers MODIFIERS to the symbol BASE.
   BASE must be unmodified.

   This is like apply_modifiers_uncached, but uses BASE's
   Qmodifier_cache property, if present.

   apply_modifiers copies the value of BASE's Qevent_kind property to
   the modified symbol.  */
static Lisp_Object
apply_modifiers (int modifiers, Lisp_Object base)
{
  Lisp_Object cache, idx, entry, new_symbol;

  /* Mask out upper bits.  We don't know where this value's been.  */
  modifiers &= INTMASK;

  if (FIXNUMP (base))
    return make_fixnum (XFIXNUM (base) | modifiers);

  /* The click modifier never figures into cache indices.  */
  cache = Fget (base, Qmodifier_cache);
  XSETFASTINT (idx, (modifiers & ~click_modifier));
  entry = assq_no_quit (idx, cache);

  if (CONSP (entry))
    new_symbol = XCDR (entry);
  else
    {
      /* We have to create the symbol ourselves.  */
      new_symbol = apply_modifiers_uncached (modifiers,
					     SSDATA (SYMBOL_NAME (base)),
					     SCHARS (SYMBOL_NAME (base)),
					     SBYTES (SYMBOL_NAME (base)));

      /* Add the new symbol to the base's cache.  */
      entry = Fcons (idx, new_symbol);
      Fput (base, Qmodifier_cache, Fcons (entry, cache));

      /* We have the parsing info now for free, so we could add it to
	 the caches:
         XSETFASTINT (idx, modifiers);
         Fput (new_symbol, Qevent_symbol_element_mask,
               list2 (base, idx));
         Fput (new_symbol, Qevent_symbol_elements,
               Fcons (base, lispy_modifier_list (modifiers)));
	 Sadly, this is only correct if `base' is indeed a base event,
	 which is not necessarily the case.  -stef  */
    }

  /* Make sure this symbol is of the same kind as BASE.

     You'd think we could just set this once and for all when we
     intern the symbol above, but reorder_modifiers may call us when
     BASE's property isn't set right; we can't assume that just
     because it has a Qmodifier_cache property it must have its
     Qevent_kind set right as well.  */
  if (NILP (Fget (new_symbol, Qevent_kind)))
    {
      Lisp_Object kind;

      kind = Fget (base, Qevent_kind);
      if (! NILP (kind))
	Fput (new_symbol, Qevent_kind, kind);
    }

  return new_symbol;
}


/* Given a symbol whose name begins with modifiers ("C-", "M-", etc),
   return a symbol with the modifiers placed in the canonical order.
   Canonical order is alphabetical, except for down and drag, which
   always come last.  The 'click' modifier is never written out.

   Fdefine_key calls this to make sure that (for example) C-M-foo
   and M-C-foo end up being equivalent in the keymap.  */

Lisp_Object
reorder_modifiers (Lisp_Object symbol)
{
  /* It's hopefully okay to write the code this way, since everything
     will soon be in caches, and no consing will be done at all.  */
  Lisp_Object parsed;

  parsed = parse_modifiers (symbol);
  return apply_modifiers (XFIXNAT (XCAR (XCDR (parsed))),
			  XCAR (parsed));
}


/* For handling events, we often want to produce a symbol whose name
   is a series of modifier key prefixes ("M-", "C-", etcetera) attached
   to some base, like the name of a function key or mouse button.
   modify_event_symbol produces symbols of this sort.

   NAME_TABLE should point to an array of strings, such that NAME_TABLE[i]
   is the name of the i'th symbol.  TABLE_SIZE is the number of elements
   in the table.

   Alternatively, NAME_ALIST_OR_STEM is either an alist mapping codes
   into symbol names, or a string specifying a name stem used to
   construct a symbol name or the form `STEM-N', where N is the decimal
   representation of SYMBOL_NUM.  NAME_ALIST_OR_STEM is used if it is
   non-nil; otherwise NAME_TABLE is used.

   SYMBOL_TABLE should be a pointer to a Lisp_Object whose value will
   persist between calls to modify_event_symbol that it can use to
   store a cache of the symbols it's generated for this NAME_TABLE
   before.  The object stored there may be a vector or an alist.

   SYMBOL_NUM is the number of the base name we want from NAME_TABLE.

   MODIFIERS is a set of modifier bits (as given in struct input_events)
   whose prefixes should be applied to the symbol name.

   SYMBOL_KIND is the value to be placed in the event_kind property of
   the returned symbol.

   The symbols we create are supposed to have an
   `event-symbol-elements' property, which lists the modifiers present
   in the symbol's name.  */

static Lisp_Object
modify_event_symbol (ptrdiff_t symbol_num, int modifiers, Lisp_Object symbol_kind,
		     Lisp_Object name_alist_or_stem, const char *const *name_table,
		     Lisp_Object *symbol_table, ptrdiff_t table_size)
{
  Lisp_Object value;
  Lisp_Object symbol_int;

  /* Get rid of the "vendor-specific" bit here.  */
  XSETINT (symbol_int, symbol_num & 0xffffff);

  /* Is this a request for a valid symbol?  */
  if (symbol_num < 0 || symbol_num >= table_size)
    return Qnil;

  if (CONSP (*symbol_table))
    value = Fcdr (assq_no_quit (symbol_int, *symbol_table));

  /* If *symbol_table doesn't seem to be initialized properly, fix that.
     *symbol_table should be a lisp vector TABLE_SIZE elements long,
     where the Nth element is the symbol for NAME_TABLE[N], or nil if
     we've never used that symbol before.  */
  else
    {
      if (! VECTORP (*symbol_table)
	  || ASIZE (*symbol_table) != table_size)
	*symbol_table = make_nil_vector (table_size);

      value = AREF (*symbol_table, symbol_num);
    }

  /* Have we already used this symbol before?  */
  if (NILP (value))
    {
      /* No; let's create it.  */
      if (CONSP (name_alist_or_stem))
	value = Fcdr_safe (Fassq (symbol_int, name_alist_or_stem));
      else if (STRINGP (name_alist_or_stem))
	{
	  char *buf;
	  ptrdiff_t len = (SBYTES (name_alist_or_stem)
			   + sizeof "-" + INT_STRLEN_BOUND (EMACS_INT));
	  USE_SAFE_ALLOCA;
	  buf = SAFE_ALLOCA (len);
	  esprintf (buf, "%s-%"pI"d", SDATA (name_alist_or_stem),
		    XFIXNUM (symbol_int) + 1);
	  value = intern (buf);
	  SAFE_FREE ();
	}
      else if (name_table != 0 && name_table[symbol_num])
	value = intern (name_table[symbol_num]);

#ifdef HAVE_WINDOW_SYSTEM
      if (NILP (value))
	{
	  char *name = get_keysym_name (symbol_num);
	  if (name)
	    value = intern (name);
	}
#endif

      if (NILP (value))
	{
	  char buf[sizeof "key-" + INT_STRLEN_BOUND (EMACS_INT)];
	  sprintf (buf, "key-%"pD"d", symbol_num);
	  value = intern (buf);
	}

      if (CONSP (*symbol_table))
        *symbol_table = Fcons (Fcons (symbol_int, value), *symbol_table);
      else
	ASET (*symbol_table, symbol_num, value);

      /* Fill in the cache entries for this symbol; this also
	 builds the Qevent_symbol_elements property, which the user
	 cares about.  */
      apply_modifiers (modifiers & click_modifier, value);
      Fput (value, Qevent_kind, symbol_kind);
    }

  /* Apply modifiers to that symbol.  */
  return apply_modifiers (modifiers, value);
}

/* Convert a list that represents an event type,
   such as (ctrl meta backspace), into the usual representation of that
   event type as a number or a symbol.  */

DEFUN ("event-convert-list", Fevent_convert_list, Sevent_convert_list, 1, 1, 0,
       doc: /* Convert the event description list EVENT-DESC to an event type.
EVENT-DESC should contain one base event type (a character or symbol)
and zero or more modifier names (control, meta, hyper, super, shift, alt,
drag, down, double or triple).  The base must be last.

The return value is an event type (a character or symbol) which has
essentially the same base event type and all the specified modifiers.
(Some compatibility base types, like symbols that represent a
character, are not returned verbatim.)  */)
  (Lisp_Object event_desc)
{
  Lisp_Object base = Qnil;
  int modifiers = 0;

  FOR_EACH_TAIL_SAFE (event_desc)
    {
      Lisp_Object elt = XCAR (event_desc);
      int this = 0;

      /* Given a symbol, see if it is a modifier name.  */
      if (SYMBOLP (elt) && CONSP (XCDR (event_desc)))
	this = parse_solitary_modifier (elt);

      if (this != 0)
	modifiers |= this;
      else if (!NILP (base))
	error ("Two bases given in one event");
      else
	base = elt;
    }

  /* Let the symbol A refer to the character A.  */
  if (SYMBOLP (base) && SCHARS (SYMBOL_NAME (base)) == 1)
    XSETINT (base, SREF (SYMBOL_NAME (base), 0));

  if (FIXNUMP (base))
    {
      /* Turn (shift a) into A.  */
      if ((modifiers & shift_modifier) != 0
	  && (XFIXNUM (base) >= 'a' && XFIXNUM (base) <= 'z'))
	{
	  XSETINT (base, XFIXNUM (base) - ('a' - 'A'));
	  modifiers &= ~shift_modifier;
	}

      /* Turn (control a) into C-a.  */
      if (modifiers & ctrl_modifier)
	return make_fixnum ((modifiers & ~ctrl_modifier)
			    | make_ctrl_char (XFIXNUM (base)));
      else
	return make_fixnum (modifiers | XFIXNUM (base));
    }
  else if (SYMBOLP (base))
    return apply_modifiers (modifiers, base);
  else
    error ("Invalid base event");
}

DEFUN ("internal-handle-focus-in", Finternal_handle_focus_in,
       Sinternal_handle_focus_in, 1, 1, 0,
       doc: /* Internally handle focus-in events.
This function potentially generates an artificial switch-frame event.  */)
     (Lisp_Object event)
{
  Lisp_Object frame;
  if (!EQ (CAR_SAFE (event), Qfocus_in) ||
      !CONSP (XCDR (event)) ||
      !FRAMEP ((frame = XCAR (XCDR (event)))))
    error ("invalid focus-in event");

  /* Conceptually, the concept of window manager focus on a particular
     frame and the Emacs selected frame shouldn't be related, but for
     a long time, we automatically switched the selected frame in
     response to focus events, so let's keep doing that.  */
  bool switching = (!EQ (frame, internal_last_event_frame)
                    && !EQ (frame, selected_frame));
  internal_last_event_frame = frame;
  if (switching || !NILP (unread_switch_frame))
    unread_switch_frame = make_lispy_switch_frame (frame);

  return Qnil;
}

/* Try to recognize SYMBOL as a modifier name.
   Return the modifier flag bit, or 0 if not recognized.  */

int
parse_solitary_modifier (Lisp_Object symbol)
{
  Lisp_Object name;

  if (!SYMBOLP (symbol))
    return 0;

  name = SYMBOL_NAME (symbol);

  switch (SREF (name, 0))
    {
#define SINGLE_LETTER_MOD(BIT)				\
      if (SBYTES (name) == 1)				\
	return BIT;

#define MULTI_LETTER_MOD(BIT, NAME, LEN)		\
      if (LEN == SBYTES (name)				\
	  && ! memcmp (SDATA (name), NAME, LEN))	\
	return BIT;

    case 'A':
      SINGLE_LETTER_MOD (alt_modifier);
      break;

    case 'a':
      MULTI_LETTER_MOD (alt_modifier, "alt", 3);
      break;

    case 'C':
      SINGLE_LETTER_MOD (ctrl_modifier);
      break;

    case 'c':
      MULTI_LETTER_MOD (ctrl_modifier, "ctrl", 4);
      MULTI_LETTER_MOD (ctrl_modifier, "control", 7);
      MULTI_LETTER_MOD (click_modifier, "click", 5);
      break;

    case 'H':
      SINGLE_LETTER_MOD (hyper_modifier);
      break;

    case 'h':
      MULTI_LETTER_MOD (hyper_modifier, "hyper", 5);
      break;

    case 'M':
      SINGLE_LETTER_MOD (meta_modifier);
      break;

    case 'm':
      MULTI_LETTER_MOD (meta_modifier, "meta", 4);
      break;

    case 'S':
      SINGLE_LETTER_MOD (shift_modifier);
      break;

    case 's':
      MULTI_LETTER_MOD (shift_modifier, "shift", 5);
      MULTI_LETTER_MOD (super_modifier, "super", 5);
      SINGLE_LETTER_MOD (super_modifier);
      break;

    case 'd':
      MULTI_LETTER_MOD (drag_modifier, "drag", 4);
      MULTI_LETTER_MOD (down_modifier, "down", 4);
      MULTI_LETTER_MOD (double_modifier, "double", 6);
      break;

    case 't':
      MULTI_LETTER_MOD (triple_modifier, "triple", 6);
      break;

    case 'u':
      MULTI_LETTER_MOD (up_modifier, "up", 2);
      break;

#undef SINGLE_LETTER_MOD
#undef MULTI_LETTER_MOD
    }

  return 0;
}

/* Return true if EVENT is a list whose elements are all integers or symbols.
   Such a list is not valid as an event,
   but it can be a Lucid-style event type list.  */

bool
lucid_event_type_list_p (Lisp_Object object)
{
  if (! CONSP (object))
    return false;

  if (EQ (XCAR (object), Qhelp_echo)
      || EQ (XCAR (object), Qvertical_line)
      || EQ (XCAR (object), Qmode_line)
      || EQ (XCAR (object), Qtab_line)
      || EQ (XCAR (object), Qheader_line))
    return false;

  Lisp_Object tail = object;
  FOR_EACH_TAIL_SAFE (object)
    {
      Lisp_Object elt = XCAR (object);
      if (! (FIXNUMP (elt) || SYMBOLP (elt)))
	return false;
      tail = XCDR (object);
    }

  return NILP (tail);
}

/* Return true if terminal input chars are available.
   Also, store the return value into INPUT_PENDING.

   Serves the purpose of ioctl (0, FIONREAD, ...)
   but works even if FIONREAD does not exist.
   (In fact, this may actually read some input.)

   If READABLE_EVENTS_DO_TIMERS_NOW is set in FLAGS, actually run
   timer events that are ripe.
   If READABLE_EVENTS_FILTER_EVENTS is set in FLAGS, ignore internal
   events (FOCUS_IN_EVENT).
   If READABLE_EVENTS_IGNORE_SQUEEZABLES is set in FLAGS, ignore mouse
   movements and toolkit scroll bar thumb drags.  */

static bool
get_input_pending (int flags)
{
  /* First of all, have we already counted some input?  */
  input_pending = (!NILP (Vquit_flag) || readable_events (flags));

  /* If input is being read as it arrives, and we have none, there is none.  */
  if (!input_pending && (!interrupt_input || interrupts_deferred))
    {
      /* Try to read some input and see how much we get.  */
      gobble_input ();
      input_pending = (!NILP (Vquit_flag) || readable_events (flags));
    }

  return input_pending;
}

/* Read any terminal input already buffered up by the system
   into the kbd_buffer, but do not wait.

   Return the number of keyboard chars read, or -1 meaning
   this is a bad time to try to read input.  */

int
gobble_input (void)
{
  int nread = 0;
  bool err = false;
  struct terminal *t;

  /* Store pending user signal events, if any.  */
  store_user_signal_events ();

  /* Loop through the available terminals, and call their input hooks.  */
  t = terminal_list;
  while (t)
    {
      struct terminal *next = t->next_terminal;

      if (t->read_socket_hook)
        {
          int nr;
          struct input_event hold_quit;

	  if (input_blocked_p ())
	    {
	      pending_signals = true;
	      break;
	    }

          EVENT_INIT (hold_quit);
          hold_quit.kind = NO_EVENT;

          /* No need for FIONREAD or fcntl; just say don't wait.  */
	  while ((nr = (*t->read_socket_hook) (t, &hold_quit)) > 0)
	    nread += nr;

          if (nr == -1)          /* Not OK to read input now.  */
            {
              err = true;
            }
          else if (nr == -2)          /* Non-transient error.  */
            {
              /* The terminal device terminated; it should be closed.  */

              /* Kill Emacs if this was our last terminal.  */
              if (!terminal_list->next_terminal)
                /* Formerly simply reported no input, but that
                   sometimes led to a failure of Emacs to terminate.
                   SIGHUP seems appropriate if we can't reach the
                   terminal.  */
                /* ??? Is it really right to send the signal just to
                   this process rather than to the whole process
                   group?  Perhaps on systems with FIONREAD Emacs is
                   alone in its group.  */
		terminate_due_to_signal (SIGHUP, 10);

              /* XXX Is calling delete_terminal safe here?  It calls delete_frame.  */
	      {
		Lisp_Object tmp;
		XSETTERMINAL (tmp, t);
		Fdelete_terminal (tmp, Qnoelisp);
	      }
            }

	  /* If there was no error, make sure the pointer
	     is visible for all frames on this terminal.  */
	  if (nr >= 0)
	    {
	      Lisp_Object tail, frame;

	      FOR_EACH_FRAME (tail, frame)
		{
		  struct frame *f = XFRAME (frame);
		  if (FRAME_TERMINAL (f) == t)
		    frame_make_pointer_visible (f);
		}
	    }

          if (hold_quit.kind != NO_EVENT)
            kbd_buffer_store_event (&hold_quit);
        }

      t = next;
    }

  if (err && !nread)
    nread = -1;

  return nread;
}

/* This is the tty way of reading available input.

   Note that each terminal device has its own `struct terminal' object,
   and so this function is called once for each individual termcap
   terminal.  The first parameter indicates which terminal to read from.  */

int
tty_read_avail_input (struct terminal *terminal,
                      struct input_event *hold_quit)
{
  /* Using KBD_BUFFER_SIZE - 1 here avoids reading more than
     the kbd_buffer can really hold.  That may prevent loss
     of characters on some systems when input is stuffed at us.  */
  unsigned char cbuf[KBD_BUFFER_SIZE - 1];
#ifndef WINDOWSNT
  int n_to_read;
#endif
  int i;
  struct tty_display_info *tty = terminal->display_info.tty;
  int nread = 0;
#ifdef subprocesses
  int buffer_free = KBD_BUFFER_SIZE - kbd_buffer_nr_stored () - 1;

  if (kbd_on_hold_p () || buffer_free <= 0)
    return 0;
#endif	/* subprocesses */

  if (!terminal->name)		/* Don't read from a dead terminal.  */
    return 0;

  if (terminal->type != output_termcap
      && terminal->type != output_msdos_raw)
    emacs_abort ();

  /* XXX I think the following code should be moved to separate hook
     functions in system-dependent files.  */
#ifdef WINDOWSNT
  /* FIXME: AFAIK, tty_read_avail_input is not used under w32 since the non-GUI
     code sets read_socket_hook to w32_console_read_socket instead!  */
  return 0;
#else /* not WINDOWSNT */
  if (! tty->term_initted)      /* In case we get called during bootstrap.  */
    return 0;

  if (! tty->input)
    return 0;                   /* The terminal is suspended.  */

#ifdef MSDOS
  n_to_read = dos_keysns ();
  if (n_to_read == 0)
    return 0;

  cbuf[0] = dos_keyread ();
  nread = 1;

#else /* not MSDOS */
#ifdef HAVE_GPM
  if (gpm_tty == tty)
  {
      Gpm_Event event;
      int gpm, fd = gpm_fd;

      /* gpm==1 if event received.
         gpm==0 if the GPM daemon has closed the connection, in which case
                Gpm_GetEvent closes gpm_fd and clears it to -1, which is why
		we save it in `fd' so close_gpm can remove it from the
		select masks.
         gpm==-1 if a protocol error or EWOULDBLOCK; the latter is normal.  */
      while (gpm = Gpm_GetEvent (&event), gpm == 1) {
	  nread += handle_one_term_event (tty, &event);
      }
      if (gpm == 0)
	/* Presumably the GPM daemon has closed the connection.  */
	close_gpm (fd);
      if (nread)
	  return nread;
  }
#endif /* HAVE_GPM */

/* Determine how many characters we should *try* to read.  */
#ifdef USABLE_FIONREAD
  /* Find out how much input is available.  */
  if (ioctl (fileno (tty->input), FIONREAD, &n_to_read) < 0)
    {
      if (! noninteractive)
        return -2;          /* Close this terminal.  */
      else
        n_to_read = 0;
    }
  if (n_to_read == 0)
    return 0;
  if (n_to_read > sizeof cbuf)
    n_to_read = sizeof cbuf;
#elif defined USG || defined CYGWIN
  /* Read some input if available, but don't wait.  */
  n_to_read = sizeof cbuf;
  fcntl (fileno (tty->input), F_SETFL, O_NONBLOCK);
#else
# error "Cannot read without possibly delaying"
#endif

#ifdef subprocesses
  /* Don't read more than we can store.  */
  if (n_to_read > buffer_free)
    n_to_read = buffer_free;
#endif	/* subprocesses */

  /* Now read; for one reason or another, this will not block.
     NREAD is set to the number of chars read.  */
  nread = emacs_read (fileno (tty->input), (char *) cbuf, n_to_read);
  /* POSIX infers that processes which are not in the session leader's
     process group won't get SIGHUPs at logout time.  BSDI adheres to
     this part standard and returns -1 from read (0) with errno==EIO
     when the control tty is taken away.
     Jeffrey Honig <jch@bsdi.com> says this is generally safe.  */
  if (nread == -1 && errno == EIO)
    return -2;          /* Close this terminal.  */
#if defined AIX && defined _BSD
  /* The kernel sometimes fails to deliver SIGHUP for ptys.
     This looks incorrect, but it isn't, because _BSD causes
     O_NDELAY to be defined in fcntl.h as O_NONBLOCK,
     and that causes a value other than 0 when there is no input.  */
  if (nread == 0)
    return -2;          /* Close this terminal.  */
#endif

#ifndef USABLE_FIONREAD
#if defined (USG) || defined (CYGWIN)
  fcntl (fileno (tty->input), F_SETFL, 0);
#endif /* USG or CYGWIN */
#endif /* no FIONREAD */

  if (nread <= 0)
    return nread;

#endif /* not MSDOS */
#endif /* not WINDOWSNT */

  for (i = 0; i < nread; i++)
    {
      struct input_event buf;
      EVENT_INIT (buf);
      buf.kind = ASCII_KEYSTROKE_EVENT;
      buf.modifiers = 0;
      if (tty->meta_key == 1 && (cbuf[i] & 0x80))
        buf.modifiers = meta_modifier;
      if (tty->meta_key < 2)
        cbuf[i] &= ~0x80;

      buf.code = cbuf[i];
      /* Set the frame corresponding to the active tty.  Note that the
         value of selected_frame is not reliable here, redisplay tends
         to temporarily change it.  */
      buf.frame_or_window = tty->top_frame;
      buf.arg = Qnil;

      kbd_buffer_store_event (&buf);
      /* Don't look at input that follows a C-g too closely.
         This reduces lossage due to autorepeat on C-g.  */
      if (buf.kind == ASCII_KEYSTROKE_EVENT
          && buf.code == quit_char)
        break;
    }

  return nread;
}

static void
handle_async_input (void)
{
#ifndef DOS_NT
  while (1)
    {
      int nread = gobble_input ();
      /* -1 means it's not ok to read the input now.
	 UNBLOCK_INPUT will read it later; now, avoid infinite loop.
	 0 means there was no keyboard input available.  */
      if (nread <= 0)
	break;
    }
#endif
}

void
process_pending_signals (void)
{
  pending_signals = false;
  handle_async_input ();
  do_pending_atimers ();
}

/* Undo any number of BLOCK_INPUT calls down to level LEVEL,
   and reinvoke any pending signal if the level is now 0 and
   a fatal error is not already in progress.  */

void
unblock_input_to (int level)
{
  interrupt_input_blocked = level;
  if (level == 0)
    {
      if (pending_signals && !fatal_error_in_progress)
	process_pending_signals ();
    }
  else if (level < 0)
    emacs_abort ();
}

/* End critical section.

   If doing signal-driven input, and a signal came in when input was
   blocked, reinvoke the signal handler now to deal with it.

   It will also process queued input, if it was not read before.
   When a longer code sequence does not use block/unblock input
   at all, the whole input gathered up to the next call to
   unblock_input will be processed inside that call. */

void
unblock_input (void)
{
  unblock_input_to (interrupt_input_blocked - 1);
}

/* Undo any number of BLOCK_INPUT calls,
   and also reinvoke any pending signal.  */

void
totally_unblock_input (void)
{
  unblock_input_to (0);
}

#if defined (USABLE_SIGIO) || defined (USABLE_SIGPOLL)

void
handle_input_available_signal (int sig)
{
  pending_signals = true;

  if (input_available_clear_time)
    *input_available_clear_time = make_timespec (0, 0);
}

static void
deliver_input_available_signal (int sig)
{
  deliver_process_signal (sig, handle_input_available_signal);
}
#endif /* defined (USABLE_SIGIO) || defined (USABLE_SIGPOLL)  */


/* User signal events.  */

struct user_signal_info
{
  /* Signal number.  */
  int sig;

  /* Name of the signal.  */
  char *name;

  /* Number of pending signals.  */
  int npending;

  struct user_signal_info *next;
};

/* List of user signals.  */
static struct user_signal_info *user_signals = NULL;

void
add_user_signal (int sig, const char *name)
{
  struct sigaction action;
  struct user_signal_info *p;

  for (p = user_signals; p; p = p->next)
    if (p->sig == sig)
      /* Already added.  */
      return;

  p = xmalloc (sizeof *p);
  p->sig = sig;
  p->name = xstrdup (name);
  p->npending = 0;
  p->next = user_signals;
  user_signals = p;

  emacs_sigaction_init (&action, deliver_user_signal);
  sigaction (sig, &action, 0);
}

static void
handle_user_signal (int sig)
{
  struct user_signal_info *p;
  const char *special_event_name = NULL;

  if (SYMBOLP (Vdebug_on_event))
    special_event_name = SSDATA (SYMBOL_NAME (Vdebug_on_event));

  for (p = user_signals; p; p = p->next)
    if (p->sig == sig)
      {
        if (special_event_name
	    && strcmp (special_event_name, p->name) == 0)
          {
            /* Enter the debugger in many ways.  */
            debug_on_next_call = true;
            debug_on_quit = true;
            Vquit_flag = Qt;
            Vinhibit_quit = Qnil;

            /* Eat the event.  */
            break;
          }

	p->npending++;
#if defined (USABLE_SIGIO) || defined (USABLE_SIGPOLL)
	if (interrupt_input)
	  handle_input_available_signal (sig);
	else
#endif
	  {
	    /* Tell wait_reading_process_output that it needs to wake
	       up and look around.  */
	    if (input_available_clear_time)
	      *input_available_clear_time = make_timespec (0, 0);
	  }
	break;
      }
}

static void
deliver_user_signal (int sig)
{
  deliver_process_signal (sig, handle_user_signal);
}

static char *
find_user_signal_name (int sig)
{
  struct user_signal_info *p;

  for (p = user_signals; p; p = p->next)
    if (p->sig == sig)
      return p->name;

  return NULL;
}

static void
store_user_signal_events (void)
{
  struct user_signal_info *p;
  struct input_event buf;
  bool buf_initialized = false;

  for (p = user_signals; p; p = p->next)
    if (p->npending > 0)
      {
	if (! buf_initialized)
	  {
	    memset (&buf, 0, sizeof buf);
	    buf.kind = USER_SIGNAL_EVENT;
	    buf.frame_or_window = selected_frame;
	    buf_initialized = true;
	  }

	do
	  {
	    buf.code = p->sig;
	    kbd_buffer_store_event (&buf);
	    p->npending--;
	  }
	while (p->npending > 0);
      }
}


static void menu_bar_item (Lisp_Object, Lisp_Object, Lisp_Object, void *);
static Lisp_Object menu_bar_one_keymap_changed_items;

/* These variables hold the vector under construction within
   menu_bar_items and its subroutines, and the current index
   for storing into that vector.  */
static Lisp_Object menu_bar_items_vector;
static int menu_bar_items_index;


static const char *separator_names[] = {
  "space",
  "no-line",
  "single-line",
  "double-line",
  "single-dashed-line",
  "double-dashed-line",
  "shadow-etched-in",
  "shadow-etched-out",
  "shadow-etched-in-dash",
  "shadow-etched-out-dash",
  "shadow-double-etched-in",
  "shadow-double-etched-out",
  "shadow-double-etched-in-dash",
  "shadow-double-etched-out-dash",
  0,
};

/* Return true if LABEL specifies a separator.  */

bool
menu_separator_name_p (const char *label)
{
  if (!label)
    return 0;
  else if (strnlen (label, 4) == 4
	   && memcmp (label, "--", 2) == 0
	   && label[2] != '-')
    {
      int i;
      label += 2;
      for (i = 0; separator_names[i]; ++i)
	if (strcmp (label, separator_names[i]) == 0)
          return 1;
    }
  else
    {
      /* It's a separator if it contains only dashes.  */
      while (*label == '-')
	++label;
      return (*label == 0);
    }

  return 0;
}


/* Return a vector of menu items for a menu bar, appropriate
   to the current buffer.  Each item has three elements in the vector:
   KEY STRING MAPLIST.

   OLD is an old vector we can optionally reuse, or nil.  */

Lisp_Object
menu_bar_items (Lisp_Object old)
{
  /* The number of keymaps we're scanning right now, and the number of
     keymaps we have allocated space for.  */
  ptrdiff_t nmaps;

  /* maps[0..nmaps-1] are the prefix definitions of KEYBUF[0..t-1]
     in the current keymaps, or nil where it is not a prefix.  */
  Lisp_Object *maps;

  Lisp_Object mapsbuf[3];
  Lisp_Object def;

  ptrdiff_t mapno;
  Lisp_Object oquit;

  USE_SAFE_ALLOCA;

  /* In order to build the menus, we need to call the keymap
     accessors.  They all call maybe_quit.  But this function is called
     during redisplay, during which a quit is fatal.  So inhibit
     quitting while building the menus.
     We do this instead of specbind because (1) errors will clear it anyway
     and (2) this avoids risk of specpdl overflow.  */
  oquit = Vinhibit_quit;
  Vinhibit_quit = Qt;

  if (!NILP (old))
    menu_bar_items_vector = old;
  else
    menu_bar_items_vector = make_nil_vector (24);
  menu_bar_items_index = 0;

  /* Build our list of keymaps.
     If we recognize a function key and replace its escape sequence in
     keybuf with its symbol, or if the sequence starts with a mouse
     click and we need to switch buffers, we jump back here to rebuild
     the initial keymaps from the current buffer.  */
  {
    Lisp_Object *tmaps;

    /* Should overriding-terminal-local-map and overriding-local-map apply?  */
    if (!NILP (Voverriding_local_map_menu_flag)
	&& !NILP (Voverriding_local_map))
      {
	/* Yes, use them (if non-nil) as well as the global map.  */
	maps = mapsbuf;
	nmaps = 0;
	if (!NILP (KVAR (current_kboard, Voverriding_terminal_local_map)))
	  maps[nmaps++] = KVAR (current_kboard, Voverriding_terminal_local_map);
	if (!NILP (Voverriding_local_map))
	  maps[nmaps++] = Voverriding_local_map;
      }
    else
      {
	/* No, so use major and minor mode keymaps and keymap property.
	   Note that menu-bar bindings in the local-map and keymap
	   properties may not work reliable, as they are only
	   recognized when the menu-bar (or mode-line) is updated,
	   which does not normally happen after every command.  */
	ptrdiff_t nminor = current_minor_maps (NULL, &tmaps);
	SAFE_NALLOCA (maps, 1, nminor + 4);
	nmaps = 0;
	Lisp_Object tem = KVAR (current_kboard, Voverriding_terminal_local_map);
	if (!NILP (tem) && !NILP (Voverriding_local_map_menu_flag))
	  maps[nmaps++] = tem;
	if (tem = get_local_map (PT, current_buffer, Qkeymap), !NILP (tem))
	  maps[nmaps++] = tem;
	if (nminor != 0)
	  {
	    memcpy (maps + nmaps, tmaps, nminor * sizeof (maps[0]));
	    nmaps += nminor;
	  }
	maps[nmaps++] = get_local_map (PT, current_buffer, Qlocal_map);
      }
    maps[nmaps++] = current_global_map;
  }

  /* Look up in each map the dummy prefix key `menu-bar'.  */

  for (mapno = nmaps - 1; mapno >= 0; mapno--)
    if (!NILP (maps[mapno]))
      {
	def = get_keymap (access_keymap (maps[mapno], Qmenu_bar, 1, 0, 1),
			  0, 1);
	if (CONSP (def))
	  {
	    menu_bar_one_keymap_changed_items = Qnil;
	    map_keymap_canonical (def, menu_bar_item, Qnil, NULL);
	  }
      }

  /* Move to the end those items that should be at the end.  */

  Lisp_Object tail = Vmenu_bar_final_items;
  FOR_EACH_TAIL (tail)
    {
      int end = menu_bar_items_index;

      for (int i = 0; i < end; i += 4)
	if (EQ (XCAR (tail), AREF (menu_bar_items_vector, i)))
	  {
	    Lisp_Object tem0, tem1, tem2, tem3;
	    /* Move the item at index I to the end,
	       shifting all the others forward.  */
	    tem0 = AREF (menu_bar_items_vector, i + 0);
	    tem1 = AREF (menu_bar_items_vector, i + 1);
	    tem2 = AREF (menu_bar_items_vector, i + 2);
	    tem3 = AREF (menu_bar_items_vector, i + 3);
	    if (end > i + 4)
	      memmove (aref_addr (menu_bar_items_vector, i),
		       aref_addr (menu_bar_items_vector, i + 4),
		       (end - i - 4) * word_size);
	    ASET (menu_bar_items_vector, end - 4, tem0);
	    ASET (menu_bar_items_vector, end - 3, tem1);
	    ASET (menu_bar_items_vector, end - 2, tem2);
	    ASET (menu_bar_items_vector, end - 1, tem3);
	    break;
	  }
    }

  /* Add nil, nil, nil, nil at the end.  */
  {
    int i = menu_bar_items_index;
    if (i + 4 > ASIZE (menu_bar_items_vector))
      menu_bar_items_vector
	= larger_vector (menu_bar_items_vector, 4, -1);
    /* Add this item.  */
    ASET (menu_bar_items_vector, i, Qnil); i++;
    ASET (menu_bar_items_vector, i, Qnil); i++;
    ASET (menu_bar_items_vector, i, Qnil); i++;
    ASET (menu_bar_items_vector, i, Qnil); i++;
    menu_bar_items_index = i;
  }

  Vinhibit_quit = oquit;
  SAFE_FREE ();
  return menu_bar_items_vector;
}

/* Add one item to menu_bar_items_vector, for KEY, ITEM_STRING and DEF.
   If there's already an item for KEY, add this DEF to it.  */

Lisp_Object item_properties;

static void
menu_bar_item (Lisp_Object key, Lisp_Object item, Lisp_Object dummy1, void *dummy2)
{
  int i;
  bool parsed;
  Lisp_Object tem;

  if (EQ (item, Qundefined))
    {
      /* If a map has an explicit `undefined' as definition,
	 discard any previously made menu bar item.  */

      for (i = 0; i < menu_bar_items_index; i += 4)
	if (EQ (key, AREF (menu_bar_items_vector, i)))
	  {
	    if (menu_bar_items_index > i + 4)
	      memmove (aref_addr (menu_bar_items_vector, i),
		       aref_addr (menu_bar_items_vector, i + 4),
		       (menu_bar_items_index - i - 4) * word_size);
	    menu_bar_items_index -= 4;
	  }
    }

  /* If this keymap has already contributed to this KEY,
     don't contribute to it a second time.  */
  tem = Fmemq (key, menu_bar_one_keymap_changed_items);
  if (!NILP (tem) || NILP (item))
    return;

  menu_bar_one_keymap_changed_items
    = Fcons (key, menu_bar_one_keymap_changed_items);

  /* We add to menu_bar_one_keymap_changed_items before doing the
     parse_menu_item, so that if it turns out it wasn't a menu item,
     it still correctly hides any further menu item.  */
  parsed = parse_menu_item (item, 1);
  if (!parsed)
    return;

  item = AREF (item_properties, ITEM_PROPERTY_DEF);

  /* Find any existing item for this KEY.  */
  for (i = 0; i < menu_bar_items_index; i += 4)
    if (EQ (key, AREF (menu_bar_items_vector, i)))
      break;

  /* If we did not find this KEY, add it at the end.  */
  if (i == menu_bar_items_index)
    {
      /* If vector is too small, get a bigger one.  */
      if (i + 4 > ASIZE (menu_bar_items_vector))
	menu_bar_items_vector = larger_vector (menu_bar_items_vector, 4, -1);
      /* Add this item.  */
      ASET (menu_bar_items_vector, i, key); i++;
      ASET (menu_bar_items_vector, i,
	    AREF (item_properties, ITEM_PROPERTY_NAME)); i++;
      ASET (menu_bar_items_vector, i, list1 (item)); i++;
      ASET (menu_bar_items_vector, i, make_fixnum (0)); i++;
      menu_bar_items_index = i;
    }
  /* We did find an item for this KEY.  Add ITEM to its list of maps.  */
  else
    {
      Lisp_Object old;
      old = AREF (menu_bar_items_vector, i + 2);
      /* If the new and the old items are not both keymaps,
	 the lookup will only find `item'.  */
      item = Fcons (item, KEYMAPP (item) && KEYMAPP (XCAR (old)) ? old : Qnil);
      ASET (menu_bar_items_vector, i + 2, item);
    }
}

 /* This is used as the handler when calling menu_item_eval_property.  */
static Lisp_Object
menu_item_eval_property_1 (Lisp_Object arg)
{
  /* If we got a quit from within the menu computation,
     quit all the way out of it.  This takes care of C-] in the debugger.  */
  if (CONSP (arg) && signal_quit_p (XCAR (arg)))
    quit ();

  return Qnil;
}

static Lisp_Object
eval_dyn (Lisp_Object form)
{
  return Feval (form, Qnil);
}

/* Evaluate an expression and return the result (or nil if something
   went wrong).  Used to evaluate dynamic parts of menu items.  */
Lisp_Object
menu_item_eval_property (Lisp_Object sexpr)
{
  ptrdiff_t count = SPECPDL_INDEX ();
  Lisp_Object val;
  specbind (Qinhibit_redisplay, Qt);
  val = internal_condition_case_1 (eval_dyn, sexpr, Qerror,
				   menu_item_eval_property_1);
  return unbind_to (count, val);
}

/* This function parses a menu item and leaves the result in the
   vector item_properties.
   ITEM is a key binding, a possible menu item.
   INMENUBAR is > 0 when this is considered for an entry in a menu bar
   top level.
   INMENUBAR is < 0 when this is considered for an entry in a keyboard menu.
   parse_menu_item returns true if the item is a menu item and false
   otherwise.  */

bool
parse_menu_item (Lisp_Object item, int inmenubar)
{
  Lisp_Object def, tem, item_string, start;
  Lisp_Object filter;
  Lisp_Object keyhint;
  int i;

  filter = Qnil;
  keyhint = Qnil;

  if (!CONSP (item))
    return 0;

  /* Create item_properties vector if necessary.  */
  if (NILP (item_properties))
    item_properties = make_nil_vector (ITEM_PROPERTY_ENABLE + 1);

  /* Initialize optional entries.  */
  for (i = ITEM_PROPERTY_DEF; i < ITEM_PROPERTY_ENABLE; i++)
    ASET (item_properties, i, Qnil);
  ASET (item_properties, ITEM_PROPERTY_ENABLE, Qt);

  /* Save the item here to protect it from GC.  */
  ASET (item_properties, ITEM_PROPERTY_ITEM, item);

  item_string = XCAR (item);

  start = item;
  item = XCDR (item);
  if (STRINGP (item_string))
    {
      /* Old format menu item.  */
      ASET (item_properties, ITEM_PROPERTY_NAME, item_string);

      /* Maybe help string.  */
      if (CONSP (item) && STRINGP (XCAR (item)))
	{
	  ASET (item_properties, ITEM_PROPERTY_HELP,
		help_echo_substitute_command_keys (XCAR (item)));
	  start = item;
	  item = XCDR (item);
	}

      /* Maybe an obsolete key binding cache.  */
      if (CONSP (item) && CONSP (XCAR (item))
	  && (NILP (XCAR (XCAR (item)))
	      || VECTORP (XCAR (XCAR (item)))))
	item = XCDR (item);

      /* This is the real definition--the function to run.  */
      ASET (item_properties, ITEM_PROPERTY_DEF, item);

      /* Get enable property, if any.  */
      if (SYMBOLP (item))
	{
	  tem = Fget (item, Qmenu_enable);
	  if (!NILP (Venable_disabled_menus_and_buttons))
	    ASET (item_properties, ITEM_PROPERTY_ENABLE, Qt);
	  else if (!NILP (tem))
	    ASET (item_properties, ITEM_PROPERTY_ENABLE, tem);
	}
    }
  else if (EQ (item_string, Qmenu_item) && CONSP (item))
    {
      /* New format menu item.  */
      ASET (item_properties, ITEM_PROPERTY_NAME, XCAR (item));
      start = XCDR (item);
      if (CONSP (start))
	{
	  /* We have a real binding.  */
	  ASET (item_properties, ITEM_PROPERTY_DEF, XCAR (start));

	  item = XCDR (start);
	  /* Is there an obsolete cache list with key equivalences.  */
	  if (CONSP (item) && CONSP (XCAR (item)))
	    item = XCDR (item);

	  /* Parse properties.  */
	  FOR_EACH_TAIL (item)
	    {
	      tem = XCAR (item);
	      item = XCDR (item);
	      if (!CONSP (item))
		break;

	      if (EQ (tem, QCenable))
		{
		  if (!NILP (Venable_disabled_menus_and_buttons))
		    ASET (item_properties, ITEM_PROPERTY_ENABLE, Qt);
		  else
		    ASET (item_properties, ITEM_PROPERTY_ENABLE, XCAR (item));
		}
	      else if (EQ (tem, QCvisible))
		{
		  /* If got a visible property and that evaluates to nil
		     then ignore this item.  */
		  tem = menu_item_eval_property (XCAR (item));
		  if (NILP (tem))
		    return 0;
	 	}
	      else if (EQ (tem, QChelp))
		{
		  Lisp_Object help = XCAR (item);
		  if (STRINGP (help))
		    help = help_echo_substitute_command_keys (help);
		  ASET (item_properties, ITEM_PROPERTY_HELP, help);
		}
	      else if (EQ (tem, QCfilter))
		filter = item;
	      else if (EQ (tem, QCkey_sequence))
		{
		  tem = XCAR (item);
		  if (SYMBOLP (tem) || STRINGP (tem) || VECTORP (tem))
		    /* Be GC protected. Set keyhint to item instead of tem.  */
		    keyhint = item;
		}
	      else if (EQ (tem, QCkeys))
		{
		  tem = XCAR (item);
		  if (FUNCTIONP (tem))
		    ASET (item_properties, ITEM_PROPERTY_KEYEQ, call0 (tem));
		  else if (CONSP (tem) || STRINGP (tem))
		    ASET (item_properties, ITEM_PROPERTY_KEYEQ, tem);
		}
	      else if (EQ (tem, QCbutton) && CONSP (XCAR (item)))
		{
		  Lisp_Object type;
		  tem = XCAR (item);
		  type = XCAR (tem);
		  if (EQ (type, QCtoggle) || EQ (type, QCradio))
		    {
		      ASET (item_properties, ITEM_PROPERTY_SELECTED,
			    XCDR (tem));
		      ASET (item_properties, ITEM_PROPERTY_TYPE, type);
		    }
		}
	    }
	}
      else if (inmenubar || !NILP (start))
	return 0;
    }
  else
    return 0;			/* not a menu item */

  /* If item string is not a string, evaluate it to get string.
     If we don't get a string, skip this item.  */
  item_string = AREF (item_properties, ITEM_PROPERTY_NAME);
  if (!(STRINGP (item_string)))
    {
      item_string = menu_item_eval_property (item_string);
      if (!STRINGP (item_string))
	return 0;
      ASET (item_properties, ITEM_PROPERTY_NAME, item_string);
    }

  /* If got a filter apply it on definition.  */
  def = AREF (item_properties, ITEM_PROPERTY_DEF);
  if (!NILP (filter))
    {
      def = menu_item_eval_property (list2 (XCAR (filter),
					    list2 (Qquote, def)));

      ASET (item_properties, ITEM_PROPERTY_DEF, def);
    }

  /* Enable or disable selection of item.  */
  tem = AREF (item_properties, ITEM_PROPERTY_ENABLE);
  if (!EQ (tem, Qt))
    {
      tem = menu_item_eval_property (tem);
      if (inmenubar && NILP (tem))
	return 0;		/* Ignore disabled items in menu bar.  */
      ASET (item_properties, ITEM_PROPERTY_ENABLE, tem);
    }

  /* If we got no definition, this item is just unselectable text which
     is OK in a submenu but not in the menubar.  */
  if (NILP (def))
    return (!inmenubar);

  /* See if this is a separate pane or a submenu.  */
  def = AREF (item_properties, ITEM_PROPERTY_DEF);
  tem = get_keymap (def, 0, 1);
  /* For a subkeymap, just record its details and exit.  */
  if (CONSP (tem))
    {
      ASET (item_properties, ITEM_PROPERTY_MAP, tem);
      ASET (item_properties, ITEM_PROPERTY_DEF, tem);
      return 1;
    }

  /* At the top level in the menu bar, do likewise for commands also.
     The menu bar does not display equivalent key bindings anyway.
     ITEM_PROPERTY_DEF is already set up properly.  */
  if (inmenubar > 0)
    return 1;

  { /* This is a command.  See if there is an equivalent key binding.  */
    Lisp_Object keyeq = AREF (item_properties, ITEM_PROPERTY_KEYEQ);
    AUTO_STRING (space_space, "  ");

    /* The previous code preferred :key-sequence to :keys, so we
       preserve this behavior.  */
    if (STRINGP (keyeq) && !CONSP (keyhint))
      keyeq = concat2 (space_space, call1 (Qsubstitute_command_keys, keyeq));
    else
      {
	Lisp_Object prefix = keyeq;
	Lisp_Object keys = Qnil;

	if (CONSP (prefix))
	  {
	    def = XCAR (prefix);
	    prefix = XCDR (prefix);
	  }
	else
	  def = AREF (item_properties, ITEM_PROPERTY_DEF);

	if (CONSP (keyhint) && !NILP (XCAR (keyhint)))
	  {
	    keys = XCAR (keyhint);
	    tem = Fkey_binding (keys, Qnil, Qnil, Qnil);

	    /* We have a suggested key.  Is it bound to the command?  */
	    if (NILP (tem)
		|| (!EQ (tem, def)
		    /* If the command is an alias for another
		       (such as lmenu.el set it up), check if the
		       original command matches the cached command.  */
		    && !(SYMBOLP (def)
			 && EQ (tem, XSYMBOL (def)->u.s.function))))
	      keys = Qnil;
	  }

	if (NILP (keys))
	  keys = Fwhere_is_internal (def, Qnil, Qt, Qnil, Qnil);

	if (!NILP (keys))
	  {
	    tem = Fkey_description (keys, Qnil);
	    if (CONSP (prefix))
	      {
		if (STRINGP (XCAR (prefix)))
		  tem = concat2 (XCAR (prefix), tem);
		if (STRINGP (XCDR (prefix)))
		  tem = concat2 (tem, XCDR (prefix));
	      }
	    keyeq = concat2 (space_space, tem);
	  }
	else
	  keyeq = Qnil;
      }

    /* If we have an equivalent key binding, use that.  */
    ASET (item_properties, ITEM_PROPERTY_KEYEQ, keyeq);
  }

  /* Include this when menu help is implemented.
  tem = XVECTOR (item_properties)->contents[ITEM_PROPERTY_HELP];
  if (!(NILP (tem) || STRINGP (tem)))
    {
      tem = menu_item_eval_property (tem);
      if (!STRINGP (tem))
	tem = Qnil;
      XVECTOR (item_properties)->contents[ITEM_PROPERTY_HELP] = tem;
    }
  */

  /* Handle radio buttons or toggle boxes.  */
  tem = AREF (item_properties, ITEM_PROPERTY_SELECTED);
  if (!NILP (tem))
    ASET (item_properties, ITEM_PROPERTY_SELECTED,
	  menu_item_eval_property (tem));

  return 1;
}



/***********************************************************************
			       Tab-bars
 ***********************************************************************/

/* A vector holding tab bar items while they are parsed in function
   tab_bar_items. Each item occupies TAB_BAR_ITEM_NSCLOTS elements
   in the vector.  */

static Lisp_Object tab_bar_items_vector;

/* A vector holding the result of parse_tab_bar_item.  Layout is like
   the one for a single item in tab_bar_items_vector.  */

static Lisp_Object tab_bar_item_properties;

/* Next free index in tab_bar_items_vector.  */

static int ntab_bar_items;

/* Function prototypes.  */

static void init_tab_bar_items (Lisp_Object);
static void process_tab_bar_item (Lisp_Object, Lisp_Object, Lisp_Object,
				   void *);
static bool parse_tab_bar_item (Lisp_Object, Lisp_Object);
static void append_tab_bar_item (void);


/* Return a vector of tab bar items for keymaps currently in effect.
   Reuse vector REUSE if non-nil.  Return in *NITEMS the number of
   tab bar items found.  */

Lisp_Object
tab_bar_items (Lisp_Object reuse, int *nitems)
{
  Lisp_Object *maps;
  Lisp_Object mapsbuf[3];
  ptrdiff_t nmaps, i;
  Lisp_Object oquit;
  Lisp_Object *tmaps;
  USE_SAFE_ALLOCA;

  *nitems = 0;

  /* In order to build the menus, we need to call the keymap
     accessors.  They all call maybe_quit.  But this function is called
     during redisplay, during which a quit is fatal.  So inhibit
     quitting while building the menus.  We do this instead of
     specbind because (1) errors will clear it anyway and (2) this
     avoids risk of specpdl overflow.  */
  oquit = Vinhibit_quit;
  Vinhibit_quit = Qt;

  /* Initialize tab_bar_items_vector and protect it from GC.  */
  init_tab_bar_items (reuse);

  /* Build list of keymaps in maps.  Set nmaps to the number of maps
     to process.  */

  /* Should overriding-terminal-local-map and overriding-local-map apply?  */
  if (!NILP (Voverriding_local_map_menu_flag)
      && !NILP (Voverriding_local_map))
    {
      /* Yes, use them (if non-nil) as well as the global map.  */
      maps = mapsbuf;
      nmaps = 0;
      if (!NILP (KVAR (current_kboard, Voverriding_terminal_local_map)))
	maps[nmaps++] = KVAR (current_kboard, Voverriding_terminal_local_map);
      if (!NILP (Voverriding_local_map))
	maps[nmaps++] = Voverriding_local_map;
    }
  else
    {
      /* No, so use major and minor mode keymaps and keymap property.
	 Note that tab-bar bindings in the local-map and keymap
	 properties may not work reliably, as they are only
	 recognized when the tab-bar (or mode-line) is updated,
	 which does not normally happen after every command.  */
      ptrdiff_t nminor = current_minor_maps (NULL, &tmaps);
      SAFE_NALLOCA (maps, 1, nminor + 4);
      nmaps = 0;
      Lisp_Object tem = KVAR (current_kboard, Voverriding_terminal_local_map);
      if (!NILP (tem) && !NILP (Voverriding_local_map_menu_flag))
	maps[nmaps++] = tem;
      if (tem = get_local_map (PT, current_buffer, Qkeymap), !NILP (tem))
	maps[nmaps++] = tem;
      if (nminor != 0)
	{
	  memcpy (maps + nmaps, tmaps, nminor * sizeof (maps[0]));
	  nmaps += nminor;
	}
      maps[nmaps++] = get_local_map (PT, current_buffer, Qlocal_map);
    }

  /* Add global keymap at the end.  */
  maps[nmaps++] = current_global_map;

  /* Process maps in reverse order and look up in each map the prefix
     key `tab-bar'.  */
  for (i = nmaps - 1; i >= 0; --i)
    if (!NILP (maps[i]))
      {
	Lisp_Object keymap;

	keymap = get_keymap (access_keymap (maps[i], Qtab_bar, 1, 0, 1), 0, 1);
	if (CONSP (keymap))
	  map_keymap (keymap, process_tab_bar_item, Qnil, NULL, 1);
      }

  Vinhibit_quit = oquit;
  *nitems = ntab_bar_items / TAB_BAR_ITEM_NSLOTS;
  SAFE_FREE ();
  return tab_bar_items_vector;
}


/* Process the definition of KEY which is DEF.  */

static void
process_tab_bar_item (Lisp_Object key, Lisp_Object def, Lisp_Object data, void *args)
{
  int i;

  if (EQ (def, Qundefined))
    {
      /* If a map has an explicit `undefined' as definition,
	 discard any previously made item.  */
      for (i = 0; i < ntab_bar_items; i += TAB_BAR_ITEM_NSLOTS)
	{
	  Lisp_Object *v = XVECTOR (tab_bar_items_vector)->contents + i;

	  if (EQ (key, v[TAB_BAR_ITEM_KEY]))
	    {
	      if (ntab_bar_items > i + TAB_BAR_ITEM_NSLOTS)
		memmove (v, v + TAB_BAR_ITEM_NSLOTS,
			 ((ntab_bar_items - i - TAB_BAR_ITEM_NSLOTS)
			  * word_size));
	      ntab_bar_items -= TAB_BAR_ITEM_NSLOTS;
	      break;
	    }
	}
    }
  else if (parse_tab_bar_item (key, def))
    /* Append a new tab bar item to tab_bar_items_vector.  Accept
       more than one definition for the same key.  */
    append_tab_bar_item ();
}

/* Access slot with index IDX of vector tab_bar_item_properties.  */
#define PROP(IDX) AREF (tab_bar_item_properties, (IDX))
static void
set_prop_tab_bar (ptrdiff_t idx, Lisp_Object val)
{
  ASET (tab_bar_item_properties, idx, val);
}


/* Parse a tab bar item specification ITEM for key KEY and return the
   result in tab_bar_item_properties.  Value is false if ITEM is
   invalid.

   ITEM is a list `(menu-item CAPTION BINDING PROPS...)'.

   CAPTION is the caption of the item,  If it's not a string, it is
   evaluated to get a string.

   BINDING is the tab bar item's binding.  Tab-bar items with keymaps
   as binding are currently ignored.

   The following properties are recognized:

   - `:enable FORM'.

   FORM is evaluated and specifies whether the tab bar item is
   enabled or disabled.

   - `:visible FORM'

   FORM is evaluated and specifies whether the tab bar item is visible.

   - `:filter FUNCTION'

   FUNCTION is invoked with one parameter `(quote BINDING)'.  Its
   result is stored as the new binding.

   - `:button (TYPE SELECTED)'

   TYPE must be one of `:radio' or `:toggle'.  SELECTED is evaluated
   and specifies whether the button is selected (pressed) or not.

   - `:image IMAGES'

   IMAGES is either a single image specification or a vector of four
   image specifications.  See enum tab_bar_item_images.

   - `:help HELP-STRING'.

   Gives a help string to display for the tab bar item.

   - `:label LABEL-STRING'.

   A text label to show with the tab bar button if labels are enabled.  */

static bool
parse_tab_bar_item (Lisp_Object key, Lisp_Object item)
{
  Lisp_Object filter = Qnil;
  Lisp_Object caption;
  int i;

  /* Definition looks like `(menu-item CAPTION BINDING PROPS...)'.
     Rule out items that aren't lists, don't start with
     `menu-item' or whose rest following `tab-bar-item' is not a
     list.  */
  if (!CONSP (item))
    return 0;

  /* As an exception, allow old-style menu separators.  */
  if (STRINGP (XCAR (item)))
    item = list1 (XCAR (item));
  else if (!EQ (XCAR (item), Qmenu_item)
	   || (item = XCDR (item), !CONSP (item)))
    return 0;

  /* Create tab_bar_item_properties vector if necessary.  Reset it to
     defaults.  */
  if (VECTORP (tab_bar_item_properties))
    {
      for (i = 0; i < TAB_BAR_ITEM_NSLOTS; ++i)
	set_prop_tab_bar (i, Qnil);
    }
  else
    tab_bar_item_properties = make_nil_vector (TAB_BAR_ITEM_NSLOTS);

  /* Set defaults.  */
  set_prop_tab_bar (TAB_BAR_ITEM_KEY, key);
  set_prop_tab_bar (TAB_BAR_ITEM_ENABLED_P, Qt);

  /* Get the caption of the item.  If the caption is not a string,
     evaluate it to get a string.  If we don't get a string, skip this
     item.  */
  caption = XCAR (item);
  if (!STRINGP (caption))
    {
      caption = menu_item_eval_property (caption);
      if (!STRINGP (caption))
	return 0;
    }
  set_prop_tab_bar (TAB_BAR_ITEM_CAPTION, caption);

  /* If the rest following the caption is not a list, the menu item is
     either a separator, or invalid.  */
  item = XCDR (item);
  if (!CONSP (item))
    {
      if (menu_separator_name_p (SSDATA (caption)))
	{
	  set_prop_tab_bar (TAB_BAR_ITEM_ENABLED_P, Qnil);
	  set_prop_tab_bar (TAB_BAR_ITEM_SELECTED_P, Qnil);
	  set_prop_tab_bar (TAB_BAR_ITEM_CAPTION, Qnil);
	  return 1;
	}
      return 0;
    }

  /* Store the binding.  */
  set_prop_tab_bar (TAB_BAR_ITEM_BINDING, XCAR (item));
  item = XCDR (item);

  /* Ignore cached key binding, if any.  */
  if (CONSP (item) && CONSP (XCAR (item)))
    item = XCDR (item);

  /* Process the rest of the properties.  */
  FOR_EACH_TAIL (item)
    {
      Lisp_Object ikey = XCAR (item);
      item = XCDR (item);
      if (!CONSP (item))
	break;
      Lisp_Object value = XCAR (item);

      if (EQ (ikey, QCenable))
	{
	  /* `:enable FORM'.  */
	  if (!NILP (Venable_disabled_menus_and_buttons))
	    set_prop_tab_bar (TAB_BAR_ITEM_ENABLED_P, Qt);
	  else
	    set_prop_tab_bar (TAB_BAR_ITEM_ENABLED_P, value);
	}
      else if (EQ (ikey, QCvisible))
	{
	  /* `:visible FORM'.  If got a visible property and that
	     evaluates to nil then ignore this item.  */
	  if (NILP (menu_item_eval_property (value)))
	    return 0;
	}
      else if (EQ (ikey, QChelp))
        /* `:help HELP-STRING'.  */
        set_prop_tab_bar (TAB_BAR_ITEM_HELP, value);
      else if (EQ (ikey, QCfilter))
	/* ':filter FORM'.  */
	filter = value;
      else if (EQ (ikey, QCbutton) && CONSP (value))
	{
	  /* `:button (TYPE . SELECTED)'.  */
	  Lisp_Object type, selected;

	  type = XCAR (value);
	  selected = XCDR (value);
	  if (EQ (type, QCtoggle) || EQ (type, QCradio))
	    {
	      set_prop_tab_bar (TAB_BAR_ITEM_SELECTED_P, selected);
	    }
	}
    }

  /* If got a filter apply it on binding.  */
  if (!NILP (filter))
    set_prop_tab_bar (TAB_BAR_ITEM_BINDING,
	      (menu_item_eval_property
	       (list2 (filter,
		       list2 (Qquote,
			      PROP (TAB_BAR_ITEM_BINDING))))));

  /* See if the binding is a keymap.  Give up if it is.  */
  if (CONSP (get_keymap (PROP (TAB_BAR_ITEM_BINDING), 0, 1)))
    return 0;

  /* Enable or disable selection of item.  */
  if (!EQ (PROP (TAB_BAR_ITEM_ENABLED_P), Qt))
    set_prop_tab_bar (TAB_BAR_ITEM_ENABLED_P,
	      menu_item_eval_property (PROP (TAB_BAR_ITEM_ENABLED_P)));

  /* Handle radio buttons or toggle boxes.  */
  if (!NILP (PROP (TAB_BAR_ITEM_SELECTED_P)))
    set_prop_tab_bar (TAB_BAR_ITEM_SELECTED_P,
	      menu_item_eval_property (PROP (TAB_BAR_ITEM_SELECTED_P)));

  return 1;

#undef PROP
}


/* Initialize tab_bar_items_vector.  REUSE, if non-nil, is a vector
   that can be reused.  */

static void
init_tab_bar_items (Lisp_Object reuse)
{
  if (VECTORP (reuse))
    tab_bar_items_vector = reuse;
  else
    tab_bar_items_vector = make_nil_vector (64);
  ntab_bar_items = 0;
}


/* Append parsed tab bar item properties from
   tab_bar_item_properties */

static void
append_tab_bar_item (void)
{
  ptrdiff_t incr
    = (ntab_bar_items
       - (ASIZE (tab_bar_items_vector) - TAB_BAR_ITEM_NSLOTS));

  /* Enlarge tab_bar_items_vector if necessary.  */
  if (incr > 0)
    tab_bar_items_vector = larger_vector (tab_bar_items_vector, incr, -1);

  /* Append entries from tab_bar_item_properties to the end of
     tab_bar_items_vector.  */
  vcopy (tab_bar_items_vector, ntab_bar_items,
	 xvector_contents (tab_bar_item_properties), TAB_BAR_ITEM_NSLOTS);
  ntab_bar_items += TAB_BAR_ITEM_NSLOTS;
}





/***********************************************************************
			       Tool-bars
 ***********************************************************************/

/* A vector holding tool bar items while they are parsed in function
   tool_bar_items. Each item occupies TOOL_BAR_ITEM_NSCLOTS elements
   in the vector.  */

static Lisp_Object tool_bar_items_vector;

/* A vector holding the result of parse_tool_bar_item.  Layout is like
   the one for a single item in tool_bar_items_vector.  */

static Lisp_Object tool_bar_item_properties;

/* Next free index in tool_bar_items_vector.  */

static int ntool_bar_items;

/* Function prototypes.  */

static void init_tool_bar_items (Lisp_Object);
static void process_tool_bar_item (Lisp_Object, Lisp_Object, Lisp_Object,
				   void *);
static bool parse_tool_bar_item (Lisp_Object, Lisp_Object);
static void append_tool_bar_item (void);


/* Return a vector of tool bar items for keymaps currently in effect.
   Reuse vector REUSE if non-nil.  Return in *NITEMS the number of
   tool bar items found.  */

Lisp_Object
tool_bar_items (Lisp_Object reuse, int *nitems)
{
  Lisp_Object *maps;
  Lisp_Object mapsbuf[3];
  ptrdiff_t nmaps, i;
  Lisp_Object oquit;
  Lisp_Object *tmaps;
  USE_SAFE_ALLOCA;

  *nitems = 0;

  /* In order to build the menus, we need to call the keymap
     accessors.  They all call maybe_quit.  But this function is called
     during redisplay, during which a quit is fatal.  So inhibit
     quitting while building the menus.  We do this instead of
     specbind because (1) errors will clear it anyway and (2) this
     avoids risk of specpdl overflow.  */
  oquit = Vinhibit_quit;
  Vinhibit_quit = Qt;

  /* Initialize tool_bar_items_vector and protect it from GC.  */
  init_tool_bar_items (reuse);

  /* Build list of keymaps in maps.  Set nmaps to the number of maps
     to process.  */

  /* Should overriding-terminal-local-map and overriding-local-map apply?  */
  if (!NILP (Voverriding_local_map_menu_flag)
      && !NILP (Voverriding_local_map))
    {
      /* Yes, use them (if non-nil) as well as the global map.  */
      maps = mapsbuf;
      nmaps = 0;
      if (!NILP (KVAR (current_kboard, Voverriding_terminal_local_map)))
	maps[nmaps++] = KVAR (current_kboard, Voverriding_terminal_local_map);
      if (!NILP (Voverriding_local_map))
	maps[nmaps++] = Voverriding_local_map;
    }
  else
    {
      /* No, so use major and minor mode keymaps and keymap property.
	 Note that tool-bar bindings in the local-map and keymap
	 properties may not work reliably, as they are only
	 recognized when the tool-bar (or mode-line) is updated,
	 which does not normally happen after every command.  */
      ptrdiff_t nminor = current_minor_maps (NULL, &tmaps);
      SAFE_NALLOCA (maps, 1, nminor + 4);
      nmaps = 0;
      Lisp_Object tem = KVAR (current_kboard, Voverriding_terminal_local_map);
      if (!NILP (tem) && !NILP (Voverriding_local_map_menu_flag))
	maps[nmaps++] = tem;
      if (tem = get_local_map (PT, current_buffer, Qkeymap), !NILP (tem))
	maps[nmaps++] = tem;
      if (nminor != 0)
	{
	  memcpy (maps + nmaps, tmaps, nminor * sizeof (maps[0]));
	  nmaps += nminor;
	}
      maps[nmaps++] = get_local_map (PT, current_buffer, Qlocal_map);
    }

  /* Add global keymap at the end.  */
  maps[nmaps++] = current_global_map;

  /* Process maps in reverse order and look up in each map the prefix
     key `tool-bar'.  */
  for (i = nmaps - 1; i >= 0; --i)
    if (!NILP (maps[i]))
      {
	Lisp_Object keymap;

	keymap = get_keymap (access_keymap (maps[i], Qtool_bar, 1, 0, 1), 0, 1);
	if (CONSP (keymap))
	  map_keymap (keymap, process_tool_bar_item, Qnil, NULL, 1);
      }

  Vinhibit_quit = oquit;
  *nitems = ntool_bar_items / TOOL_BAR_ITEM_NSLOTS;
  SAFE_FREE ();
  return tool_bar_items_vector;
}


/* Process the definition of KEY which is DEF.  */

static void
process_tool_bar_item (Lisp_Object key, Lisp_Object def, Lisp_Object data, void *args)
{
  int i;

  if (EQ (def, Qundefined))
    {
      /* If a map has an explicit `undefined' as definition,
	 discard any previously made item.  */
      for (i = 0; i < ntool_bar_items; i += TOOL_BAR_ITEM_NSLOTS)
	{
	  Lisp_Object *v = XVECTOR (tool_bar_items_vector)->contents + i;

	  if (EQ (key, v[TOOL_BAR_ITEM_KEY]))
	    {
	      if (ntool_bar_items > i + TOOL_BAR_ITEM_NSLOTS)
		memmove (v, v + TOOL_BAR_ITEM_NSLOTS,
			 ((ntool_bar_items - i - TOOL_BAR_ITEM_NSLOTS)
			  * word_size));
	      ntool_bar_items -= TOOL_BAR_ITEM_NSLOTS;
	      break;
	    }
	}
    }
  else if (parse_tool_bar_item (key, def))
    /* Append a new tool bar item to tool_bar_items_vector.  Accept
       more than one definition for the same key.  */
    append_tool_bar_item ();
}

/* Access slot with index IDX of vector tool_bar_item_properties.  */
#define PROP(IDX) AREF (tool_bar_item_properties, (IDX))
static void
set_prop (ptrdiff_t idx, Lisp_Object val)
{
  ASET (tool_bar_item_properties, idx, val);
}


/* Parse a tool bar item specification ITEM for key KEY and return the
   result in tool_bar_item_properties.  Value is false if ITEM is
   invalid.

   ITEM is a list `(menu-item CAPTION BINDING PROPS...)'.

   CAPTION is the caption of the item,  If it's not a string, it is
   evaluated to get a string.

   BINDING is the tool bar item's binding.  Tool-bar items with keymaps
   as binding are currently ignored.

   The following properties are recognized:

   - `:enable FORM'.

   FORM is evaluated and specifies whether the tool bar item is
   enabled or disabled.

   - `:visible FORM'

   FORM is evaluated and specifies whether the tool bar item is visible.

   - `:filter FUNCTION'

   FUNCTION is invoked with one parameter `(quote BINDING)'.  Its
   result is stored as the new binding.

   - `:button (TYPE SELECTED)'

   TYPE must be one of `:radio' or `:toggle'.  SELECTED is evaluated
   and specifies whether the button is selected (pressed) or not.

   - `:image IMAGES'

   IMAGES is either a single image specification or a vector of four
   image specifications.  See enum tool_bar_item_images.

   - `:help HELP-STRING'.

   Gives a help string to display for the tool bar item.

   - `:label LABEL-STRING'.

   A text label to show with the tool bar button if labels are enabled.  */

static bool
parse_tool_bar_item (Lisp_Object key, Lisp_Object item)
{
  Lisp_Object filter = Qnil;
  Lisp_Object caption;
  int i;
  bool have_label = false;

  /* Definition looks like `(menu-item CAPTION BINDING PROPS...)'.
     Rule out items that aren't lists, don't start with
     `menu-item' or whose rest following `tool-bar-item' is not a
     list.  */
  if (!CONSP (item))
    return 0;

  /* As an exception, allow old-style menu separators.  */
  if (STRINGP (XCAR (item)))
    item = list1 (XCAR (item));
  else if (!EQ (XCAR (item), Qmenu_item)
	   || (item = XCDR (item), !CONSP (item)))
    return 0;

  /* Create tool_bar_item_properties vector if necessary.  Reset it to
     defaults.  */
  if (VECTORP (tool_bar_item_properties))
    {
      for (i = 0; i < TOOL_BAR_ITEM_NSLOTS; ++i)
	set_prop (i, Qnil);
    }
  else
    tool_bar_item_properties = make_nil_vector (TOOL_BAR_ITEM_NSLOTS);

  /* Set defaults.  */
  set_prop (TOOL_BAR_ITEM_KEY, key);
  set_prop (TOOL_BAR_ITEM_ENABLED_P, Qt);

  /* Get the caption of the item.  If the caption is not a string,
     evaluate it to get a string.  If we don't get a string, skip this
     item.  */
  caption = XCAR (item);
  if (!STRINGP (caption))
    {
      caption = menu_item_eval_property (caption);
      if (!STRINGP (caption))
	return 0;
    }
  set_prop (TOOL_BAR_ITEM_CAPTION, caption);

  /* If the rest following the caption is not a list, the menu item is
     either a separator, or invalid.  */
  item = XCDR (item);
  if (!CONSP (item))
    {
      if (menu_separator_name_p (SSDATA (caption)))
	{
	  set_prop (TOOL_BAR_ITEM_TYPE, Qt);
#ifndef HAVE_EXT_TOOL_BAR
	  /* If we use build_desired_tool_bar_string to render the
	     tool bar, the separator is rendered as an image.  */
	  set_prop (TOOL_BAR_ITEM_IMAGES,
		    (menu_item_eval_property
		     (Vtool_bar_separator_image_expression)));
	  set_prop (TOOL_BAR_ITEM_ENABLED_P, Qnil);
	  set_prop (TOOL_BAR_ITEM_SELECTED_P, Qnil);
	  set_prop (TOOL_BAR_ITEM_CAPTION, Qnil);
#endif
	  return 1;
	}
      return 0;
    }

  /* Store the binding.  */
  set_prop (TOOL_BAR_ITEM_BINDING, XCAR (item));
  item = XCDR (item);

  /* Ignore cached key binding, if any.  */
  if (CONSP (item) && CONSP (XCAR (item)))
    item = XCDR (item);

  /* Process the rest of the properties.  */
  FOR_EACH_TAIL (item)
    {
      Lisp_Object ikey = XCAR (item);
      item = XCDR (item);
      if (!CONSP (item))
	break;
      Lisp_Object value = XCAR (item);

      if (EQ (ikey, QCenable))
	{
	  /* `:enable FORM'.  */
	  if (!NILP (Venable_disabled_menus_and_buttons))
	    set_prop (TOOL_BAR_ITEM_ENABLED_P, Qt);
	  else
	    set_prop (TOOL_BAR_ITEM_ENABLED_P, value);
	}
      else if (EQ (ikey, QCvisible))
	{
	  /* `:visible FORM'.  If got a visible property and that
	     evaluates to nil then ignore this item.  */
	  if (NILP (menu_item_eval_property (value)))
	    return 0;
	}
      else if (EQ (ikey, QChelp))
        /* `:help HELP-STRING'.  */
        set_prop (TOOL_BAR_ITEM_HELP, value);
      else if (EQ (ikey, QCvert_only))
        /* `:vert-only t/nil'.  */
        set_prop (TOOL_BAR_ITEM_VERT_ONLY, value);
      else if (EQ (ikey, QClabel))
        {
          const char *bad_label = "!!?GARBLED ITEM?!!";
          /* `:label LABEL-STRING'.  */
          set_prop (TOOL_BAR_ITEM_LABEL,
		    STRINGP (value) ? value : build_string (bad_label));
          have_label = true;
        }
      else if (EQ (ikey, QCfilter))
	/* ':filter FORM'.  */
	filter = value;
      else if (EQ (ikey, QCbutton) && CONSP (value))
	{
	  /* `:button (TYPE . SELECTED)'.  */
	  Lisp_Object type, selected;

	  type = XCAR (value);
	  selected = XCDR (value);
	  if (EQ (type, QCtoggle) || EQ (type, QCradio))
	    {
	      set_prop (TOOL_BAR_ITEM_SELECTED_P, selected);
	      set_prop (TOOL_BAR_ITEM_TYPE, type);
	    }
	}
      else if (EQ (ikey, QCimage)
	       && (CONSP (value)
		   || (VECTORP (value) && ASIZE (value) == 4)))
	/* Value is either a single image specification or a vector
	   of 4 such specifications for the different button states.  */
	set_prop (TOOL_BAR_ITEM_IMAGES, value);
      else if (EQ (ikey, QCrtl))
        /* ':rtl STRING' */
	set_prop (TOOL_BAR_ITEM_RTL_IMAGE, value);
    }


  if (!have_label)
    {
      /* Try to make one from caption and key.  */
      Lisp_Object tkey = PROP (TOOL_BAR_ITEM_KEY);
      Lisp_Object tcapt = PROP (TOOL_BAR_ITEM_CAPTION);
      const char *label = SYMBOLP (tkey) ? SSDATA (SYMBOL_NAME (tkey)) : "";
      const char *capt = STRINGP (tcapt) ? SSDATA (tcapt) : "";
      ptrdiff_t max_lbl_size =
	2 * max (0, min (tool_bar_max_label_size, STRING_BYTES_BOUND / 2)) + 1;
      char *buf = xmalloc (max_lbl_size);
      Lisp_Object new_lbl;
      ptrdiff_t caption_len = strnlen (capt, max_lbl_size);

      if (0 < caption_len && caption_len < max_lbl_size)
        {
          strcpy (buf, capt);
          while (caption_len > 0 && buf[caption_len - 1] == '.')
            caption_len--;
	  buf[caption_len] = '\0';
	  label = capt = buf;
        }

      ptrdiff_t label_len = strnlen (label, max_lbl_size);
      if (0 < label_len && label_len < max_lbl_size)
        {
          ptrdiff_t j;
          if (label != buf)
	    strcpy (buf, label);

          for (j = 0; buf[j] != '\0'; ++j)
	    if (buf[j] == '-')
	      buf[j] = ' ';
          label = buf;
        }
      else
	label = "";

      new_lbl = Fupcase_initials (build_string (label));
      if (SCHARS (new_lbl) <= tool_bar_max_label_size)
        set_prop (TOOL_BAR_ITEM_LABEL, new_lbl);
      else
        set_prop (TOOL_BAR_ITEM_LABEL, empty_unibyte_string);
      xfree (buf);
    }

  /* If got a filter apply it on binding.  */
  if (!NILP (filter))
    set_prop (TOOL_BAR_ITEM_BINDING,
	      (menu_item_eval_property
	       (list2 (filter,
		       list2 (Qquote,
			      PROP (TOOL_BAR_ITEM_BINDING))))));

  /* See if the binding is a keymap.  Give up if it is.  */
  if (CONSP (get_keymap (PROP (TOOL_BAR_ITEM_BINDING), 0, 1)))
    return 0;

  /* If there is a key binding, add it to the help, which will be
     displayed as a tooltip for this entry. */
  Lisp_Object binding = PROP (TOOL_BAR_ITEM_BINDING);
  Lisp_Object keys = Fwhere_is_internal (binding, Qnil, Qt, Qnil, Qnil);
  if (!NILP (keys))
    {
      AUTO_STRING (beg, "  (");
      AUTO_STRING (end, ")");
      Lisp_Object orig = PROP (TOOL_BAR_ITEM_HELP);
      Lisp_Object desc = Fkey_description (keys, Qnil);

      if (NILP (orig))
        orig = PROP (TOOL_BAR_ITEM_CAPTION);

      set_prop (TOOL_BAR_ITEM_HELP, CALLN (Fconcat, orig, beg, desc, end));
    }

  /* Enable or disable selection of item.  */
  if (!EQ (PROP (TOOL_BAR_ITEM_ENABLED_P), Qt))
    set_prop (TOOL_BAR_ITEM_ENABLED_P,
	      menu_item_eval_property (PROP (TOOL_BAR_ITEM_ENABLED_P)));

  /* Handle radio buttons or toggle boxes.  */
  if (!NILP (PROP (TOOL_BAR_ITEM_SELECTED_P)))
    set_prop (TOOL_BAR_ITEM_SELECTED_P,
	      menu_item_eval_property (PROP (TOOL_BAR_ITEM_SELECTED_P)));

  return 1;

#undef PROP
}


/* Initialize tool_bar_items_vector.  REUSE, if non-nil, is a vector
   that can be reused.  */

static void
init_tool_bar_items (Lisp_Object reuse)
{
  if (VECTORP (reuse))
    tool_bar_items_vector = reuse;
  else
    tool_bar_items_vector = make_nil_vector (64);
  ntool_bar_items = 0;
}


/* Append parsed tool bar item properties from
   tool_bar_item_properties */

static void
append_tool_bar_item (void)
{
  ptrdiff_t incr
    = (ntool_bar_items
       - (ASIZE (tool_bar_items_vector) - TOOL_BAR_ITEM_NSLOTS));

  /* Enlarge tool_bar_items_vector if necessary.  */
  if (incr > 0)
    tool_bar_items_vector = larger_vector (tool_bar_items_vector, incr, -1);

  /* Append entries from tool_bar_item_properties to the end of
     tool_bar_items_vector.  */
  vcopy (tool_bar_items_vector, ntool_bar_items,
	 xvector_contents (tool_bar_item_properties), TOOL_BAR_ITEM_NSLOTS);
  ntool_bar_items += TOOL_BAR_ITEM_NSLOTS;
}





/* Read a character using menus based on the keymap MAP.
   Return nil if there are no menus in the maps.
   Return t if we displayed a menu but the user rejected it.

   PREV_EVENT is the previous input event, or nil if we are reading
   the first event of a key sequence.

   If USED_MOUSE_MENU is non-null, set *USED_MOUSE_MENU to true
   if we used a mouse menu to read the input, or false otherwise.  If
   USED_MOUSE_MENU is null, don't dereference it.

   The prompting is done based on the prompt-string of the map
   and the strings associated with various map elements.

   This can be done with X menus or with menus put in the minibuf.
   These are done in different ways, depending on how the input will be read.
   Menus using X are done after auto-saving in read-char, getting the input
   event from Fx_popup_menu; menus using the minibuf use read_char recursively
   and do auto-saving in the inner call of read_char.  */

static Lisp_Object
read_char_x_menu_prompt (Lisp_Object map,
			 Lisp_Object prev_event, bool *used_mouse_menu)
{
  if (used_mouse_menu)
    *used_mouse_menu = false;

  /* Use local over global Menu maps.  */

  if (! menu_prompting)
    return Qnil;

  /* If we got to this point via a mouse click,
     use a real menu for mouse selection.  */
  if (EVENT_HAS_PARAMETERS (prev_event)
      && !EQ (XCAR (prev_event), Qmenu_bar)
      && !EQ (XCAR (prev_event), Qtab_bar)
      && !EQ (XCAR (prev_event), Qtool_bar))
    {
      /* Display the menu and get the selection.  */
      Lisp_Object value;

      value = x_popup_menu_1 (prev_event, get_keymap (map, 0, 1));
      if (CONSP (value))
	{
	  Lisp_Object tem;

	  record_menu_key (XCAR (value));

	  /* If we got multiple events, unread all but
	     the first.
	     There is no way to prevent those unread events
	     from showing up later in last_nonmenu_event.
	     So turn symbol and integer events into lists,
	     to indicate that they came from a mouse menu,
	     so that when present in last_nonmenu_event
	     they won't confuse things.  */
	  for (tem = XCDR (value); CONSP (tem); tem = XCDR (tem))
	    {
	      record_menu_key (XCAR (tem));
	      if (SYMBOLP (XCAR (tem))
		  || FIXNUMP (XCAR (tem)))
		XSETCAR (tem, Fcons (XCAR (tem), Qdisabled));
	    }

	  /* If we got more than one event, put all but the first
	     onto this list to be read later.
	     Return just the first event now.  */
	  Vunread_command_events
	    = nconc2 (XCDR (value), Vunread_command_events);
	  value = XCAR (value);
	}
      else if (NILP (value))
	value = Qt;
      if (used_mouse_menu)
	*used_mouse_menu = true;
      return value;
    }
  return Qnil ;
}

static Lisp_Object
read_char_minibuf_menu_prompt (int commandflag,
			       Lisp_Object map)
{
  Lisp_Object name;
  ptrdiff_t nlength;
  /* FIXME: Use the minibuffer's frame width.  */
  ptrdiff_t width = FRAME_COLS (SELECTED_FRAME ()) - 4;
  ptrdiff_t idx = -1;
  bool nobindings = true;
  Lisp_Object rest, vector;
  Lisp_Object prompt_strings = Qnil;

  vector = Qnil;

  if (! menu_prompting)
    return Qnil;

  map = get_keymap (map, 0, 1);
  name = Fkeymap_prompt (map);

  /* If we don't have any menus, just read a character normally.  */
  if (!STRINGP (name))
    return Qnil;

#define PUSH_C_STR(str, listvar) \
  listvar = Fcons (build_unibyte_string (str), listvar)

  /* Prompt string always starts with map's prompt, and a space.  */
  prompt_strings = Fcons (name, prompt_strings);
  PUSH_C_STR (": ", prompt_strings);
  nlength = SCHARS (name) + 2;

  rest = map;

  /* Present the documented bindings, a line at a time.  */
  while (1)
    {
      bool notfirst = false;
      Lisp_Object menu_strings = prompt_strings;
      ptrdiff_t i = nlength;
      Lisp_Object obj;
      Lisp_Object orig_defn_macro;

      /* Loop over elements of map.  */
      while (i < width)
	{
	  Lisp_Object elt;

	  /* FIXME: Use map_keymap to handle new keymap formats.  */

	  /* At end of map, wrap around if just starting,
	     or end this line if already have something on it.  */
	  if (NILP (rest))
	    {
	      if (notfirst || nobindings)
		break;
	      else
		rest = map;
	    }

	  /* Look at the next element of the map.  */
	  if (idx >= 0)
	    elt = AREF (vector, idx);
	  else
	    elt = Fcar_safe (rest);

	  if (idx < 0 && VECTORP (elt))
	    {
	      /* If we found a dense table in the keymap,
		 advanced past it, but start scanning its contents.  */
	      rest = Fcdr_safe (rest);
	      vector = elt;
	      idx = 0;
	    }
	  else
	    {
	      /* An ordinary element.  */
	      Lisp_Object event, tem;

	      if (idx < 0)
		{
		  event = Fcar_safe (elt); /* alist */
		  elt = Fcdr_safe (elt);
		}
	      else
		{
		  XSETINT (event, idx); /* vector */
		}

	      /* Ignore the element if it has no prompt string.  */
	      if (FIXNUMP (event) && parse_menu_item (elt, -1))
		{
		  /* True if the char to type matches the string.  */
		  bool char_matches;
		  Lisp_Object upcased_event, downcased_event;
		  Lisp_Object desc = Qnil;
		  Lisp_Object s
		    = AREF (item_properties, ITEM_PROPERTY_NAME);

		  upcased_event = Fupcase (event);
		  downcased_event = Fdowncase (event);
		  char_matches = (XFIXNUM (upcased_event) == SREF (s, 0)
				  || XFIXNUM (downcased_event) == SREF (s, 0));
		  if (! char_matches)
		    desc = Fsingle_key_description (event, Qnil);

#if 0  /* It is redundant to list the equivalent key bindings because
	  the prefix is what the user has already typed.  */
		  tem
		    = XVECTOR (item_properties)->contents[ITEM_PROPERTY_KEYEQ];
		  if (!NILP (tem))
		    /* Insert equivalent keybinding.  */
		    s = concat2 (s, tem);
#endif
		  tem
		    = AREF (item_properties, ITEM_PROPERTY_TYPE);
		  if (EQ (tem, QCradio) || EQ (tem, QCtoggle))
		    {
		      /* Insert button prefix.  */
		      Lisp_Object selected
			= AREF (item_properties, ITEM_PROPERTY_SELECTED);
		      AUTO_STRING (radio_yes, "(*) ");
		      AUTO_STRING (radio_no , "( ) ");
		      AUTO_STRING (check_yes, "[X] ");
		      AUTO_STRING (check_no , "[ ] ");
		      if (EQ (tem, QCradio))
			tem = NILP (selected) ? radio_yes : radio_no;
		      else
			tem = NILP (selected) ? check_yes : check_no;
		      s = concat2 (tem, s);
		    }


		  /* If we have room for the prompt string, add it to this line.
		     If this is the first on the line, always add it.  */
		  if ((SCHARS (s) + i + 2
		       + (char_matches ? 0 : SCHARS (desc) + 3))
		      < width
		      || !notfirst)
		    {
		      ptrdiff_t thiswidth;

		      /* Punctuate between strings.  */
		      if (notfirst)
			{
			  PUSH_C_STR (", ", menu_strings);
			  i += 2;
			}
		      notfirst = true;
		      nobindings = false;

		      /* If the char to type doesn't match the string's
			 first char, explicitly show what char to type.  */
		      if (! char_matches)
			{
			  /* Add as much of string as fits.  */
			  thiswidth = min (SCHARS (desc), width - i);
			  menu_strings
			    = Fcons (Fsubstring (desc, make_fixnum (0),
						 make_fixnum (thiswidth)),
				     menu_strings);
			  i += thiswidth;
			  PUSH_C_STR (" = ", menu_strings);
			  i += 3;
			}

		      /* Add as much of string as fits.  */
		      thiswidth = min (SCHARS (s), width - i);
		      menu_strings
			= Fcons (Fsubstring (s, make_fixnum (0),
					     make_fixnum (thiswidth)),
				 menu_strings);
		      i += thiswidth;
		    }
		  else
		    {
		      /* If this element does not fit, end the line now,
			 and save the element for the next line.  */
		      PUSH_C_STR ("...", menu_strings);
		      break;
		    }
		}

	      /* Move past this element.  */
	      if (idx >= 0 && idx + 1 >= ASIZE (vector))
		/* Handle reaching end of dense table.  */
		idx = -1;
	      if (idx >= 0)
		idx++;
	      else
		rest = Fcdr_safe (rest);
	    }
	}

      /* Prompt with that and read response.  */
      message3_nolog (apply1 (intern ("concat"), Fnreverse (menu_strings)));

      /* Make believe it's not a keyboard macro in case the help char
	 is pressed.  Help characters are not recorded because menu prompting
	 is not used on replay.  */
      orig_defn_macro = KVAR (current_kboard, defining_kbd_macro);
      kset_defining_kbd_macro (current_kboard, Qnil);
      do
	obj = read_char (commandflag, Qnil, Qt, 0, NULL);
      while (BUFFERP (obj));
      kset_defining_kbd_macro (current_kboard, orig_defn_macro);

      if (!FIXNUMP (obj) || XFIXNUM (obj) == -2
	  || (! EQ (obj, menu_prompt_more_char)
	      && (!FIXNUMP (menu_prompt_more_char)
		  || ! EQ (obj, make_fixnum (Ctl (XFIXNUM (menu_prompt_more_char)))))))
	{
	  if (!NILP (KVAR (current_kboard, defining_kbd_macro)))
	    store_kbd_macro_char (obj);
	  return obj;
	}
      /* Help char - go round again.  */
    }
}

/* Reading key sequences.  */

static Lisp_Object
follow_key (Lisp_Object keymap, Lisp_Object key)
{
  return access_keymap (get_keymap (keymap, 0, 1),
			key, 1, 0, 1);
}

static Lisp_Object
active_maps (Lisp_Object first_event, Lisp_Object second_event)
{
  Lisp_Object position
    = EVENT_HAS_PARAMETERS (first_event) ? EVENT_START (first_event) : Qnil;
  /* The position of a click can be in the second event if the first event
     is a fake_prefixed_key like `header-line` or `mode-line`.  */
  if (SYMBOLP (first_event)
      && EVENT_HAS_PARAMETERS (second_event)
      && EQ (first_event, POSN_POSN (EVENT_START (second_event))))
    {
      eassert (NILP (position));
      position = EVENT_START (second_event);
    }
  return Fcons (Qkeymap, Fcurrent_active_maps (Qt, position));
}

/* Structure used to keep track of partial application of key remapping
   such as Vfunction_key_map and Vkey_translation_map.  */
typedef struct keyremap
{
  /* This is the map originally specified for this use.  */
  Lisp_Object parent;
  /* This is a submap reached by looking up, in PARENT,
     the events from START to END.  */
  Lisp_Object map;
  /* Positions [START, END) in the key sequence buffer
     are the key that we have scanned so far.
     Those events are the ones that we will replace
     if PARENT maps them into a key sequence.  */
  int start, end;
} keyremap;

/* Lookup KEY in MAP.
   MAP is a keymap mapping keys to key vectors or functions.
   If the mapping is a function and DO_FUNCALL is true,
   the function is called with PROMPT as parameter and its return
   value is used as the return value of this function (after checking
   that it is indeed a vector).  */

static Lisp_Object
access_keymap_keyremap (Lisp_Object map, Lisp_Object key, Lisp_Object prompt,
			bool do_funcall)
{
  Lisp_Object next;

  next = access_keymap (map, key, 1, 0, 1);

  /* Handle a symbol whose function definition is a keymap
     or an array.  */
  if (SYMBOLP (next) && !NILP (Ffboundp (next))
      && (ARRAYP (XSYMBOL (next)->u.s.function)
	  || KEYMAPP (XSYMBOL (next)->u.s.function)))
    next = Fautoload_do_load (XSYMBOL (next)->u.s.function, next, Qnil);

  /* If the keymap gives a function, not an
     array, then call the function with one arg and use
     its value instead.  */
  if (do_funcall && FUNCTIONP (next))
    {
      Lisp_Object tem;
      tem = next;

      next = call1 (next, prompt);
      /* If the function returned something invalid,
	 barf--don't ignore it.  */
      if (! (NILP (next) || VECTORP (next) || STRINGP (next)))
	signal_error ("Function returns invalid key sequence", tem);
    }
  return next;
}

/* Do one step of the key remapping used for function-key-map and
   key-translation-map:
   KEYBUF is the READ_KEY_ELTS-size buffer holding the input events.
   FKEY is a pointer to the keyremap structure to use.
   INPUT is the index of the last element in KEYBUF.
   DOIT if true says that the remapping can actually take place.
   DIFF is used to return the number of keys added/removed by the remapping.
   PARENT is the root of the keymap.
   PROMPT is the prompt to use if the remapping happens through a function.
   Return true if the remapping actually took place.  */

static bool
keyremap_step (Lisp_Object *keybuf, volatile keyremap *fkey,
	       int input, bool doit, int *diff, Lisp_Object prompt)
{
  Lisp_Object next, key;

  key = keybuf[fkey->end++];

  if (KEYMAPP (fkey->parent))
    next = access_keymap_keyremap (fkey->map, key, prompt, doit);
  else
    next = Qnil;

  /* If keybuf[fkey->start..fkey->end] is bound in the
     map and we're in a position to do the key remapping, replace it with
     the binding and restart with fkey->start at the end.  */
  if ((VECTORP (next) || STRINGP (next)) && doit)
    {
      int len = XFIXNAT (Flength (next));
      int i;

      *diff = len - (fkey->end - fkey->start);

      if (READ_KEY_ELTS - input <= *diff)
	error ("Key sequence too long");

      /* Shift the keys that follow fkey->end.  */
      if (*diff < 0)
	for (i = fkey->end; i < input; i++)
	  keybuf[i + *diff] = keybuf[i];
      else if (*diff > 0)
	for (i = input - 1; i >= fkey->end; i--)
	  keybuf[i + *diff] = keybuf[i];
      /* Overwrite the old keys with the new ones.  */
      for (i = 0; i < len; i++)
	keybuf[fkey->start + i]
	  = Faref (next, make_fixnum (i));

      fkey->start = fkey->end += *diff;
      fkey->map = fkey->parent;

      return 1;
    }

  fkey->map = get_keymap (next, 0, 1);

  /* If we no longer have a bound suffix, try a new position for
     fkey->start.  */
  if (!CONSP (fkey->map))
    {
      fkey->end = ++fkey->start;
      fkey->map = fkey->parent;
    }
  return 0;
}

static bool
test_undefined (Lisp_Object binding)
{
  return (NILP (binding)
	  || EQ (binding, Qundefined)
	  || (SYMBOLP (binding)
	      && EQ (Fcommand_remapping (binding, Qnil, Qnil), Qundefined)));
}

void init_raw_keybuf_count (void)
{
  raw_keybuf_count = 0;
}

/* Read a sequence of keys that ends with a non prefix character,
   storing it in KEYBUF, a buffer of size READ_KEY_ELTS.
   Prompt with PROMPT.
   Return the length of the key sequence stored.
   Return -1 if the user rejected a command menu.

   Echo starting immediately unless `prompt' is 0.

   If PREVENT_REDISPLAY is non-zero, avoid redisplay by calling
   read_char with a suitable COMMANDFLAG argument.

   Where a key sequence ends depends on the currently active keymaps.
   These include any minor mode keymaps active in the current buffer,
   the current buffer's local map, and the global map.

   If a key sequence has no other bindings, we check Vfunction_key_map
   to see if some trailing subsequence might be the beginning of a
   function key's sequence.  If so, we try to read the whole function
   key, and substitute its symbolic name into the key sequence.

   We ignore unbound `down-' mouse clicks.  We turn unbound `drag-' and
   `double-' events into similar click events, if that would make them
   bound.  We try to turn `triple-' events first into `double-' events,
   then into clicks.

   If we get a mouse click in a mode line, vertical divider, or other
   non-text area, we treat the click as if it were prefixed by the
   symbol denoting that area - `mode-line', `vertical-line', or
   whatever.

   If the sequence starts with a mouse click, we read the key sequence
   with respect to the buffer clicked on, not the current buffer.

   If the user switches frames in the midst of a key sequence, we put
   off the switch-frame event until later; the next call to
   read_char will return it.

   If FIX_CURRENT_BUFFER, we restore current_buffer
   from the selected window's buffer.  */

static int
read_key_sequence (Lisp_Object *keybuf, Lisp_Object prompt,
		   bool dont_downcase_last, bool can_return_switch_frame,
		   bool fix_current_buffer, bool prevent_redisplay)
{
  ptrdiff_t count = SPECPDL_INDEX ();

  /* How many keys there are in the current key sequence.  */
  int t;

  /* The length of the echo buffer when we started reading, and
     the length of this_command_keys when we started reading.  */
  ptrdiff_t echo_start UNINIT;
  ptrdiff_t keys_start;

  Lisp_Object current_binding = Qnil;

  /* Index of the first key that has no binding.
     It is useless to try fkey.start larger than that.  */
  int first_unbound;

  /* If t < mock_input, then KEYBUF[t] should be read as the next
     input key.

     We use this to recover after recognizing a function key.  Once we
     realize that a suffix of the current key sequence is actually a
     function key's escape sequence, we replace the suffix with the
     function key's binding from Vfunction_key_map.  Now keybuf
     contains a new and different key sequence, so the echo area,
     this_command_keys, and the submaps and defs arrays are wrong.  In
     this situation, we set mock_input to t, set t to 0, and jump to
     restart_sequence; the loop will read keys from keybuf up until
     mock_input, thus rebuilding the state; and then it will resume
     reading characters from the keyboard.  */
  int mock_input = 0;

  /* Whether each event in the mocked input came from a mouse menu.  */
  bool used_mouse_menu_history[READ_KEY_ELTS] = {0};

  /* If the sequence is unbound in submaps[], then
     keybuf[fkey.start..fkey.end-1] is a prefix in Vfunction_key_map,
     and fkey.map is its binding.

     These might be > t, indicating that all function key scanning
     should hold off until t reaches them.  We do this when we've just
     recognized a function key, to avoid searching for the function
     key's again in Vfunction_key_map.  */
  keyremap fkey;

  /* Likewise, for key_translation_map and input-decode-map.  */
  keyremap keytran, indec;

  /* True if we are trying to map a key by changing an upper-case
     letter to lower case, or a shifted function key to an unshifted
     one.  */
  bool shift_translated = false;

  /* If we receive a `switch-frame' or `select-window' event in the middle of
     a key sequence, we put it off for later.
     While we're reading, we keep the event here.  */
  Lisp_Object delayed_switch_frame;

  Lisp_Object original_uppercase UNINIT;
  int original_uppercase_position = -1;

  /* Gets around Microsoft compiler limitations.  */
  bool dummyflag = false;

  struct buffer *starting_buffer;

  /* List of events for which a fake prefix key has been generated.  */
  Lisp_Object fake_prefixed_keys = Qnil;

  /* raw_keybuf_count is now initialized in (most of) the callers of
     read_key_sequence.  This is so that in a recursive call (for
     mouse menus) a spurious initialization doesn't erase the contents
     of raw_keybuf created by the outer call.  */
  /* raw_keybuf_count = 0; */

  delayed_switch_frame = Qnil;

  if (INTERACTIVE)
    {
      if (!NILP (prompt))
	{
	  /* Install the string PROMPT as the beginning of the string
	     of echoing, so that it serves as a prompt for the next
	     character.  */
	  kset_echo_prompt (current_kboard, prompt);
          /* FIXME: This use of echo_now doesn't look quite right and is ugly
             since it forces us to fiddle with current_kboard->immediate_echo
             before and after.  */
	  current_kboard->immediate_echo = false;
	  echo_now ();
          if (!echo_keystrokes_p ())
	    current_kboard->immediate_echo = false;
	}
      else if (cursor_in_echo_area /* FIXME: Not sure why we test this here,
                                      maybe we should just drop this test.  */
	       && echo_keystrokes_p ())
	/* This doesn't put in a dash if the echo buffer is empty, so
	   you don't always see a dash hanging out in the minibuffer.  */
	echo_dash ();
    }

  /* Record the initial state of the echo area and this_command_keys;
     we will need to restore them if we replay a key sequence.  */
  if (INTERACTIVE)
    echo_start = echo_length ();
  keys_start = this_command_key_count;
  this_single_command_key_start = keys_start;

  /* We jump here when we need to reinitialize fkey and keytran; this
     happens if we switch keyboards between rescans.  */
 replay_entire_sequence:

  indec.map = indec.parent = KVAR (current_kboard, Vinput_decode_map);
  fkey.map = fkey.parent = KVAR (current_kboard, Vlocal_function_key_map);
  keytran.map = keytran.parent = Vkey_translation_map;
  indec.start = indec.end = 0;
  fkey.start = fkey.end = 0;
  keytran.start = keytran.end = 0;

  /* We jump here when the key sequence has been thoroughly changed, and
     we need to rescan it starting from the beginning.  When we jump here,
     keybuf[0..mock_input] holds the sequence we should reread.  */
 replay_sequence:

  starting_buffer = current_buffer;
  first_unbound = READ_KEY_ELTS + 1;
  Lisp_Object first_event = mock_input > 0 ? keybuf[0] : Qnil;
  Lisp_Object second_event = mock_input > 1 ? keybuf[1] : Qnil;

  /* Build our list of keymaps.
     If we recognize a function key and replace its escape sequence in
     keybuf with its symbol, or if the sequence starts with a mouse
     click and we need to switch buffers, we jump back here to rebuild
     the initial keymaps from the current buffer.  */
  current_binding = active_maps (first_event, second_event);

  /* Start from the beginning in keybuf.  */
  t = 0;
  last_nonmenu_event = Qnil;

  /* These are no-ops the first time through, but if we restart, they
     revert the echo area and this_command_keys to their original state.  */
  this_command_key_count = keys_start;
  if (INTERACTIVE && t < mock_input)
    echo_truncate (echo_start);

  /* If the best binding for the current key sequence is a keymap, or
     we may be looking at a function key's escape sequence, keep on
     reading.  */
  while (!NILP (current_binding)
	 /* Keep reading as long as there's a prefix binding.  */
	 ? KEYMAPP (current_binding)
	 /* Don't return in the middle of a possible function key sequence,
	    if the only bindings we found were via case conversion.
	    Thus, if ESC O a has a function-key-map translation
	    and ESC o has a binding, don't return after ESC O,
	    so that we can translate ESC O plus the next character.  */
	 : (/* indec.start < t || fkey.start < t || */ keytran.start < t))
    {
      Lisp_Object key;
      bool used_mouse_menu = false;

      /* Where the last real key started.  If we need to throw away a
         key that has expanded into more than one element of keybuf
         (say, a mouse click on the mode line which is being treated
         as [mode-line (mouse-...)], then we backtrack to this point
         of keybuf.  */
      int last_real_key_start;

      /* These variables are analogous to echo_start and keys_start;
	 while those allow us to restart the entire key sequence,
	 echo_local_start and keys_local_start allow us to throw away
	 just one key.  */
      ptrdiff_t echo_local_start UNINIT;
      int keys_local_start;
      Lisp_Object new_binding;

      eassert (indec.end == t || (indec.end > t && indec.end <= mock_input));
      eassert (indec.start <= indec.end);
      eassert (fkey.start <= fkey.end);
      eassert (keytran.start <= keytran.end);
      /* key-translation-map is applied *after* function-key-map
	 which is itself applied *after* input-decode-map.  */
      eassert (fkey.end <= indec.start);
      eassert (keytran.end <= fkey.start);

      if (/* first_unbound < indec.start && first_unbound < fkey.start && */
	  first_unbound < keytran.start)
	{ /* The prefix upto first_unbound has no binding and has
	     no translation left to do either, so we know it's unbound.
	     If we don't stop now, we risk staying here indefinitely
	     (if the user keeps entering fkey or keytran prefixes
	     like C-c ESC ESC ESC ESC ...)  */
	  int i;
	  for (i = first_unbound + 1; i < t; i++)
	    keybuf[i - first_unbound - 1] = keybuf[i];
	  mock_input = t - first_unbound - 1;
	  indec.end = indec.start -= first_unbound + 1;
	  indec.map = indec.parent;
	  fkey.end = fkey.start -= first_unbound + 1;
	  fkey.map = fkey.parent;
	  keytran.end = keytran.start -= first_unbound + 1;
	  keytran.map = keytran.parent;
	  goto replay_sequence;
	}

      if (t >= READ_KEY_ELTS)
	error ("Key sequence too long");

      if (INTERACTIVE)
	echo_local_start = echo_length ();
      keys_local_start = this_command_key_count;

    replay_key:
      /* These are no-ops, unless we throw away a keystroke below and
	 jumped back up to replay_key; in that case, these restore the
	 variables to their original state, allowing us to replay the
	 loop.  */
      if (INTERACTIVE && t < mock_input)
	echo_truncate (echo_local_start);
      this_command_key_count = keys_local_start;

      /* By default, assume each event is "real".  */
      last_real_key_start = t;

      /* Does mock_input indicate that we are re-reading a key sequence?  */
      if (t < mock_input)
	{
	  key = keybuf[t];
	  add_command_key (key);
	  if (current_kboard->immediate_echo)
	    {
	      /* Set immediate_echo to false so as to force echo_now to
		 redisplay (it will set immediate_echo right back to true).  */
	      current_kboard->immediate_echo = false;
	      echo_now ();
	    }
	  used_mouse_menu = used_mouse_menu_history[t];
	}

      /* If not, we should actually read a character.  */
      else
	{
	  {
	    KBOARD *interrupted_kboard = current_kboard;
	    struct frame *interrupted_frame = SELECTED_FRAME ();
	    /* Calling read_char with COMMANDFLAG = -2 avoids
	       redisplay in read_char and its subroutines.  */
	    key = read_char (prevent_redisplay ? -2 : NILP (prompt),
		             current_binding, last_nonmenu_event,
                             &used_mouse_menu, NULL);
	    used_mouse_menu_history[t] = used_mouse_menu;
	    if ((FIXNUMP (key) && XFIXNUM (key) == -2) /* wrong_kboard_jmpbuf */
		/* When switching to a new tty (with a new keyboard),
		   read_char returns the new buffer, rather than -2
		   (Bug#5095).  This is because `terminal-init-xterm'
		   calls read-char, which eats the wrong_kboard_jmpbuf
		   return.  Any better way to fix this? -- cyd  */
		|| (interrupted_kboard != current_kboard))
	      {
		bool found = false;
		struct kboard *k;

		for (k = all_kboards; k; k = k->next_kboard)
		  if (k == interrupted_kboard)
		    found = true;

		if (!found)
		  {
		    /* Don't touch interrupted_kboard when it's been
		       deleted.  */
		    delayed_switch_frame = Qnil;
		    goto replay_entire_sequence;
		  }

		if (!NILP (delayed_switch_frame))
		  {
		    kset_kbd_queue
		      (interrupted_kboard,
		       Fcons (delayed_switch_frame,
			      KVAR (interrupted_kboard, kbd_queue)));
		    delayed_switch_frame = Qnil;
		  }

		while (t > 0)
		  kset_kbd_queue
		    (interrupted_kboard,
		     Fcons (keybuf[--t], KVAR (interrupted_kboard, kbd_queue)));

		/* If the side queue is non-empty, ensure it begins with a
		   switch-frame, so we'll replay it in the right context.  */
		if (CONSP (KVAR (interrupted_kboard, kbd_queue))
		    && (key = XCAR (KVAR (interrupted_kboard, kbd_queue)),
			!(EVENT_HAS_PARAMETERS (key)
			  && EQ (EVENT_HEAD_KIND (EVENT_HEAD (key)),
				 Qswitch_frame))))
		  {
		    Lisp_Object frame;
		    XSETFRAME (frame, interrupted_frame);
		    kset_kbd_queue
		      (interrupted_kboard,
		       Fcons (make_lispy_switch_frame (frame),
			      KVAR (interrupted_kboard, kbd_queue)));
                   mock_input = 0;
                 }
               else
                 {
                   if (FIXNUMP (key) && XFIXNUM (key) != -2)
                     {
                       /* If interrupted while initializing terminal, we
                          need to replay the interrupting key.  See
                          Bug#5095 and Bug#37782.  */
                       mock_input = 1;
                       keybuf[0] = key;
                     }
                   else
                     {
                       mock_input = 0;
                     }
		  }
		goto replay_entire_sequence;
	      }
	  }

	  /* read_char returns t when it shows a menu and the user rejects it.
	     Just return -1.  */
	  if (EQ (key, Qt))
	    {
	      unbind_to (count, Qnil);
	      return -1;
	    }

	  /* read_char returns -1 at the end of a macro.
	     Emacs 18 handles this by returning immediately with a
	     zero, so that's what we'll do.  */
	  if (FIXNUMP (key) && XFIXNUM (key) == -1)
	    {
	      t = 0;
	      /* The Microsoft C compiler can't handle the goto that
		 would go here.  */
	      dummyflag = true;
	      break;
	    }

	  /* If the current buffer has been changed from under us, the
	     keymap may have changed, so replay the sequence.  */
	  if (BUFFERP (key))
	    {
	      timer_resume_idle ();

	      mock_input = t;
	      /* Reset the current buffer from the selected window
		 in case something changed the former and not the latter.
		 This is to be more consistent with the behavior
		 of the command_loop_1.  */
	      if (fix_current_buffer)
		{
		  if (! FRAME_LIVE_P (XFRAME (selected_frame)))
		    Fkill_emacs (Qnil);
		  if (XBUFFER (XWINDOW (selected_window)->contents)
		      != current_buffer)
		    Fset_buffer (XWINDOW (selected_window)->contents);
		}

	      goto replay_sequence;
	    }

	  /* If we have a quit that was typed in another frame, and
	     quit_throw_to_read_char switched buffers,
	     replay to get the right keymap.  */
	  if (FIXNUMP (key)
	      && XFIXNUM (key) == quit_char
	      && current_buffer != starting_buffer)
	    {
	      GROW_RAW_KEYBUF;
	      ASET (raw_keybuf, raw_keybuf_count, key);
	      raw_keybuf_count++;
	      keybuf[t++] = key;
	      mock_input = t;
	      Vquit_flag = Qnil;
	      goto replay_sequence;
	    }

	  Vquit_flag = Qnil;

	  if (EVENT_HAS_PARAMETERS (key)
	      /* Either a `switch-frame' or a `select-window' event.  */
	      && EQ (EVENT_HEAD_KIND (EVENT_HEAD (key)), Qswitch_frame))
	    {
	      /* If we're at the beginning of a key sequence, and the caller
		 says it's okay, go ahead and return this event.  If we're
		 in the midst of a key sequence, delay it until the end.  */
	      if (t > 0 || !can_return_switch_frame)
		{
		  delayed_switch_frame = key;
		  goto replay_key;
		}
	    }

	  if (NILP (first_event))
	    {
	      first_event = key;
	      /* Even if first_event does not specify a particular
		 window/position, it's important to recompute the maps here
		 since a long time might have passed since we entered
		 read_key_sequence, and a timer (or process-filter or
		 special-event-map, ...) might have switched the current buffer
		 or the selected window from under us in the mean time.  */
	      if (fix_current_buffer
		  && (XBUFFER (XWINDOW (selected_window)->contents)
		      != current_buffer))
		Fset_buffer (XWINDOW (selected_window)->contents);
	      current_binding = active_maps (first_event, Qnil);
	    }

	  GROW_RAW_KEYBUF;
	  ASET (raw_keybuf, raw_keybuf_count,
                /* Copy the event, in case it gets modified by side-effect
                   by some remapping function (bug#30955).  */
                CONSP (key) ? Fcopy_sequence (key) : key);
	  raw_keybuf_count++;
	}

      /* Clicks in non-text areas get prefixed by the symbol
	 in their CHAR-ADDRESS field.  For example, a click on
	 the mode line is prefixed by the symbol `mode-line'.

	 Furthermore, key sequences beginning with mouse clicks
	 are read using the keymaps of the buffer clicked on, not
	 the current buffer.  So we may have to switch the buffer
	 here.

	 When we turn one event into two events, we must make sure
	 that neither of the two looks like the original--so that,
	 if we replay the events, they won't be expanded again.
	 If not for this, such reexpansion could happen either here
	 or when user programs play with this-command-keys.  */
      if (EVENT_HAS_PARAMETERS (key))
	{
	  Lisp_Object kind = EVENT_HEAD_KIND (EVENT_HEAD (key));
	  if (EQ (kind, Qmouse_click))
	    {
	      Lisp_Object window = POSN_WINDOW (EVENT_START (key));
	      Lisp_Object posn = POSN_POSN (EVENT_START (key));

	      if (CONSP (posn)
		  || (!NILP (fake_prefixed_keys)
		      && !NILP (Fmemq (key, fake_prefixed_keys))))
		{
		  /* We're looking a second time at an event for which
		     we generated a fake prefix key.  Set
		     last_real_key_start appropriately.  */
		  if (t > 0)
		    last_real_key_start = t - 1;
		}

	      if (last_real_key_start == 0)
		{
		  /* Key sequences beginning with mouse clicks are
		     read using the keymaps in the buffer clicked on,
		     not the current buffer.  If we're at the
		     beginning of a key sequence, switch buffers.  */
		  if (WINDOWP (window)
		      && BUFFERP (XWINDOW (window)->contents)
		      && XBUFFER (XWINDOW (window)->contents) != current_buffer)
		    {
		      keybuf[t] = key;
		      mock_input = t + 1;

		      /* Arrange to go back to the original buffer once we're
			 done reading the key sequence.  Note that we can't
			 use save_excursion_{save,restore} here, because they
			 save point as well as the current buffer; we don't
			 want to save point, because redisplay may change it,
			 to accommodate a Fset_window_start or something.  We
			 don't want to do this at the top of the function,
			 because we may get input from a subprocess which
			 wants to change the selected window and stuff (say,
			 emacsclient).  */
		      record_unwind_current_buffer ();

		      if (! FRAME_LIVE_P (XFRAME (selected_frame)))
			Fkill_emacs (Qnil);
		      set_buffer_internal (XBUFFER (XWINDOW (window)->contents));
		      goto replay_sequence;
		    }
		}

	      /* Expand mode-line and scroll-bar events into two events:
		 use posn as a fake prefix key.  */
	      if (SYMBOLP (posn)
		  && (NILP (fake_prefixed_keys)
		      || NILP (Fmemq (key, fake_prefixed_keys))))
		{
		  if (READ_KEY_ELTS - t <= 1)
		    error ("Key sequence too long");

		  keybuf[t]     = posn;
		  keybuf[t + 1] = key;
		  mock_input    = t + 2;

		  /* Record that a fake prefix key has been generated
		     for KEY.  Don't modify the event; this would
		     prevent proper action when the event is pushed
		     back into unread-command-events.  */
		  fake_prefixed_keys = Fcons (key, fake_prefixed_keys);
		  goto replay_key;
		}
	    }
	  else if (CONSP (XCDR (key))
		   && CONSP (xevent_start (key))
		   && CONSP (XCDR (xevent_start (key))))
	    {
	      Lisp_Object posn;

	      posn = POSN_POSN (xevent_start (key));
	      /* Handle menu-bar events:
		 insert the dummy prefix event `menu-bar'.  */
	      if (EQ (posn, Qmenu_bar) || EQ (posn, Qtab_bar) || EQ (posn, Qtool_bar))
		{
		  if (READ_KEY_ELTS - t <= 1)
		    error ("Key sequence too long");
		  keybuf[t] = posn;
		  keybuf[t + 1] = key;

		  /* Zap the position in key, so we know that we've
		     expanded it, and don't try to do so again.  */
		  POSN_SET_POSN (xevent_start (key), list1 (posn));

		  mock_input = t + 2;
		  goto replay_sequence;
		}
	      else if (CONSP (posn))
		{
		  /* We're looking at the second event of a
		     sequence which we expanded before.  Set
		     last_real_key_start appropriately.  */
		  if (last_real_key_start == t && t > 0)
		    last_real_key_start = t - 1;
		}
	    }
	}

      /* We have finally decided that KEY is something we might want
	 to look up.  */
      new_binding = follow_key (current_binding, key);

      /* If KEY wasn't bound, we'll try some fallbacks.  */
      if (!NILP (new_binding))
	/* This is needed for the following scenario:
	   event 0: a down-event that gets dropped by calling replay_key.
	   event 1: some normal prefix like C-h.
	   After event 0, first_unbound is 0, after event 1 indec.start,
	   fkey.start, and keytran.start are all 1, so when we see that
	   C-h is bound, we need to update first_unbound.  */
	first_unbound = max (t + 1, first_unbound);
      else
	{
	  Lisp_Object head;

	  /* Remember the position to put an upper bound on indec.start.  */
	  first_unbound = min (t, first_unbound);

	  head = EVENT_HEAD (key);

	  if (SYMBOLP (head))
	    {
	      Lisp_Object breakdown;
	      int modifiers;

	      breakdown = parse_modifiers (head);
	      modifiers = XFIXNUM (XCAR (XCDR (breakdown)));
	      /* Attempt to reduce an unbound mouse event to a simpler
		 event that is bound:
		   Drags reduce to clicks.
		   Double-clicks reduce to clicks.
		   Triple-clicks reduce to double-clicks, then to clicks.
		   Up/Down-clicks are eliminated.
		   Double-downs reduce to downs, then are eliminated.
		   Triple-downs reduce to double-downs, then to downs,
		     then are eliminated.  */
	      if (modifiers & (up_modifier | down_modifier
			       | drag_modifier
			       | double_modifier | triple_modifier))
		{
		  while (modifiers & (up_modifier | down_modifier
				      | drag_modifier
				      | double_modifier | triple_modifier))
		    {
		      Lisp_Object new_head, new_click;
		      if (modifiers & triple_modifier)
			modifiers ^= (double_modifier | triple_modifier);
		      else if (modifiers & double_modifier)
			modifiers &= ~double_modifier;
		      else if (modifiers & drag_modifier)
			modifiers &= ~drag_modifier;
		      else
			{
			  /* Dispose of this `up/down' event by simply jumping
			     back to replay_key, to get another event.

			     Note that if this event came from mock input,
			     then just jumping back to replay_key will just
			     hand it to us again.  So we have to wipe out any
			     mock input.

			     We could delete keybuf[t] and shift everything
			     after that to the left by one spot, but we'd also
			     have to fix up any variable that points into
			     keybuf, and shifting isn't really necessary
			     anyway.

			     Adding prefixes for non-textual mouse clicks
			     creates two characters of mock input, and both
			     must be thrown away.  If we're only looking at
			     the prefix now, we can just jump back to
			     replay_key.  On the other hand, if we've already
			     processed the prefix, and now the actual click
			     itself is giving us trouble, then we've lost the
			     state of the keymaps we want to backtrack to, and
			     we need to replay the whole sequence to rebuild
			     it.

			     Beyond that, only function key expansion could
			     create more than two keys, but that should never
			     generate mouse events, so it's okay to zero
			     mock_input in that case too.

			     FIXME: The above paragraph seems just plain
			     wrong, if you consider things like
			     xterm-mouse-mode.  -stef

			     Isn't this just the most wonderful code ever?  */

			  /* If mock_input > t + 1, the above simplification
			     will actually end up dropping keys on the floor.
			     This is probably OK for now, but even
			     if mock_input <= t + 1, we need to adjust indec,
			     fkey, and keytran.
			     Typical case [header-line down-mouse-N]:
			     mock_input = 2, t = 1, fkey.end = 1,
			     last_real_key_start = 0.  */
			  if (indec.end > last_real_key_start)
			    {
			      indec.end = indec.start
				= min (last_real_key_start, indec.start);
			      indec.map = indec.parent;
			      if (fkey.end > last_real_key_start)
				{
				  fkey.end = fkey.start
				    = min (last_real_key_start, fkey.start);
				  fkey.map = fkey.parent;
				  if (keytran.end > last_real_key_start)
				    {
				      keytran.end = keytran.start
					= min (last_real_key_start, keytran.start);
				      keytran.map = keytran.parent;
				    }
				}
			    }
			  if (t == last_real_key_start)
			    {
			      mock_input = 0;
			      goto replay_key;
			    }
			  else
			    {
			      mock_input = last_real_key_start;
			      goto replay_sequence;
			    }
			}

		      new_head
			= apply_modifiers (modifiers, XCAR (breakdown));
		      new_click = list2 (new_head, EVENT_START (key));

		      /* Look for a binding for this new key.  */
		      new_binding = follow_key (current_binding, new_click);

		      /* If that click is bound, go for it.  */
		      if (!NILP (new_binding))
			{
			  current_binding = new_binding;
			  key = new_click;
			  break;
			}
		      /* Otherwise, we'll leave key set to the drag event.  */
		    }
		}
	    }
	}
      current_binding = new_binding;

      keybuf[t++] = key;
      /* Normally, last_nonmenu_event gets the previous key we read.
	 But when a mouse popup menu is being used,
	 we don't update last_nonmenu_event; it continues to hold the mouse
	 event that preceded the first level of menu.  */
      if (!used_mouse_menu)
	last_nonmenu_event = key;

      /* Record what part of this_command_keys is the current key sequence.  */
      this_single_command_key_start = this_command_key_count - t;
      /* When 'input-method-function' called above causes events to be
	 put on 'unread-post-input-method-events', and as result
	 'reread' is set to 'true', the value of 't' can become larger
	 than 'this_command_key_count', because 'add_command_key' is
	 not called to update 'this_command_key_count'.  If this
	 happens, 'this_single_command_key_start' will become negative
	 above, and any call to 'this-single-command-keys' will return
	 a garbled vector.  See bug #20223 for one such situation.
	 Here we force 'this_single_command_key_start' to never become
	 negative, to avoid that.  */
      if (this_single_command_key_start < 0)
	this_single_command_key_start = 0;

      /* Look for this sequence in input-decode-map.
	 Scan from indec.end until we find a bound suffix.  */
      while (indec.end < t)
	{
	  bool done;
	  int diff;

	  done = keyremap_step (keybuf, &indec, max (t, mock_input),
				true, &diff, prompt);
	  if (done)
	    {
	      mock_input = diff + max (t, mock_input);
	      goto replay_sequence;
	    }
	}

      if (!KEYMAPP (current_binding)
	  && !test_undefined (current_binding)
	  && indec.start >= t)
	/* There is a binding and it's not a prefix.
	   (and it doesn't have any input-decode-map translation pending).
	   There is thus no function-key in this sequence.
	   Moving fkey.start is important in this case to allow keytran.start
	   to go over the sequence before we return (since we keep the
	   invariant that keytran.end <= fkey.start).  */
	{
	  if (fkey.start < t)
	    (fkey.start = fkey.end = t, fkey.map = fkey.parent);
	}
      else
	/* If the sequence is unbound, see if we can hang a function key
	   off the end of it.  */
	/* Continue scan from fkey.end until we find a bound suffix.  */
	while (fkey.end < indec.start)
	  {
	    bool done;
	    int diff;

	    done = keyremap_step (keybuf, &fkey,
				  max (t, mock_input),
				  /* If there's a binding (i.e.
				     first_binding >= nmaps) we don't want
				     to apply this function-key-mapping.  */
				  (fkey.end + 1 == t
				   && test_undefined (current_binding)),
				  &diff, prompt);
	    if (done)
	      {
		mock_input = diff + max (t, mock_input);
		/* Adjust the input-decode-map counters.  */
		indec.end += diff;
		indec.start += diff;

		goto replay_sequence;
	      }
	  }

      /* Look for this sequence in key-translation-map.
	 Scan from keytran.end until we find a bound suffix.  */
      while (keytran.end < fkey.start)
	{
	  bool done;
	  int diff;

	  done = keyremap_step (keybuf, &keytran, max (t, mock_input),
				true, &diff, prompt);
	  if (done)
	    {
	      mock_input = diff + max (t, mock_input);
	      /* Adjust the function-key-map and input-decode-map counters.  */
	      indec.end += diff;
	      indec.start += diff;
	      fkey.end += diff;
	      fkey.start += diff;

	      goto replay_sequence;
	    }
	}

      /* If KEY is not defined in any of the keymaps,
	 and cannot be part of a function key or translation,
	 and is an upper case letter
	 use the corresponding lower-case letter instead.  */
      if (NILP (current_binding)
	  && /* indec.start >= t && fkey.start >= t && */ keytran.start >= t
	  && FIXNUMP (key)
	  && translate_upper_case_key_bindings)
	{
	  Lisp_Object new_key;
	  EMACS_INT k = XFIXNUM (key);

	  if (k & shift_modifier)
	    XSETINT (new_key, k & ~shift_modifier);
	  else if (CHARACTERP (make_fixnum (k & ~CHAR_MODIFIER_MASK)))
	    {
	      int dc = downcase (k & ~CHAR_MODIFIER_MASK);
	      if (dc == (k & ~CHAR_MODIFIER_MASK))
		goto not_upcase;
	      XSETINT (new_key, dc | (k & CHAR_MODIFIER_MASK));
	    }
	  else
	    goto not_upcase;

	  original_uppercase = key;
	  original_uppercase_position = t - 1;

	  /* We have to do this unconditionally, regardless of whether
	     the lower-case char is defined in the keymaps, because they
	     might get translated through function-key-map.  */
	  keybuf[t - 1] = new_key;
	  mock_input = max (t, mock_input);
	  shift_translated = true;

	  goto replay_sequence;
	}

    not_upcase:
      if (NILP (current_binding)
	  && help_char_p (EVENT_HEAD (key)) && t > 1)
	    {
	      read_key_sequence_cmd = Vprefix_help_command;
	      /* The Microsoft C compiler can't handle the goto that
		 would go here.  */
	      dummyflag = true;
	      break;
	    }

      /* If KEY is not defined in any of the keymaps,
	 and cannot be part of a function key or translation,
	 and is a shifted function key,
	 use the corresponding unshifted function key instead.  */
      if (NILP (current_binding)
	  && /* indec.start >= t && fkey.start >= t && */ keytran.start >= t)
	{
	  Lisp_Object breakdown = parse_modifiers (key);
	  int modifiers
	    = CONSP (breakdown) ? (XFIXNUM (XCAR (XCDR (breakdown)))) : 0;

	  if (translate_upper_case_key_bindings
	      && (modifiers & shift_modifier
		  /* Treat uppercase keys as shifted.  */
		  || (FIXNUMP (key)
		      && (KEY_TO_CHAR (key)
			  < XCHAR_TABLE (BVAR (current_buffer,
					       downcase_table))->header.size)
		      && uppercasep (KEY_TO_CHAR (key)))))
	    {
	      Lisp_Object new_key
		= (modifiers & shift_modifier
		   ? apply_modifiers (modifiers & ~shift_modifier,
				      XCAR (breakdown))
		   : make_fixnum (downcase (KEY_TO_CHAR (key)) | modifiers));

	      original_uppercase = key;
	      original_uppercase_position = t - 1;

	      /* We have to do this unconditionally, regardless of whether
		 the lower-case char is defined in the keymaps, because they
		 might get translated through function-key-map.  */
	      keybuf[t - 1] = new_key;
	      mock_input = max (t, mock_input);
	      /* Reset fkey (and consequently keytran) to apply
		 function-key-map on the result, so that S-backspace is
		 correctly mapped to DEL (via backspace).  OTOH,
		 input-decode-map doesn't need to go through it again.  */
	      fkey.start = fkey.end = 0;
	      keytran.start = keytran.end = 0;
	      shift_translated = true;

	      goto replay_sequence;
	    }
	}
    }
  if (!dummyflag)
    read_key_sequence_cmd = current_binding;
  read_key_sequence_remapped
    /* Remap command through active keymaps.
       Do the remapping here, before the unbind_to so it uses the keymaps
       of the appropriate buffer.  */
    = SYMBOLP (read_key_sequence_cmd)
    ? Fcommand_remapping (read_key_sequence_cmd, Qnil, Qnil)
    : Qnil;

  unread_switch_frame = delayed_switch_frame;
  unbind_to (count, Qnil);

  /* Don't downcase the last character if the caller says don't.
     Don't downcase it if the result is undefined, either.  */
  if ((dont_downcase_last || NILP (current_binding))
      && t > 0
      && t - 1 == original_uppercase_position)
    {
      keybuf[t - 1] = original_uppercase;
      shift_translated = false;
    }

  if (shift_translated)
    Vthis_command_keys_shift_translated = Qt;

  /* Occasionally we fabricate events, perhaps by expanding something
     according to function-key-map, or by adding a prefix symbol to a
     mouse click in the scroll bar or modeline.  In this cases, return
     the entire generated key sequence, even if we hit an unbound
     prefix or a definition before the end.  This means that you will
     be able to push back the event properly, and also means that
     read-key-sequence will always return a logical unit.

     Better ideas?  */
  for (; t < mock_input; t++)
    add_command_key (keybuf[t]);
  echo_update ();

  return t;
}

static Lisp_Object
read_key_sequence_vs (Lisp_Object prompt, Lisp_Object continue_echo,
		      Lisp_Object dont_downcase_last,
		      Lisp_Object can_return_switch_frame,
		      Lisp_Object cmd_loop, bool allow_string)
{
  ptrdiff_t count = SPECPDL_INDEX ();

  if (!NILP (prompt))
    CHECK_STRING (prompt);
  maybe_quit ();

  specbind (Qinput_method_exit_on_first_char,
	    (NILP (cmd_loop) ? Qt : Qnil));
  specbind (Qinput_method_use_echo_area,
	    (NILP (cmd_loop) ? Qt : Qnil));

  if (NILP (continue_echo))
    {
      this_command_key_count = 0;
      this_single_command_key_start = 0;
    }

#ifdef HAVE_WINDOW_SYSTEM
  if (display_hourglass_p)
    cancel_hourglass ();
#endif

  raw_keybuf_count = 0;
  Lisp_Object keybuf[READ_KEY_ELTS];
  int i = read_key_sequence (keybuf, prompt, ! NILP (dont_downcase_last),
			     ! NILP (can_return_switch_frame), false, false);

#if 0  /* The following is fine for code reading a key sequence and
	  then proceeding with a lengthy computation, but it's not good
	  for code reading keys in a loop, like an input method.  */
#ifdef HAVE_WINDOW_SYSTEM
  if (display_hourglass_p)
    start_hourglass ();
#endif
#endif

  if (i == -1)
    {
      Vquit_flag = Qt;
      maybe_quit ();
    }

  return unbind_to (count,
		    ((allow_string ? make_event_array : Fvector)
		     (i, keybuf)));
}

DEFUN ("read-key-sequence", Fread_key_sequence, Sread_key_sequence, 1, 5, 0,
       doc: /* Read a sequence of keystrokes and return as a string or vector.
The sequence is sufficient to specify a non-prefix command in the
current local and global maps.

First arg PROMPT is a prompt string.  If nil, do not prompt specially.
Second (optional) arg CONTINUE-ECHO, if non-nil, means this key echos
as a continuation of the previous key.

The third (optional) arg DONT-DOWNCASE-LAST, if non-nil, means do not
convert the last event to lower case.  (Normally any upper case event
is converted to lower case if the original event is undefined and the lower
case equivalent is defined.)  A non-nil value is appropriate for reading
a key sequence to be defined.

A C-g typed while in this function is treated like any other character,
and `quit-flag' is not set.

If the key sequence starts with a mouse click, then the sequence is read
using the keymaps of the buffer of the window clicked in, not the buffer
of the selected window as normal.

`read-key-sequence' drops unbound button-down events, since you normally
only care about the click or drag events which follow them.  If a drag
or multi-click event is unbound, but the corresponding click event would
be bound, `read-key-sequence' turns the event into a click event at the
drag's starting position.  This means that you don't have to distinguish
between click and drag, double, or triple events unless you want to.

`read-key-sequence' prefixes mouse events on mode lines, the vertical
lines separating windows, and scroll bars with imaginary keys
`mode-line', `vertical-line', and `vertical-scroll-bar'.

Optional fourth argument CAN-RETURN-SWITCH-FRAME non-nil means that this
function will process a switch-frame event if the user switches frames
before typing anything.  If the user switches frames in the middle of a
key sequence, or at the start of the sequence but CAN-RETURN-SWITCH-FRAME
is nil, then the event will be put off until after the current key sequence.

`read-key-sequence' checks `function-key-map' for function key
sequences, where they wouldn't conflict with ordinary bindings.  See
`function-key-map' for more details.

The optional fifth argument CMD-LOOP, if non-nil, means
that this key sequence is being read by something that will
read commands one after another.  It should be nil if the caller
will read just one key sequence.  */)
  (Lisp_Object prompt, Lisp_Object continue_echo, Lisp_Object dont_downcase_last, Lisp_Object can_return_switch_frame, Lisp_Object cmd_loop)
{
  return read_key_sequence_vs (prompt, continue_echo, dont_downcase_last,
			       can_return_switch_frame, cmd_loop, true);
}

DEFUN ("read-key-sequence-vector", Fread_key_sequence_vector,
       Sread_key_sequence_vector, 1, 5, 0,
       doc: /* Like `read-key-sequence' but always return a vector.  */)
  (Lisp_Object prompt, Lisp_Object continue_echo, Lisp_Object dont_downcase_last, Lisp_Object can_return_switch_frame, Lisp_Object cmd_loop)
{
  return read_key_sequence_vs (prompt, continue_echo, dont_downcase_last,
			       can_return_switch_frame, cmd_loop, false);
}

/* Return true if input events are pending.  */

bool
detect_input_pending (void)
{
  return input_pending || get_input_pending (0);
}

/* Return true if input events other than mouse movements are
   pending.  */

bool
detect_input_pending_ignore_squeezables (void)
{
  return input_pending || get_input_pending (READABLE_EVENTS_IGNORE_SQUEEZABLES);
}

/* Return true if input events are pending, and run any pending timers.  */

bool
detect_input_pending_run_timers (bool do_display)
{
  unsigned old_timers_run = timers_run;

  if (!input_pending)
    get_input_pending (READABLE_EVENTS_DO_TIMERS_NOW);

  if (old_timers_run != timers_run && do_display)
    redisplay_preserve_echo_area (8);

  return input_pending;
}

/* This is called in some cases before a possible quit.
   It cases the next call to detect_input_pending to recompute input_pending.
   So calling this function unnecessarily can't do any harm.  */

void
clear_input_pending (void)
{
  input_pending = false;
}

/* Return true if there are pending requeued events.
   This isn't used yet.  The hope is to make wait_reading_process_output
   call it, and return if it runs Lisp code that unreads something.
   The problem is, kbd_buffer_get_event needs to be fixed to know what
   to do in that case.  It isn't trivial.  */

bool
requeued_events_pending_p (void)
{
  return (CONSP (Vunread_command_events));
}

DEFUN ("input-pending-p", Finput_pending_p, Sinput_pending_p, 0, 1, 0,
       doc: /* Return t if command input is currently available with no wait.
Actually, the value is nil only if we can be sure that no input is available;
if there is a doubt, the value is t.

If CHECK-TIMERS is non-nil, timers that are ready to run will do so.  */)
  (Lisp_Object check_timers)
{
  if (CONSP (Vunread_command_events)
      || !NILP (Vunread_post_input_method_events)
      || !NILP (Vunread_input_method_events))
    return (Qt);

  /* Process non-user-visible events (Bug#10195).  */
  process_special_events ();

  return (get_input_pending ((NILP (check_timers)
                              ? 0 : READABLE_EVENTS_DO_TIMERS_NOW)
			     | READABLE_EVENTS_FILTER_EVENTS)
	  ? Qt : Qnil);
}

/* Reallocate recent_keys copying the recorded keystrokes
   in the right order.  */
static void
update_recent_keys (int new_size, int kept_keys)
{
  int osize = ASIZE (recent_keys);
  eassert (recent_keys_index < osize);
  eassert (kept_keys <= min (osize, new_size));
  Lisp_Object v = make_nil_vector (new_size);
  int i, idx;
  for (i = 0; i < kept_keys; ++i)
    {
      idx = recent_keys_index - kept_keys + i;
      while (idx < 0)
        idx += osize;
      ASET (v, i, AREF (recent_keys, idx));
    }
  recent_keys = v;
  total_keys = kept_keys;
  recent_keys_index = total_keys % new_size;
  lossage_limit = new_size;

}

DEFUN ("lossage-size", Flossage_size, Slossage_size, 0, 1,
       "(list (read-number \"Set maximum keystrokes to: \" (lossage-size)))",
       doc: /* Return or set the maximum number of keystrokes to save.
If called with a non-nil ARG, set the limit to ARG and return it.
Otherwise, return the current limit.

The saved keystrokes are shown by `view-lossage'.  */)
  (Lisp_Object arg)
{
  if (NILP(arg))
    return make_fixnum (lossage_limit);

  if (!FIXNATP (arg))
    user_error ("Value must be a positive integer");
  int osize = ASIZE (recent_keys);
  eassert (lossage_limit == osize);
  int min_size = MIN_NUM_RECENT_KEYS;
  int new_size = XFIXNAT (arg);

  if (new_size == osize)
    return make_fixnum (lossage_limit);

  if (new_size < min_size)
    {
      AUTO_STRING (fmt, "Value must be >= %d");
      Fsignal (Quser_error, list1 (CALLN (Fformat, fmt, make_fixnum (min_size))));
    }

  int kept_keys = new_size > osize ? total_keys : min (new_size, total_keys);
  update_recent_keys (new_size, kept_keys);

  return make_fixnum (lossage_limit);
}

DEFUN ("recent-keys", Frecent_keys, Srecent_keys, 0, 1, 0,
       doc: /* Return vector of last few events, not counting those from keyboard macros.
If INCLUDE-CMDS is non-nil, include the commands that were run,
represented as pseudo-events of the form (nil . COMMAND).  */)
  (Lisp_Object include_cmds)
{
  bool cmds = !NILP (include_cmds);

  if (!total_keys
      || (cmds && total_keys < lossage_limit))
    return Fvector (total_keys,
		    XVECTOR (recent_keys)->contents);
  else
    {
      Lisp_Object es = Qnil;
      int i = (total_keys < lossage_limit
	       ? 0 : recent_keys_index);
      eassert (recent_keys_index < lossage_limit);
      do
	{
	  Lisp_Object e = AREF (recent_keys, i);
	  if (cmds || !CONSP (e) || !NILP (XCAR (e)))
	    es = Fcons (e, es);
	  if (++i >= lossage_limit)
	    i = 0;
	} while (i != recent_keys_index);
      es = Fnreverse (es);
      return Fvconcat (1, &es);
    }
}

DEFUN ("this-command-keys", Fthis_command_keys, Sthis_command_keys, 0, 0, 0,
       doc: /* Return the key sequence that invoked this command.
However, if the command has called `read-key-sequence', it returns
the last key sequence that has been read.
The value is a string or a vector.

See also `this-command-keys-vector'.  */)
  (void)
{
  return make_event_array (this_command_key_count,
			   XVECTOR (this_command_keys)->contents);
}

DEFUN ("set--this-command-keys", Fset__this_command_keys,
       Sset__this_command_keys, 1, 1, 0,
       doc: /* Set the vector to be returned by `this-command-keys'.
The argument KEYS must be a string.
Internal use only.  */)
  (Lisp_Object keys)
{
  CHECK_STRING (keys);

  this_command_key_count = 0;
  this_single_command_key_start = 0;

  ptrdiff_t charidx = 0, byteidx = 0;
  int key0 = fetch_string_char_advance (keys, &charidx, &byteidx);
  if (CHAR_BYTE8_P (key0))
    key0 = CHAR_TO_BYTE8 (key0);

  /* Kludge alert: this makes M-x be in the form expected by
     novice.el.  (248 is \370, a.k.a. "Meta-x".)  Any better ideas?  */
  if (key0 == 248)
    add_command_key (make_fixnum ('x' | meta_modifier));
  else
    add_command_key (make_fixnum (key0));
  for (ptrdiff_t i = 1; i < SCHARS (keys); i++)
    {
      int key_i = fetch_string_char_advance (keys, &charidx, &byteidx);
      if (CHAR_BYTE8_P (key_i))
	key_i = CHAR_TO_BYTE8 (key_i);
      add_command_key (make_fixnum (key_i));
    }
  return Qnil;
}

DEFUN ("this-command-keys-vector", Fthis_command_keys_vector, Sthis_command_keys_vector, 0, 0, 0,
       doc: /* Return the key sequence that invoked this command, as a vector.
However, if the command has called `read-key-sequence', it returns
the last key sequence that has been read.

See also `this-command-keys'.  */)
  (void)
{
  return Fvector (this_command_key_count,
		  XVECTOR (this_command_keys)->contents);
}

DEFUN ("this-single-command-keys", Fthis_single_command_keys,
       Sthis_single_command_keys, 0, 0, 0,
       doc: /* Return the key sequence that invoked this command.
More generally, it returns the last key sequence read, either by
the command loop or by `read-key-sequence'.
The value is always a vector.  */)
  (void)
{
  return Fvector (this_command_key_count
		  - this_single_command_key_start,
		  (XVECTOR (this_command_keys)->contents
		   + this_single_command_key_start));
}

DEFUN ("this-single-command-raw-keys", Fthis_single_command_raw_keys,
       Sthis_single_command_raw_keys, 0, 0, 0,
       doc: /* Return the raw events that were read for this command.
More generally, it returns the last key sequence read, either by
the command loop or by `read-key-sequence'.
Unlike `this-single-command-keys', this function's value
shows the events before all translations (except for input methods).
The value is always a vector.  */)
  (void)
{
  return Fvector (raw_keybuf_count, XVECTOR (raw_keybuf)->contents);
}

DEFUN ("clear-this-command-keys", Fclear_this_command_keys,
       Sclear_this_command_keys, 0, 1, 0,
       doc: /* Clear out the vector that `this-command-keys' returns.
Also clear the record of the last 300 input events, unless optional arg
KEEP-RECORD is non-nil.  */)
  (Lisp_Object keep_record)
{
  int i;

  this_command_key_count = 0;

  if (NILP (keep_record))
    {
      for (i = 0; i < ASIZE (recent_keys); ++i)
	ASET (recent_keys, i, Qnil);
      total_keys = 0;
      recent_keys_index = 0;
    }
  return Qnil;
}

DEFUN ("recursion-depth", Frecursion_depth, Srecursion_depth, 0, 0, 0,
       doc: /* Return the current depth in recursive edits.  */)
  (void)
{
  EMACS_INT sum;
  INT_ADD_WRAPV (command_loop_level, minibuf_level, &sum);
  return make_fixnum (sum);
}

DEFUN ("open-dribble-file", Fopen_dribble_file, Sopen_dribble_file, 1, 1,
       "FOpen dribble file: ",
       doc: /* Start writing input events to a dribble file called FILE.
Any previously open dribble file will be closed first.  If FILE is
nil, just close the dribble file, if any.

If the file is still open when Emacs exits, it will be closed then.

The events written to the file include keyboard and mouse input
events, but not events from executing keyboard macros.  The events are
written to the dribble file immediately without line buffering.

Be aware that this records ALL characters you type!
This may include sensitive information such as passwords.  */)
  (Lisp_Object file)
{
  if (dribble)
    {
      block_input ();
      fclose (dribble);
      unblock_input ();
      dribble = 0;
    }
  if (!NILP (file))
    {
      int fd;
      Lisp_Object encfile;

      file = Fexpand_file_name (file, Qnil);
      encfile = ENCODE_FILE (file);
      fd = emacs_open (SSDATA (encfile), O_WRONLY | O_CREAT | O_EXCL, 0600);
      if (fd < 0 && errno == EEXIST
	  && (unlink (SSDATA (encfile)) == 0 || errno == ENOENT))
	fd = emacs_open (SSDATA (encfile), O_WRONLY | O_CREAT | O_EXCL, 0600);
      dribble = fd < 0 ? 0 : fdopen (fd, "w");
      if (dribble == 0)
	report_file_error ("Opening dribble", file);
    }
  return Qnil;
}

DEFUN ("discard-input", Fdiscard_input, Sdiscard_input, 0, 0, 0,
       doc: /* Discard the contents of the terminal input buffer.
Also end any kbd macro being defined.  */)
  (void)
{
  if (!NILP (KVAR (current_kboard, defining_kbd_macro)))
    {
      /* Discard the last command from the macro.  */
      Fcancel_kbd_macro_events ();
      end_kbd_macro ();
    }

  Vunread_command_events = Qnil;

  discard_tty_input ();

  kbd_fetch_ptr =  kbd_store_ptr;
  input_pending = false;

  return Qnil;
}

DEFUN ("suspend-emacs", Fsuspend_emacs, Ssuspend_emacs, 0, 1, "",
       doc: /* Stop Emacs and return to superior process.  You can resume later.
If `cannot-suspend' is non-nil, or if the system doesn't support job
control, run a subshell instead.

If optional arg STUFFSTRING is non-nil, its characters are stuffed
to be read as terminal input by Emacs's parent, after suspension.

Before suspending, run the normal hook `suspend-hook'.
After resumption run the normal hook `suspend-resume-hook'.

Some operating systems cannot stop the Emacs process and resume it later.
On such systems, Emacs starts a subshell instead of suspending.  */)
  (Lisp_Object stuffstring)
{
  ptrdiff_t count = SPECPDL_INDEX ();
  int old_height, old_width;
  int width, height;

  if (tty_list && tty_list->next)
    error ("There are other tty frames open; close them before suspending Emacs");

  if (!NILP (stuffstring))
    CHECK_STRING (stuffstring);

  run_hook (intern ("suspend-hook"));

  get_tty_size (fileno (CURTTY ()->input), &old_width, &old_height);
  reset_all_sys_modes ();
  /* sys_suspend can get an error if it tries to fork a subshell
     and the system resources aren't available for that.  */
  record_unwind_protect_void (init_all_sys_modes);
  stuff_buffered_input (stuffstring);
  if (cannot_suspend)
    sys_subshell ();
  else
    sys_suspend ();
  unbind_to (count, Qnil);

  /* Check if terminal/window size has changed.
     Note that this is not useful when we are running directly
     with a window system; but suspend should be disabled in that case.  */
  get_tty_size (fileno (CURTTY ()->input), &width, &height);
  if (width != old_width || height != old_height)
    change_frame_size (SELECTED_FRAME (), width, height, false, false, false);

  run_hook (intern ("suspend-resume-hook"));

  return Qnil;
}

/* If STUFFSTRING is a string, stuff its contents as pending terminal input.
   Then in any case stuff anything Emacs has read ahead and not used.  */

void
stuff_buffered_input (Lisp_Object stuffstring)
{
#ifdef SIGTSTP  /* stuff_char is defined if SIGTSTP.  */
  register unsigned char *p;

  if (STRINGP (stuffstring))
    {
      register ptrdiff_t count;

      p = SDATA (stuffstring);
      count = SBYTES (stuffstring);
      while (count-- > 0)
	stuff_char (*p++);
      stuff_char ('\n');
    }

  /* Anything we have read ahead, put back for the shell to read.  */
  /* ?? What should this do when we have multiple keyboards??
     Should we ignore anything that was typed in at the "wrong" kboard?

     rms: we should stuff everything back into the kboard
     it came from.  */
  for (; kbd_fetch_ptr != kbd_store_ptr;
       kbd_fetch_ptr = next_kbd_event (kbd_fetch_ptr))
    {

      if (kbd_fetch_ptr->kind == ASCII_KEYSTROKE_EVENT)
	stuff_char (kbd_fetch_ptr->ie.code);

      clear_event (&kbd_fetch_ptr->ie);
    }

  input_pending = false;
#endif /* SIGTSTP */
}

void
set_waiting_for_input (struct timespec *time_to_clear)
{
  input_available_clear_time = time_to_clear;

  /* Tell handle_interrupt to throw back to read_char,  */
  waiting_for_input = true;

  /* If handle_interrupt was called before and buffered a C-g,
     make it run again now, to avoid timing error.  */
  if (!NILP (Vquit_flag))
    quit_throw_to_read_char (0);
}

void
clear_waiting_for_input (void)
{
  /* Tell handle_interrupt not to throw back to read_char,  */
  waiting_for_input = false;
  input_available_clear_time = 0;
}

/* The SIGINT handler.

   If we have a frame on the controlling tty, we assume that the
   SIGINT was generated by C-g, so we call handle_interrupt.
   Otherwise, tell maybe_quit to kill Emacs.  */

static void
handle_interrupt_signal (int sig)
{
  /* See if we have an active terminal on our controlling tty.  */
  struct terminal *terminal = get_named_terminal (DEV_TTY);
  if (!terminal)
    {
      /* If there are no frames there, let's pretend that we are a
         well-behaving UN*X program and quit.  We must not call Lisp
         in a signal handler, so tell maybe_quit to exit when it is
         safe.  */
      Vquit_flag = Qkill_emacs;
    }
  else
    {
      /* Otherwise, the SIGINT was probably generated by C-g.  */

      /* Set internal_last_event_frame to the top frame of the
         controlling tty, if we have a frame there.  We disable the
         interrupt key on secondary ttys, so the SIGINT must have come
         from the controlling tty.  */
      internal_last_event_frame = terminal->display_info.tty->top_frame;

      handle_interrupt (1);
    }
}

static void
deliver_interrupt_signal (int sig)
{
  deliver_process_signal (sig, handle_interrupt_signal);
}

/* Output MSG directly to standard output, without buffering.  Ignore
   failures.  This is safe in a signal handler.  */
static void
write_stdout (char const *msg)
{
  ignore_value (write (STDOUT_FILENO, msg, strlen (msg)));
}

/* Read a byte from stdin, without buffering.  Safe in signal handlers.  */
static int
read_stdin (void)
{
  char c;
  return read (STDIN_FILENO, &c, 1) == 1 ? c : EOF;
}

/* If Emacs is stuck because `inhibit-quit' is true, then keep track
   of the number of times C-g has been requested.  If C-g is pressed
   enough times, then quit anyway.  See bug#6585.  */
static int volatile force_quit_count;

/* This routine is called at interrupt level in response to C-g.

   It is called from the SIGINT handler or kbd_buffer_store_event.

   If `waiting_for_input' is non zero, then unless `echoing' is
   nonzero, immediately throw back to read_char.

   Otherwise it sets the Lisp variable quit-flag not-nil.  This causes
   eval to throw, when it gets a chance.  If quit-flag is already
   non-nil, it stops the job right away.  */

static void
handle_interrupt (bool in_signal_handler)
{
  char c;

  cancel_echoing ();

  /* XXX This code needs to be revised for multi-tty support.  */
  if (!NILP (Vquit_flag) && get_named_terminal (DEV_TTY))
    {
      if (! in_signal_handler)
	{
	  /* If SIGINT isn't blocked, don't let us be interrupted by
	     a SIGINT.  It might be harmful due to non-reentrancy
	     in I/O functions.  */
	  sigset_t blocked;
	  sigemptyset (&blocked);
	  sigaddset (&blocked, SIGINT);
	  pthread_sigmask (SIG_BLOCK, &blocked, 0);
	  fflush (stdout);
	}

      reset_all_sys_modes ();

#ifdef SIGTSTP
/*
 * On systems which can suspend the current process and return to the original
 * shell, this command causes the user to end up back at the shell.
 * The "Auto-save" and "Abort" questions are not asked until
 * the user elects to return to emacs, at which point he can save the current
 * job and either dump core or continue.
 */
      sys_suspend ();
#else
      /* Perhaps should really fork an inferior shell?
	 But that would not provide any way to get back
	 to the original shell, ever.  */
      write_stdout ("No support for stopping a process"
		    " on this operating system;\n"
		    "you can continue or abort.\n");
#endif /* not SIGTSTP */
#ifdef MSDOS
      /* We must remain inside the screen area when the internal terminal
	 is used.  Note that [Enter] is not echoed by dos.  */
      cursor_to (SELECTED_FRAME (), 0, 0);
#endif

      write_stdout ("Emacs is resuming after an emergency escape.\n");

      /* It doesn't work to autosave while GC is in progress;
	 the code used for auto-saving doesn't cope with the mark bit.  */
      if (!gc_in_progress)
	{
	  write_stdout ("Auto-save? (y or n) ");
	  c = read_stdin ();
	  if (c == 'y' || c == 'Y')
	    {
	      Fdo_auto_save (Qt, Qnil);
#ifdef MSDOS
	      write_stdout ("\r\nAuto-save done");
#else
	      write_stdout ("Auto-save done\n");
#endif
	    }
	  while (c != '\n')
	    c = read_stdin ();
	}
      else
	{
	  /* During GC, it must be safe to reenable quitting again.  */
	  Vinhibit_quit = Qnil;
	  write_stdout
	    (
#ifdef MSDOS
	     "\r\n"
#endif
	     "Garbage collection in progress; cannot auto-save now\r\n"
	     "but will instead do a real quit"
	     " after garbage collection ends\r\n");
	}

#ifdef MSDOS
      write_stdout ("\r\nAbort?  (y or n) ");
#else
      write_stdout ("Abort (and dump core)? (y or n) ");
#endif
      c = read_stdin ();
      if (c == 'y' || c == 'Y')
	emacs_abort ();
      while (c != '\n')
	c = read_stdin ();
#ifdef MSDOS
      write_stdout ("\r\nContinuing...\r\n");
#else /* not MSDOS */
      write_stdout ("Continuing...\n");
#endif /* not MSDOS */
      init_all_sys_modes ();
    }
  else
    {
      /* Request quit when it's safe.  */
      int count = NILP (Vquit_flag) ? 1 : force_quit_count + 1;
      force_quit_count = count;
      if (count == 3)
	Vinhibit_quit = Qnil;
      Vquit_flag = Qt;
    }

  pthread_sigmask (SIG_SETMASK, &empty_mask, 0);

/* TODO: The longjmp in this call throws the NS event loop integration off,
         and it seems to do fine without this.  Probably some attention
	 needs to be paid to the setting of waiting_for_input in
         wait_reading_process_output() under HAVE_NS because of the call
         to ns_select there (needed because otherwise events aren't picked up
         outside of polling since we don't get SIGIO like X and we don't have a
         separate event loop thread like W32.  */
#ifndef HAVE_NS
#ifdef THREADS_ENABLED
  /* If we were called from a signal handler, we must be in the main
     thread, see deliver_process_signal.  So we must make sure the
     main thread holds the global lock.  */
  if (in_signal_handler)
    maybe_reacquire_global_lock ();
#endif
  if (waiting_for_input && !echoing)
    quit_throw_to_read_char (in_signal_handler);
#endif
}

/* Handle a C-g by making read_char return C-g.  */

static void
quit_throw_to_read_char (bool from_signal)
{
  /* When not called from a signal handler it is safe to call
     Lisp.  */
  if (!from_signal && EQ (Vquit_flag, Qkill_emacs))
    Fkill_emacs (Qnil);

  /* Prevent another signal from doing this before we finish.  */
  clear_waiting_for_input ();
  input_pending = false;

  Vunread_command_events = Qnil;

  if (FRAMEP (internal_last_event_frame)
      && !EQ (internal_last_event_frame, selected_frame))
    do_switch_frame (make_lispy_switch_frame (internal_last_event_frame),
		     0, 0, Qnil);

  sys_longjmp (getcjmp, 1);
}

DEFUN ("set-input-interrupt-mode", Fset_input_interrupt_mode,
       Sset_input_interrupt_mode, 1, 1, 0,
       doc: /* Set interrupt mode of reading keyboard input.
If INTERRUPT is non-nil, Emacs will use input interrupts;
otherwise Emacs uses CBREAK mode.

See also `current-input-mode'.  */)
  (Lisp_Object interrupt)
{
  bool new_interrupt_input;
#if defined (USABLE_SIGIO) || defined (USABLE_SIGPOLL)
#ifdef HAVE_X_WINDOWS
  if (x_display_list != NULL)
    {
      /* When using X, don't give the user a real choice,
	 because we haven't implemented the mechanisms to support it.  */
      new_interrupt_input = true;
    }
  else
#endif /* HAVE_X_WINDOWS */
    new_interrupt_input = !NILP (interrupt);
#else /* not USABLE_SIGIO || USABLE_SIGPOLL */
  new_interrupt_input = false;
#endif /* not USABLE_SIGIO || USABLE_SIGPOLL */

  if (new_interrupt_input != interrupt_input)
    {
#ifdef POLL_FOR_INPUT
      stop_polling ();
#endif
#ifndef DOS_NT
      /* this causes startup screen to be restored and messes with the mouse */
      reset_all_sys_modes ();
      interrupt_input = new_interrupt_input;
      init_all_sys_modes ();
#else
      interrupt_input = new_interrupt_input;
#endif

#ifdef POLL_FOR_INPUT
      poll_suppress_count = 1;
      start_polling ();
#endif
    }
  return Qnil;
}

DEFUN ("set-output-flow-control", Fset_output_flow_control, Sset_output_flow_control, 1, 2, 0,
       doc: /* Enable or disable ^S/^Q flow control for output to TERMINAL.
If FLOW is non-nil, flow control is enabled and you cannot use C-s or
C-q in key sequences.

This setting only has an effect on tty terminals and only when
Emacs reads input in CBREAK mode; see `set-input-interrupt-mode'.

See also `current-input-mode'.  */)
  (Lisp_Object flow, Lisp_Object terminal)
{
  struct terminal *t = decode_tty_terminal (terminal);
  struct tty_display_info *tty;

  if (!t)
    return Qnil;
  tty = t->display_info.tty;

  if (tty->flow_control != !NILP (flow))
    {
#ifndef DOS_NT
      /* This causes startup screen to be restored and messes with the mouse.  */
      reset_sys_modes (tty);
#endif

      tty->flow_control = !NILP (flow);

#ifndef DOS_NT
      init_sys_modes (tty);
#endif
    }
  return Qnil;
}

DEFUN ("set-input-meta-mode", Fset_input_meta_mode, Sset_input_meta_mode, 1, 2, 0,
       doc: /* Enable or disable 8-bit input on TERMINAL.
If META is t, Emacs will accept 8-bit input, and interpret the 8th
bit as the Meta modifier before it decodes the characters.

If META is `encoded', Emacs will interpret the 8th bit of single-byte
characters after decoding the characters.

If META is nil, Emacs will ignore the top bit, on the assumption it is
parity.

Otherwise, Emacs will accept and pass through 8-bit input without
specially interpreting the top bit.

This setting only has an effect on tty terminal devices.

Optional parameter TERMINAL specifies the tty terminal device to use.
It may be a terminal object, a frame, or nil for the terminal used by
the currently selected frame.

See also `current-input-mode'.  */)
  (Lisp_Object meta, Lisp_Object terminal)
{
  struct terminal *t = decode_tty_terminal (terminal);
  struct tty_display_info *tty;
  int new_meta;

  if (!t)
    return Qnil;
  tty = t->display_info.tty;

  if (NILP (meta))
    new_meta = 0;
  else if (EQ (meta, Qt))
    new_meta = 1;
  else if (EQ (meta, Qencoded))
    new_meta = 3;
  else
    new_meta = 2;

  if (tty->meta_key != new_meta)
    {
#ifndef DOS_NT
      /* this causes startup screen to be restored and messes with the mouse */
      reset_sys_modes (tty);
#endif

      tty->meta_key = new_meta;

#ifndef DOS_NT
      init_sys_modes (tty);
#endif
    }
  return Qnil;
}

DEFUN ("set-quit-char", Fset_quit_char, Sset_quit_char, 1, 1, 0,
       doc: /* Specify character used for quitting.
QUIT must be an ASCII character.

This function only has an effect on the controlling tty of the Emacs
process.

See also `current-input-mode'.  */)
  (Lisp_Object quit)
{
  struct terminal *t = get_named_terminal (DEV_TTY);
  struct tty_display_info *tty;

  if (!t)
    return Qnil;
  tty = t->display_info.tty;

  if (NILP (quit) || !FIXNUMP (quit) || XFIXNUM (quit) < 0 || XFIXNUM (quit) > 0400)
    error ("QUIT must be an ASCII character");

#ifndef DOS_NT
  /* this causes startup screen to be restored and messes with the mouse */
  reset_sys_modes (tty);
#endif

  /* Don't let this value be out of range.  */
  quit_char = XFIXNUM (quit) & (tty->meta_key == 0 ? 0177 : 0377);

#ifndef DOS_NT
  init_sys_modes (tty);
#endif

  return Qnil;
}

DEFUN ("set-input-mode", Fset_input_mode, Sset_input_mode, 3, 4, 0,
       doc: /* Set mode of reading keyboard input.
First arg INTERRUPT non-nil means use input interrupts;
 nil means use CBREAK mode.
Second arg FLOW non-nil means use ^S/^Q flow control for output to terminal
 (no effect except in CBREAK mode).
Third arg META t means accept 8-bit input (for a Meta key).
 META nil means ignore the top bit, on the assumption it is parity.
 META `encoded' means accept 8-bit input and interpret Meta after
   decoding the input characters.
 Otherwise, accept 8-bit input and don't use the top bit for Meta.
Optional fourth arg QUIT if non-nil specifies character to use for quitting.
See also `current-input-mode'.  */)
  (Lisp_Object interrupt, Lisp_Object flow, Lisp_Object meta, Lisp_Object quit)
{
  Fset_input_interrupt_mode (interrupt);
  Fset_output_flow_control (flow, Qnil);
  Fset_input_meta_mode (meta, Qnil);
  if (!NILP (quit))
    Fset_quit_char (quit);
  return Qnil;
}

DEFUN ("current-input-mode", Fcurrent_input_mode, Scurrent_input_mode, 0, 0, 0,
       doc: /* Return information about the way Emacs currently reads keyboard input.
The value is a list of the form (INTERRUPT FLOW META QUIT), where
  INTERRUPT is non-nil if Emacs is using interrupt-driven input; if
    nil, Emacs is using CBREAK mode.
  FLOW is non-nil if Emacs uses ^S/^Q flow control for output to the
    terminal; this does not apply if Emacs uses interrupt-driven input.
  META is t if accepting 8-bit unencoded input with 8th bit as Meta flag.
  META is `encoded' if accepting 8-bit encoded input with 8th bit as
    Meta flag which has to be interpreted after decoding the input.
  META is nil if ignoring the top bit of input, on the assumption that
    it is a parity bit.
  META is neither t nor nil if accepting 8-bit input and using
    all 8 bits as the character code.
  QUIT is the character Emacs currently uses to quit.
The elements of this list correspond to the arguments of
`set-input-mode'.  */)
  (void)
{
  struct frame *sf = XFRAME (selected_frame);

  Lisp_Object interrupt = interrupt_input ? Qt : Qnil;
  Lisp_Object flow, meta;
  if (FRAME_TERMCAP_P (sf) || FRAME_MSDOS_P (sf))
    {
      flow = FRAME_TTY (sf)->flow_control ? Qt : Qnil;
      meta = (FRAME_TTY (sf)->meta_key == 2
	      ? make_fixnum (0)
	      : (CURTTY ()->meta_key == 1
		 ? Qt
		 : (CURTTY ()->meta_key == 3 ? Qencoded : Qnil)));
    }
  else
    {
      flow = Qnil;
      meta = Qt;
    }
  Lisp_Object quit = make_fixnum (quit_char);

  return list4 (interrupt, flow, meta, quit);
}

DEFUN ("posn-at-x-y", Fposn_at_x_y, Sposn_at_x_y, 2, 4, 0,
       doc: /* Return position information for pixel coordinates X and Y.
By default, X and Y are relative to text area of the selected window.
Note that the text area includes the header-line and the tab-line of
the window, if any of them are present.
Optional third arg FRAME-OR-WINDOW non-nil specifies frame or window.
If optional fourth arg WHOLE is non-nil, X is relative to the left
edge of the window.

The return value is similar to a mouse click position:
   (WINDOW AREA-OR-POS (X . Y) TIMESTAMP OBJECT POS (COL . ROW)
    IMAGE (DX . DY) (WIDTH . HEIGHT))
The `posn-' functions access elements of such lists.  */)
  (Lisp_Object x, Lisp_Object y, Lisp_Object frame_or_window, Lisp_Object whole)
{
  CHECK_FIXNUM (x);
  /* We allow X of -1, for the newline in a R2L line that overflowed
     into the left fringe.  */
  if (XFIXNUM (x) != -1)
    CHECK_FIXNAT (x);
  CHECK_FIXNAT (y);

  if (NILP (frame_or_window))
    frame_or_window = selected_window;

  if (WINDOWP (frame_or_window))
    {
      struct window *w = decode_live_window (frame_or_window);

      XSETINT (x, (XFIXNUM (x)
		   + WINDOW_LEFT_EDGE_X (w)
		   + (NILP (whole)
		      ? window_box_left_offset (w, TEXT_AREA)
		      : 0)));
      XSETINT (y, WINDOW_TO_FRAME_PIXEL_Y (w, XFIXNUM (y)));
      frame_or_window = w->frame;
    }

  CHECK_LIVE_FRAME (frame_or_window);

  return make_lispy_position (XFRAME (frame_or_window), x, y, 0);
}

DEFUN ("posn-at-point", Fposn_at_point, Sposn_at_point, 0, 2, 0,
       doc: /* Return position information for buffer position POS in WINDOW.
POS defaults to point in WINDOW; WINDOW defaults to the selected window.

Return nil if POS is not visible in WINDOW.  Otherwise,
the return value is similar to that returned by `event-start' for
a mouse click at the upper left corner of the glyph corresponding
to POS:
   (WINDOW AREA-OR-POS (X . Y) TIMESTAMP OBJECT POS (COL . ROW)
    IMAGE (DX . DY) (WIDTH . HEIGHT))
The `posn-' functions access elements of such lists.  */)
  (Lisp_Object pos, Lisp_Object window)
{
  Lisp_Object tem;

  if (NILP (window))
    window = selected_window;

  tem = Fpos_visible_in_window_p (pos, window, Qt);
  if (!NILP (tem))
    {
      Lisp_Object x = XCAR (tem);
      Lisp_Object y = XCAR (XCDR (tem));
      Lisp_Object aux_info = XCDR (XCDR (tem));
      int y_coord = XFIXNUM (y);

      /* Point invisible due to hscrolling?  X can be -1 when a
	 newline in a R2L line overflows into the left fringe.  */
      if (XFIXNUM (x) < -1)
	return Qnil;
      if (!NILP (aux_info) && y_coord < 0)
	{
	  int rtop = XFIXNUM (XCAR (aux_info));

	  y = make_fixnum (y_coord + rtop);
	}
      tem = Fposn_at_x_y (x, y, window, Qnil);
    }

  return tem;
}

/* Set up a new kboard object with reasonable initial values.
   TYPE is a window system for which this keyboard is used.  */

static void
init_kboard (KBOARD *kb, Lisp_Object type)
{
  kset_overriding_terminal_local_map (kb, Qnil);
  kset_last_command (kb, Qnil);
  kset_real_last_command (kb, Qnil);
  kset_keyboard_translate_table (kb, Qnil);
  kset_last_repeatable_command (kb, Qnil);
  kset_prefix_arg (kb, Qnil);
  kset_last_prefix_arg (kb, Qnil);
  kset_kbd_queue (kb, Qnil);
  kb->kbd_queue_has_data = false;
  kb->immediate_echo = false;
  kset_echo_string (kb, Qnil);
  kset_echo_prompt (kb, Qnil);
  kb->kbd_macro_buffer = 0;
  kb->kbd_macro_bufsize = 0;
  kset_defining_kbd_macro (kb, Qnil);
  kset_last_kbd_macro (kb, Qnil);
  kb->reference_count = 0;
  kset_system_key_alist (kb, Qnil);
  kset_system_key_syms (kb, Qnil);
  kset_window_system (kb, type);
  kset_input_decode_map (kb, Fmake_sparse_keymap (Qnil));
  kset_local_function_key_map (kb, Fmake_sparse_keymap (Qnil));
  Fset_keymap_parent (KVAR (kb, Vlocal_function_key_map), Vfunction_key_map);
  kset_default_minibuffer_frame (kb, Qnil);
}

/* Allocate and basically initialize keyboard
   object to use with window system TYPE.  */

KBOARD *
allocate_kboard (Lisp_Object type)
{
  KBOARD *kb = xmalloc (sizeof *kb);

  init_kboard (kb, type);
  kb->next_kboard = all_kboards;
  all_kboards = kb;
  return kb;
}

/*
 * Destroy the contents of a kboard object, but not the object itself.
 * We use this just before deleting it, or if we're going to initialize
 * it a second time.
 */
static void
wipe_kboard (KBOARD *kb)
{
  xfree (kb->kbd_macro_buffer);
}

/* Free KB and memory referenced from it.  */

void
delete_kboard (KBOARD *kb)
{
  KBOARD **kbp;

  for (kbp = &all_kboards; *kbp != kb; kbp = &(*kbp)->next_kboard)
    if (*kbp == NULL)
      emacs_abort ();
  *kbp = kb->next_kboard;

  /* Prevent a dangling reference to KB.  */
  if (kb == current_kboard
      && FRAMEP (selected_frame)
      && FRAME_LIVE_P (XFRAME (selected_frame)))
    {
      current_kboard = FRAME_KBOARD (XFRAME (selected_frame));
      single_kboard = false;
      if (current_kboard == kb)
	emacs_abort ();
    }

  wipe_kboard (kb);
  xfree (kb);
}

void
init_keyboard (void)
{
  /* This is correct before outermost invocation of the editor loop.  */
  command_loop_level = -1;
  quit_char = Ctl ('g');
  Vunread_command_events = Qnil;
  timer_idleness_start_time = invalid_timespec ();
  total_keys = 0;
  recent_keys_index = 0;
  kbd_fetch_ptr = kbd_buffer;
  kbd_store_ptr = kbd_buffer;
  track_mouse = Qnil;
  input_pending = false;
  interrupt_input_blocked = 0;
  pending_signals = false;

  /* This means that command_loop_1 won't try to select anything the first
     time through.  */
  internal_last_event_frame = Qnil;
  Vlast_event_frame = internal_last_event_frame;

  current_kboard = initial_kboard;
  /* Re-initialize the keyboard again.  */
  wipe_kboard (current_kboard);
  /* A value of nil for Vwindow_system normally means a tty, but we also use
     it for the initial terminal since there is no window system there.  */
  init_kboard (current_kboard, Qnil);

  if (!noninteractive)
    {
      /* Before multi-tty support, these handlers used to be installed
         only if the current session was a tty session.  Now an Emacs
         session may have multiple display types, so we always handle
         SIGINT.  There is special code in handle_interrupt_signal to exit
         Emacs on SIGINT when there are no termcap frames on the
         controlling terminal.  */
      struct sigaction action;
      emacs_sigaction_init (&action, deliver_interrupt_signal);
      sigaction (SIGINT, &action, 0);
#ifndef DOS_NT
      /* For systems with SysV TERMIO, C-g is set up for both SIGINT and
	 SIGQUIT and we can't tell which one it will give us.  */
      sigaction (SIGQUIT, &action, 0);
#endif /* not DOS_NT */
    }
#if defined (USABLE_SIGIO) || defined (USABLE_SIGPOLL)
  if (!noninteractive)
    {
      struct sigaction action;
      emacs_sigaction_init (&action, deliver_input_available_signal);
#ifdef USABLE_SIGIO
      sigaction (SIGIO, &action, 0);
#else
      sigaction (SIGPOLL, &action, 0);
#endif
    }
#endif

/* Use interrupt input by default, if it works and noninterrupt input
   has deficiencies.  */

#ifdef INTERRUPT_INPUT
  interrupt_input = 1;
#else
  interrupt_input = 0;
#endif

  pthread_sigmask (SIG_SETMASK, &empty_mask, 0);
  dribble = 0;

  if (keyboard_init_hook)
    (*keyboard_init_hook) ();

#ifdef POLL_FOR_INPUT
  poll_timer = NULL;
  poll_suppress_count = 1;
  start_polling ();
#endif
}

/* This type's only use is in syms_of_keyboard, to put properties on the
   event header symbols.  */
struct event_head
{
  short var;
  short kind;
};

static const struct event_head head_table[] = {
  {SYMBOL_INDEX (Qmouse_movement),      SYMBOL_INDEX (Qmouse_movement)},
  {SYMBOL_INDEX (Qscroll_bar_movement), SYMBOL_INDEX (Qmouse_movement)},

  /* Some of the event heads.  */
  {SYMBOL_INDEX (Qswitch_frame),        SYMBOL_INDEX (Qswitch_frame)},

  {SYMBOL_INDEX (Qfocus_in),            SYMBOL_INDEX (Qfocus_in)},
  {SYMBOL_INDEX (Qfocus_out),           SYMBOL_INDEX (Qfocus_out)},
  {SYMBOL_INDEX (Qmove_frame),          SYMBOL_INDEX (Qmove_frame)},
  {SYMBOL_INDEX (Qdelete_frame),        SYMBOL_INDEX (Qdelete_frame)},
  {SYMBOL_INDEX (Qiconify_frame),       SYMBOL_INDEX (Qiconify_frame)},
  {SYMBOL_INDEX (Qmake_frame_visible),  SYMBOL_INDEX (Qmake_frame_visible)},
  /* `select-window' should be handled just like `switch-frame'
     in read_key_sequence.  */
  {SYMBOL_INDEX (Qselect_window),       SYMBOL_INDEX (Qswitch_frame)}
};

static Lisp_Object
init_while_no_input_ignore_events (void)
{
  Lisp_Object events = listn (9, Qselect_window, Qhelp_echo, Qmove_frame,
			      Qiconify_frame, Qmake_frame_visible,
			      Qfocus_in, Qfocus_out, Qconfig_changed_event,
			      Qselection_request);

#ifdef HAVE_DBUS
  events = Fcons (Qdbus_event, events);
#endif
#ifdef USE_FILE_NOTIFY
  events = Fcons (Qfile_notify, events);
#endif
#ifdef THREADS_ENABLED
  events = Fcons (Qthread_event, events);
#endif

  return events;
}

static bool
is_ignored_event (union buffered_input_event *event)
{
  Lisp_Object ignore_event;

  switch (event->kind)
    {
    case FOCUS_IN_EVENT: ignore_event = Qfocus_in; break;
    case FOCUS_OUT_EVENT: ignore_event = Qfocus_out; break;
    case HELP_EVENT: ignore_event = Qhelp_echo; break;
    case ICONIFY_EVENT: ignore_event = Qiconify_frame; break;
    case DEICONIFY_EVENT: ignore_event = Qmake_frame_visible; break;
    case SELECTION_REQUEST_EVENT: ignore_event = Qselection_request; break;
#ifdef USE_FILE_NOTIFY
    case FILE_NOTIFY_EVENT: ignore_event = Qfile_notify; break;
#endif
#ifdef HAVE_DBUS
    case DBUS_EVENT: ignore_event = Qdbus_event; break;
#endif
    default: ignore_event = Qnil; break;
    }

  return !NILP (Fmemq (ignore_event, Vwhile_no_input_ignore_events));
}

static void syms_of_keyboard_for_pdumper (void);

void
syms_of_keyboard (void)
{
  pending_funcalls = Qnil;
  staticpro (&pending_funcalls);

  Vlispy_mouse_stem = build_pure_c_string ("mouse");
  staticpro (&Vlispy_mouse_stem);

  regular_top_level_message = build_pure_c_string ("Back to top level");
  staticpro (&regular_top_level_message);
#ifdef HAVE_STACK_OVERFLOW_HANDLING
  recover_top_level_message
    = build_pure_c_string ("Re-entering top level after C stack overflow");
  staticpro (&recover_top_level_message);
#endif
  DEFVAR_LISP ("internal--top-level-message", Vinternal__top_level_message,
	       doc: /* Message displayed by `normal-top-level'.  */);
  Vinternal__top_level_message = regular_top_level_message;

  /* Tool-bars.  */
  DEFSYM (QCimage, ":image");
  DEFSYM (Qhelp_echo, "help-echo");
  DEFSYM (Qhelp_echo_inhibit_substitution, "help-echo-inhibit-substitution");
  DEFSYM (QCrtl, ":rtl");

  staticpro (&item_properties);
  item_properties = Qnil;

  staticpro (&tab_bar_item_properties);
  tab_bar_item_properties = Qnil;
  staticpro (&tab_bar_items_vector);
  tab_bar_items_vector = Qnil;

  staticpro (&tool_bar_item_properties);
  tool_bar_item_properties = Qnil;
  staticpro (&tool_bar_items_vector);
  tool_bar_items_vector = Qnil;

  DEFSYM (Qtimer_event_handler, "timer-event-handler");

  /* Non-nil disable property on a command means do not execute it;
     call disabled-command-function's value instead.  */
  DEFSYM (Qdisabled, "disabled");

  DEFSYM (Qundefined, "undefined");

  /* Hooks to run before and after each command.  */
  DEFSYM (Qpre_command_hook, "pre-command-hook");
  DEFSYM (Qpost_command_hook, "post-command-hook");

  DEFSYM (Qundo_auto__add_boundary, "undo-auto--add-boundary");
  DEFSYM (Qundo_auto__undoably_changed_buffers,
          "undo-auto--undoably-changed-buffers");

  DEFSYM (Qdeferred_action_function, "deferred-action-function");
  DEFSYM (Qdelayed_warnings_hook, "delayed-warnings-hook");
  DEFSYM (Qfunction_key, "function-key");

  /* The values of Qevent_kind properties.  */
  DEFSYM (Qmouse_click, "mouse-click");

  DEFSYM (Qdrag_n_drop, "drag-n-drop");
  DEFSYM (Qsave_session, "save-session");
  DEFSYM (Qconfig_changed_event, "config-changed-event");

  /* Menu and tool bar item parts.  */
  DEFSYM (Qmenu_enable, "menu-enable");

#ifdef HAVE_NTGUI
  DEFSYM (Qlanguage_change, "language-change");
  DEFSYM (Qend_session, "end-session");
#endif

#ifdef HAVE_DBUS
  DEFSYM (Qdbus_event, "dbus-event");
#endif

#ifdef THREADS_ENABLED
  DEFSYM (Qthread_event, "thread-event");
#endif

#ifdef HAVE_XWIDGETS
  DEFSYM (Qxwidget_event, "xwidget-event");
  DEFSYM (Qxwidget_display_event, "xwidget-display-event");
#endif

#ifdef USE_FILE_NOTIFY
  DEFSYM (Qfile_notify, "file-notify");
#endif /* USE_FILE_NOTIFY */

  /* Menu and tool bar item parts.  */
  DEFSYM (QCenable, ":enable");
  DEFSYM (QCvisible, ":visible");
  DEFSYM (QChelp, ":help");
  DEFSYM (QCfilter, ":filter");
  DEFSYM (QCbutton, ":button");
  DEFSYM (QCkeys, ":keys");
  DEFSYM (QCkey_sequence, ":key-sequence");

  /* Non-nil disable property on a command means
     do not execute it; call disabled-command-function's value instead.  */
  DEFSYM (QCtoggle, ":toggle");
  DEFSYM (QCradio, ":radio");
  DEFSYM (QClabel, ":label");
  DEFSYM (QCvert_only, ":vert-only");

  /* Symbols to use for parts of windows.  */
  DEFSYM (Qvertical_line, "vertical-line");
  DEFSYM (Qright_divider, "right-divider");
  DEFSYM (Qbottom_divider, "bottom-divider");

  DEFSYM (Qmouse_fixup_help_message, "mouse-fixup-help-message");

  DEFSYM (Qabove_handle, "above-handle");
  DEFSYM (Qhandle, "handle");
  DEFSYM (Qbelow_handle, "below-handle");
  DEFSYM (Qup, "up");
  DEFSYM (Qdown, "down");
  DEFSYM (Qtop, "top");
  DEFSYM (Qbottom, "bottom");
  DEFSYM (Qend_scroll, "end-scroll");
  DEFSYM (Qratio, "ratio");
  DEFSYM (Qbefore_handle, "before-handle");
  DEFSYM (Qhorizontal_handle, "horizontal-handle");
  DEFSYM (Qafter_handle, "after-handle");
  DEFSYM (Qleft, "left");
  DEFSYM (Qright, "right");
  DEFSYM (Qleftmost, "leftmost");
  DEFSYM (Qrightmost, "rightmost");

  /* Properties of event headers.  */
  DEFSYM (Qevent_kind, "event-kind");
  DEFSYM (Qevent_symbol_elements, "event-symbol-elements");

  /* An event header symbol HEAD may have a property named
     Qevent_symbol_element_mask, which is of the form (BASE MODIFIERS);
     BASE is the base, unmodified version of HEAD, and MODIFIERS is the
     mask of modifiers applied to it.  If present, this is used to help
     speed up parse_modifiers.  */
  DEFSYM (Qevent_symbol_element_mask, "event-symbol-element-mask");

  /* An unmodified event header BASE may have a property named
     Qmodifier_cache, which is an alist mapping modifier masks onto
     modified versions of BASE.  If present, this helps speed up
     apply_modifiers.  */
  DEFSYM (Qmodifier_cache, "modifier-cache");

  DEFSYM (Qrecompute_lucid_menubar, "recompute-lucid-menubar");
  DEFSYM (Qactivate_menubar_hook, "activate-menubar-hook");

  DEFSYM (Qpolling_period, "polling-period");

  DEFSYM (Qgui_set_selection, "gui-set-selection");

  /* The primary selection.  */
  DEFSYM (QPRIMARY, "PRIMARY");

  DEFSYM (Qhandle_switch_frame, "handle-switch-frame");
  DEFSYM (Qhandle_select_window, "handle-select-window");

  DEFSYM (Qinput_method_exit_on_first_char, "input-method-exit-on-first-char");
  DEFSYM (Qinput_method_use_echo_area, "input-method-use-echo-area");

  DEFSYM (Qhelp_form_show, "help-form-show");

  DEFSYM (Qecho_keystrokes, "echo-keystrokes");

  Fset (Qinput_method_exit_on_first_char, Qnil);
  Fset (Qinput_method_use_echo_area, Qnil);

  /* Symbols for dragging internal borders.  */
  DEFSYM (Qdrag_internal_border, "drag-internal-border");
  DEFSYM (Qleft_edge, "left-edge");
  DEFSYM (Qtop_left_corner, "top-left-corner");
  DEFSYM (Qtop_edge, "top-edge");
  DEFSYM (Qtop_right_corner, "top-right-corner");
  DEFSYM (Qright_edge, "right-edge");
  DEFSYM (Qbottom_right_corner, "bottom-right-corner");
  DEFSYM (Qbottom_edge, "bottom-edge");
  DEFSYM (Qbottom_left_corner, "bottom-left-corner");

  /* Symbols to head events.  */
  DEFSYM (Qmouse_movement, "mouse-movement");
  DEFSYM (Qscroll_bar_movement, "scroll-bar-movement");
  DEFSYM (Qswitch_frame, "switch-frame");
  DEFSYM (Qfocus_in, "focus-in");
  DEFSYM (Qfocus_out, "focus-out");
  DEFSYM (Qmove_frame, "move-frame");
  DEFSYM (Qdelete_frame, "delete-frame");
  DEFSYM (Qiconify_frame, "iconify-frame");
  DEFSYM (Qmake_frame_visible, "make-frame-visible");
  DEFSYM (Qselect_window, "select-window");
  DEFSYM (Qselection_request, "selection-request");
  DEFSYM (Qwindow_edges, "window-edges");
  {
    int i;

    for (i = 0; i < ARRAYELTS (head_table); i++)
      {
	const struct event_head *p = &head_table[i];
	Lisp_Object var = builtin_lisp_symbol (p->var);
	Lisp_Object kind = builtin_lisp_symbol (p->kind);
	Fput (var, Qevent_kind, kind);
	Fput (var, Qevent_symbol_elements, list1 (var));
      }
  }
  DEFSYM (Qno_record, "no-record");
  DEFSYM (Qencoded, "encoded");

  button_down_location = make_nil_vector (5);
  staticpro (&button_down_location);
  staticpro (&frame_relative_event_pos);
  mouse_syms = make_nil_vector (5);
  staticpro (&mouse_syms);
  wheel_syms = make_nil_vector (ARRAYELTS (lispy_wheel_names));
  staticpro (&wheel_syms);

  {
    int i;
    int len = ARRAYELTS (modifier_names);

    modifier_symbols = make_nil_vector (len);
    for (i = 0; i < len; i++)
      if (modifier_names[i])
	ASET (modifier_symbols, i, intern_c_string (modifier_names[i]));
    staticpro (&modifier_symbols);
  }

  recent_keys = make_nil_vector (lossage_limit);
  staticpro (&recent_keys);

  this_command_keys = make_nil_vector (40);
  staticpro (&this_command_keys);

  raw_keybuf = make_nil_vector (30);
  staticpro (&raw_keybuf);

  DEFSYM (Qcommand_execute, "command-execute");
  DEFSYM (Qinternal_echo_keystrokes_prefix, "internal-echo-keystrokes-prefix");

  accent_key_syms = Qnil;
  staticpro (&accent_key_syms);

  func_key_syms = Qnil;
  staticpro (&func_key_syms);

  drag_n_drop_syms = Qnil;
  staticpro (&drag_n_drop_syms);

  unread_switch_frame = Qnil;
  staticpro (&unread_switch_frame);

  internal_last_event_frame = Qnil;
  staticpro (&internal_last_event_frame);

  read_key_sequence_cmd = Qnil;
  staticpro (&read_key_sequence_cmd);
  read_key_sequence_remapped = Qnil;
  staticpro (&read_key_sequence_remapped);

  menu_bar_one_keymap_changed_items = Qnil;
  staticpro (&menu_bar_one_keymap_changed_items);

  menu_bar_items_vector = Qnil;
  staticpro (&menu_bar_items_vector);

  help_form_saved_window_configs = Qnil;
  staticpro (&help_form_saved_window_configs);

  defsubr (&Scurrent_idle_time);
  defsubr (&Sevent_symbol_parse_modifiers);
  defsubr (&Sevent_convert_list);
  defsubr (&Sinternal_handle_focus_in);
  defsubr (&Sread_key_sequence);
  defsubr (&Sread_key_sequence_vector);
  defsubr (&Srecursive_edit);
  defsubr (&Sinternal_track_mouse);
  defsubr (&Sinput_pending_p);
  defsubr (&Slossage_size);
  defsubr (&Srecent_keys);
  defsubr (&Sthis_command_keys);
  defsubr (&Sthis_command_keys_vector);
  defsubr (&Sthis_single_command_keys);
  defsubr (&Sthis_single_command_raw_keys);
  defsubr (&Sset__this_command_keys);
  defsubr (&Sclear_this_command_keys);
  defsubr (&Ssuspend_emacs);
  defsubr (&Sabort_recursive_edit);
  defsubr (&Sexit_recursive_edit);
  defsubr (&Srecursion_depth);
  defsubr (&Scommand_error_default_function);
  defsubr (&Stop_level);
  defsubr (&Sdiscard_input);
  defsubr (&Sopen_dribble_file);
  defsubr (&Sset_input_interrupt_mode);
  defsubr (&Sset_output_flow_control);
  defsubr (&Sset_input_meta_mode);
  defsubr (&Sset_quit_char);
  defsubr (&Sset_input_mode);
  defsubr (&Scurrent_input_mode);
  defsubr (&Sposn_at_point);
  defsubr (&Sposn_at_x_y);

  DEFVAR_LISP ("last-command-event", last_command_event,
		     doc: /* Last input event of a key sequence that called a command.
See Info node `(elisp)Command Loop Info'.*/);

  DEFVAR_LISP ("last-nonmenu-event", last_nonmenu_event,
	       doc: /* Last input event in a command, except for mouse menu events.
Mouse menus give back keys that don't look like mouse events;
this variable holds the actual mouse event that led to the menu,
so that you can determine whether the command was run by mouse or not.  */);

  DEFVAR_LISP ("last-input-event", last_input_event,
	       doc: /* Last input event.  */);

  DEFVAR_LISP ("unread-command-events", Vunread_command_events,
	       doc: /* List of events to be read as the command input.
These events are processed first, before actual keyboard input.
Events read from this list are not normally added to `this-command-keys',
as they will already have been added once as they were read for the first time.
An element of the form (t . EVENT) forces EVENT to be added to that list.
An element of the form (no-record . EVENT) means process EVENT, but do not
record it in the keyboard macros, recent-keys, and the dribble file.  */);
  Vunread_command_events = Qnil;

  DEFVAR_LISP ("unread-post-input-method-events", Vunread_post_input_method_events,
	       doc: /* List of events to be processed as input by input methods.
These events are processed before `unread-command-events'
and actual keyboard input, but are not given to `input-method-function'.  */);
  Vunread_post_input_method_events = Qnil;

  DEFVAR_LISP ("unread-input-method-events", Vunread_input_method_events,
	       doc: /* List of events to be processed as input by input methods.
These events are processed after `unread-command-events', but
before actual keyboard input.
If there's an active input method, the events are given to
`input-method-function'.  */);
  Vunread_input_method_events = Qnil;

  DEFVAR_LISP ("meta-prefix-char", meta_prefix_char,
	       doc: /* Meta-prefix character code.
Meta-foo as command input turns into this character followed by foo.  */);
  XSETINT (meta_prefix_char, 033);

  DEFVAR_KBOARD ("last-command", Vlast_command,
		 doc: /* The last command executed.
Normally a symbol with a function definition, but can be whatever was found
in the keymap, or whatever the variable `this-command' was set to by that
command.

The value `mode-exit' is special; it means that the previous command
read an event that told it to exit, and it did so and unread that event.
In other words, the present command is the event that made the previous
command exit.

The value `kill-region' is special; it means that the previous command
was a kill command.

`last-command' has a separate binding for each terminal device.
See Info node `(elisp)Multiple Terminals'.  */);

  DEFVAR_KBOARD ("real-last-command", Vreal_last_command,
		 doc: /* Same as `last-command', but never altered by Lisp code.
Taken from the previous value of `real-this-command'.  */);

  DEFVAR_KBOARD ("last-repeatable-command", Vlast_repeatable_command,
		 doc: /* Last command that may be repeated.
The last command executed that was not bound to an input event.
This is the command `repeat' will try to repeat.
Taken from a previous value of `real-this-command'.  */);

  DEFVAR_LISP ("this-command", Vthis_command,
	       doc: /* The command now being executed.
The command can set this variable; whatever is put here
will be in `last-command' during the following command.  */);
  Vthis_command = Qnil;

  DEFVAR_LISP ("real-this-command", Vreal_this_command,
	       doc: /* This is like `this-command', except that commands should never modify it.  */);
  Vreal_this_command = Qnil;

  DEFSYM (Qcurrent_minibuffer_command, "current-minibuffer-command");
  DEFVAR_LISP ("current-minibuffer-command", Vcurrent_minibuffer_command,
	       doc: /* This is like `this-command', but bound recursively.
Code running from (for instance) a minibuffer hook can check this variable
to see what command invoked the current minibuffer.  */);
  Vcurrent_minibuffer_command = Qnil;

  DEFVAR_LISP ("this-command-keys-shift-translated",
	       Vthis_command_keys_shift_translated,
	       doc: /* Non-nil if the key sequence activating this command was shift-translated.
Shift-translation occurs when there is no binding for the key sequence
as entered, but a binding was found by changing an upper-case letter
to lower-case, or a shifted function key to an unshifted one.  */);
  Vthis_command_keys_shift_translated = Qnil;

  DEFVAR_LISP ("this-original-command", Vthis_original_command,
	       doc: /* The command bound to the current key sequence before remapping.
It equals `this-command' if the original command was not remapped through
any of the active keymaps.  Otherwise, the value of `this-command' is the
result of looking up the original command in the active keymaps.  */);
  Vthis_original_command = Qnil;

  DEFVAR_INT ("auto-save-interval", auto_save_interval,
	      doc: /* Number of input events between auto-saves.
Zero means disable autosaving due to number of characters typed.  */);
  auto_save_interval = 300;

  DEFVAR_BOOL ("auto-save-no-message", auto_save_no_message,
	       doc: /* Non-nil means do not print any message when auto-saving. */);
  auto_save_no_message = false;

  DEFVAR_LISP ("auto-save-timeout", Vauto_save_timeout,
	       doc: /* Number of seconds idle time before auto-save.
Zero or nil means disable auto-saving due to idleness.
After auto-saving due to this many seconds of idle time,
Emacs also does a garbage collection if that seems to be warranted.  */);
  XSETFASTINT (Vauto_save_timeout, 30);

  DEFVAR_LISP ("echo-keystrokes", Vecho_keystrokes,
	       doc: /* Nonzero means echo unfinished commands after this many seconds of pause.
The value may be integer or floating point.
If the value is zero, don't echo at all.  */);
  Vecho_keystrokes = make_fixnum (1);

  DEFVAR_INT ("polling-period", polling_period,
	      doc: /* Interval between polling for input during Lisp execution.
The reason for polling is to make C-g work to stop a running program.
Polling is needed only when using X windows and SIGIO does not work.
Polling is automatically disabled in all other cases.  */);
  polling_period = 2;

  DEFVAR_LISP ("double-click-time", Vdouble_click_time,
	       doc: /* Maximum time between mouse clicks to make a double-click.
Measured in milliseconds.  The value nil means disable double-click
recognition; t means double-clicks have no time limit and are detected
by position only.  */);
  Vdouble_click_time = make_fixnum (500);

  DEFVAR_INT ("double-click-fuzz", double_click_fuzz,
	      doc: /* Maximum mouse movement between clicks to make a double-click.
On window-system frames, value is the number of pixels the mouse may have
moved horizontally or vertically between two clicks to make a double-click.
On non window-system frames, value is interpreted in units of 1/8 characters
instead of pixels.

This variable is also the threshold for motion of the mouse
to count as a drag.  */);
  double_click_fuzz = 3;

  DEFVAR_INT ("num-input-keys", num_input_keys,
	      doc: /* Number of complete key sequences read as input so far.
This includes key sequences read from keyboard macros.
The number is effectively the number of interactive command invocations.  */);
  num_input_keys = 0;

  DEFVAR_INT ("num-nonmacro-input-events", num_nonmacro_input_events,
	      doc: /* Number of input events read from the keyboard so far.
This does not include events generated by keyboard macros.  */);
  num_nonmacro_input_events = 0;

  DEFVAR_LISP ("last-event-frame", Vlast_event_frame,
	       doc: /* The frame in which the most recently read event occurred.
If the last event came from a keyboard macro, this is set to `macro'.  */);
  Vlast_event_frame = Qnil;

  /* This variable is set up in sysdep.c.  */
  DEFVAR_LISP ("tty-erase-char", Vtty_erase_char,
	       doc: /* The ERASE character as set by the user with stty.  */);

  DEFVAR_LISP ("help-char", Vhelp_char,
	       doc: /* Character to recognize as meaning Help.
When it is read, do `(eval help-form)', and display result if it's a string.
If the value of `help-form' is nil, this char can be read normally.  */);
  XSETINT (Vhelp_char, Ctl ('H'));

  DEFVAR_LISP ("help-event-list", Vhelp_event_list,
	       doc: /* List of input events to recognize as meaning Help.
These work just like the value of `help-char' (see that).  */);
  Vhelp_event_list = Qnil;

  DEFVAR_LISP ("help-form", Vhelp_form,
	       doc: /* Form to execute when character `help-char' is read.
If the form returns a string, that string is displayed.
If `help-form' is nil, the help char is not recognized.  */);
  Vhelp_form = Qnil;

  DEFVAR_LISP ("prefix-help-command", Vprefix_help_command,
	       doc: /* Command to run when `help-char' character follows a prefix key.
This command is used only when there is no actual binding
for that character after that prefix key.  */);
  Vprefix_help_command = Qnil;

  DEFVAR_LISP ("top-level", Vtop_level,
	       doc: /* Form to evaluate when Emacs starts up.
Useful to set before you dump a modified Emacs.  */);
  Vtop_level = Qnil;
  XSYMBOL (Qtop_level)->u.s.declared_special = false;

  DEFVAR_KBOARD ("keyboard-translate-table", Vkeyboard_translate_table,
                 doc: /* Translate table for local keyboard input, or nil.
If non-nil, the value should be a char-table.  Each character read
from the keyboard is looked up in this char-table.  If the value found
there is non-nil, then it is used instead of the actual input character.

The value can also be a string or vector, but this is considered obsolete.
If it is a string or vector of length N, character codes N and up are left
untranslated.  In a vector, an element which is nil means "no translation".

This is applied to the characters supplied to input methods, not their
output.  See also `translation-table-for-input'.

This variable has a separate binding for each terminal.
See Info node `(elisp)Multiple Terminals'.  */);

  DEFVAR_BOOL ("cannot-suspend", cannot_suspend,
	       doc: /* Non-nil means to always spawn a subshell instead of suspending.
\(Even if the operating system has support for stopping a process.)  */);
  cannot_suspend = false;

  DEFVAR_BOOL ("menu-prompting", menu_prompting,
	       doc: /* Non-nil means prompt with menus when appropriate.
This is done when reading from a keymap that has a prompt string,
for elements that have prompt strings.
The menu is displayed on the screen
if X menus were enabled at configuration
time and the previous event was a mouse click prefix key.
Otherwise, menu prompting uses the echo area.  */);
  menu_prompting = true;

  DEFVAR_LISP ("menu-prompt-more-char", menu_prompt_more_char,
	       doc: /* Character to see next line of menu prompt.
Type this character while in a menu prompt to rotate around the lines of it.  */);
  XSETINT (menu_prompt_more_char, ' ');

  DEFVAR_INT ("extra-keyboard-modifiers", extra_keyboard_modifiers,
	      doc: /* A mask of additional modifier keys to use with every keyboard character.
Emacs applies the modifiers of the character stored here to each keyboard
character it reads.  For example, after evaluating the expression
    (setq extra-keyboard-modifiers ?\\C-x)
all input characters will have the control modifier applied to them.

Note that the character ?\\C-@, equivalent to the integer zero, does
not count as a control character; rather, it counts as a character
with no modifiers; thus, setting `extra-keyboard-modifiers' to zero
cancels any modification.  */);
  extra_keyboard_modifiers = 0;

  DEFSYM (Qdeactivate_mark, "deactivate-mark");
  DEFVAR_LISP ("deactivate-mark", Vdeactivate_mark,
	       doc: /* If an editing command sets this to t, deactivate the mark afterward.
The command loop sets this to nil before each command,
and tests the value when the command returns.
Buffer modification stores t in this variable.  */);
  Vdeactivate_mark = Qnil;
  Fmake_variable_buffer_local (Qdeactivate_mark);

  DEFVAR_LISP ("pre-command-hook", Vpre_command_hook,
	       doc: /* Normal hook run before each command is executed.
If an unhandled error happens in running this hook,
the function in which the error occurred is unconditionally removed, since
otherwise the error might happen repeatedly and make Emacs nonfunctional.

See also `post-command-hook'.  */);
  Vpre_command_hook = Qnil;

  DEFVAR_LISP ("post-command-hook", Vpost_command_hook,
	       doc: /* Normal hook run after each command is executed.
If an unhandled error happens in running this hook,
the function in which the error occurred is unconditionally removed, since
otherwise the error might happen repeatedly and make Emacs nonfunctional.

It is a bad idea to use this hook for expensive processing.  If
unavoidable, wrap your code in `(while-no-input (redisplay) CODE)' to
avoid making Emacs unresponsive while the user types.

See also `pre-command-hook'.  */);
  Vpost_command_hook = Qnil;

#if 0
  DEFVAR_LISP ("echo-area-clear-hook", ...,
	       doc: /* Normal hook run when clearing the echo area.  */);
#endif
  DEFSYM (Qecho_area_clear_hook, "echo-area-clear-hook");
  Fset (Qecho_area_clear_hook, Qnil);

  DEFVAR_LISP ("lucid-menu-bar-dirty-flag", Vlucid_menu_bar_dirty_flag,
	       doc: /* Non-nil means menu bar, specified Lucid style, needs to be recomputed.  */);
  Vlucid_menu_bar_dirty_flag = Qnil;

  DEFVAR_LISP ("menu-bar-final-items", Vmenu_bar_final_items,
	       doc: /* List of menu bar items to move to the end of the menu bar.
The elements of the list are event types that may have menu bar
bindings.  The order of this list controls the order of the items.  */);
  Vmenu_bar_final_items = Qnil;

  DEFVAR_LISP ("tab-bar-separator-image-expression", Vtab_bar_separator_image_expression,
    doc: /* Expression evaluating to the image spec for a tab-bar separator.
This is used internally by graphical displays that do not render
tab-bar separators natively.  Otherwise it is unused (e.g. on GTK).  */);
  Vtab_bar_separator_image_expression = Qnil;

  DEFVAR_LISP ("tool-bar-separator-image-expression", Vtool_bar_separator_image_expression,
    doc: /* Expression evaluating to the image spec for a tool-bar separator.
This is used internally by graphical displays that do not render
tool-bar separators natively.  Otherwise it is unused (e.g. on GTK).  */);
  Vtool_bar_separator_image_expression = Qnil;

  DEFVAR_KBOARD ("overriding-terminal-local-map",
		 Voverriding_terminal_local_map,
		 doc: /* Per-terminal keymap that takes precedence over all other keymaps.
This variable is intended to let commands such as `universal-argument'
set up a different keymap for reading the next command.

`overriding-terminal-local-map' has a separate binding for each
terminal device.  See Info node `(elisp)Multiple Terminals'.  */);

  DEFVAR_LISP ("overriding-local-map", Voverriding_local_map,
	       doc: /* Keymap that replaces (overrides) local keymaps.
If this variable is non-nil, Emacs looks up key bindings in this
keymap INSTEAD OF `keymap' text properties, `local-map' and `keymap'
overlay properties, minor mode maps, and the buffer's local map.

Hence, the only active keymaps would be `overriding-terminal-local-map',
this keymap, and `global-keymap', in order of precedence.  */);
  Voverriding_local_map = Qnil;

  DEFVAR_LISP ("overriding-local-map-menu-flag", Voverriding_local_map_menu_flag,
	       doc: /* Non-nil means `overriding-local-map' applies to the menu bar.
Otherwise, the menu bar continues to reflect the buffer's local map
and the minor mode maps regardless of `overriding-local-map'.  */);
  Voverriding_local_map_menu_flag = Qnil;

  DEFVAR_LISP ("special-event-map", Vspecial_event_map,
	       doc: /* Keymap defining bindings for special events to execute at low level.  */);
  Vspecial_event_map = list1 (Qkeymap);

  DEFVAR_LISP ("track-mouse", track_mouse,
	       doc: /* Non-nil means generate motion events for mouse motion.
The special values `dragging' and `dropping' assert that the mouse
cursor retains its appearance during mouse motion.  Any non-nil value
but `dropping' asserts that motion events always relate to the frame
where the mouse movement started.  The value `dropping' asserts
that motion events relate to the frame where the mouse cursor is seen
when generating the event.  If there's no such frame, such motion
events relate to the frame where the mouse movement started.  */);

  DEFVAR_KBOARD ("system-key-alist", Vsystem_key_alist,
		 doc: /* Alist of system-specific X windows key symbols.
Each element should have the form (N . SYMBOL) where N is the
numeric keysym code (sans the \"system-specific\" bit 1<<28)
and SYMBOL is its name.

`system-key-alist' has a separate binding for each terminal device.
See Info node `(elisp)Multiple Terminals'.  */);

  DEFVAR_KBOARD ("local-function-key-map", Vlocal_function_key_map,
                 doc: /* Keymap that translates key sequences to key sequences during input.
This is used mainly for mapping key sequences into some preferred
key events (symbols).

The `read-key-sequence' function replaces any subsequence bound by
`local-function-key-map' with its binding.  More precisely, when the
active keymaps have no binding for the current key sequence but
`local-function-key-map' binds a suffix of the sequence to a vector or
string, `read-key-sequence' replaces the matching suffix with its
binding, and continues with the new sequence.

If the binding is a function, it is called with one argument (the prompt)
and its return value (a key sequence) is used.

The events that come from bindings in `local-function-key-map' are not
themselves looked up in `local-function-key-map'.

For example, suppose `local-function-key-map' binds `ESC O P' to [f1].
Typing `ESC O P' to `read-key-sequence' would return [f1].  Typing
`C-x ESC O P' would return [?\\C-x f1].  If [f1] were a prefix key,
typing `ESC O P x' would return [f1 x].

`local-function-key-map' has a separate binding for each terminal
device.  See Info node `(elisp)Multiple Terminals'.  If you need to
define a binding on all terminals, change `function-key-map'
instead.  Initially, `local-function-key-map' is an empty keymap that
has `function-key-map' as its parent on all terminal devices.  */);

  DEFVAR_KBOARD ("input-decode-map", Vinput_decode_map,
		 doc: /* Keymap that decodes input escape sequences.
This is used mainly for mapping ASCII function key sequences into
real Emacs function key events (symbols).

The `read-key-sequence' function replaces any subsequence bound by
`input-decode-map' with its binding.  Contrary to `function-key-map',
this map applies its rebinding regardless of the presence of an ordinary
binding.  So it is more like `key-translation-map' except that it applies
before `function-key-map' rather than after.

If the binding is a function, it is called with one argument (the prompt)
and its return value (a key sequence) is used.

The events that come from bindings in `input-decode-map' are not
themselves looked up in `input-decode-map'.  */);

  DEFVAR_LISP ("function-key-map", Vfunction_key_map,
               doc: /* The parent keymap of all `local-function-key-map' instances.
Function key definitions that apply to all terminal devices should go
here.  If a mapping is defined in both the current
`local-function-key-map' binding and this variable, then the local
definition will take precedence.  */);
  Vfunction_key_map = Fmake_sparse_keymap (Qnil);

  DEFVAR_LISP ("key-translation-map", Vkey_translation_map,
               doc: /* Keymap of key translations that can override keymaps.
This keymap works like `input-decode-map', but comes after `function-key-map'.
Another difference is that it is global rather than terminal-local.  */);
  Vkey_translation_map = Fmake_sparse_keymap (Qnil);

  DEFVAR_LISP ("deferred-action-list", Vdeferred_action_list,
	       doc: /* List of deferred actions to be performed at a later time.
The precise format isn't relevant here; we just check whether it is nil.  */);
  Vdeferred_action_list = Qnil;

  DEFVAR_LISP ("deferred-action-function", Vdeferred_action_function,
	       doc: /* Function to call to handle deferred actions, after each command.
This function is called with no arguments after each command
whenever `deferred-action-list' is non-nil.  */);
  Vdeferred_action_function = Qnil;

  DEFVAR_LISP ("delayed-warnings-list", Vdelayed_warnings_list,
               doc: /* List of warnings to be displayed after this command.
Each element must be a list (TYPE MESSAGE [LEVEL [BUFFER-NAME]]),
as per the args of `display-warning' (which see).
If this variable is non-nil, `delayed-warnings-hook' will be run
immediately after running `post-command-hook'.  */);
  Vdelayed_warnings_list = Qnil;

  DEFVAR_LISP ("timer-list", Vtimer_list,
	       doc: /* List of active absolute time timers in order of increasing time.  */);
  Vtimer_list = Qnil;

  DEFVAR_LISP ("timer-idle-list", Vtimer_idle_list,
	       doc: /* List of active idle-time timers in order of increasing time.  */);
  Vtimer_idle_list = Qnil;

  DEFVAR_LISP ("input-method-function", Vinput_method_function,
	       doc: /* If non-nil, the function that implements the current input method.
It's called with one argument, which must be a single-byte
character that was just read.  Any single-byte character is
acceptable, except the DEL character, codepoint 127 decimal, 177 octal.
Typically this function uses `read-event' to read additional events.
When it does so, it should first bind `input-method-function' to nil
so it will not be called recursively.

The function should return a list of zero or more events
to be used as input.  If it wants to put back some events
to be reconsidered, separately, by the input method,
it can add them to the beginning of `unread-command-events'.

The input method function can find in `input-method-previous-message'
the previous echo area message.

The input method function should refer to the variables
`input-method-use-echo-area' and `input-method-exit-on-first-char'
for guidance on what to do.  */);
  Vinput_method_function = Qlist;

  DEFVAR_LISP ("input-method-previous-message",
	       Vinput_method_previous_message,
	       doc: /* When `input-method-function' is called, hold the previous echo area message.
This variable exists because `read-event' clears the echo area
before running the input method.  It is nil if there was no message.  */);
  Vinput_method_previous_message = Qnil;

  DEFVAR_LISP ("show-help-function", Vshow_help_function,
	       doc: /* If non-nil, the function that implements the display of help.
It's called with one argument, the help string to display.  */);
  Vshow_help_function = Qnil;

  DEFVAR_LISP ("disable-point-adjustment", Vdisable_point_adjustment,
	       doc: /* If non-nil, suppress point adjustment after executing a command.

After a command is executed, if point moved into a region that has
special properties (e.g. composition, display), Emacs adjusts point to
the boundary of the region.  But when a command leaves this variable at
a non-nil value (e.g., with a setq), this point adjustment is suppressed.

This variable is set to nil before reading a command, and is checked
just after executing the command.  */);
  Vdisable_point_adjustment = Qnil;

  DEFVAR_LISP ("global-disable-point-adjustment",
	       Vglobal_disable_point_adjustment,
	       doc: /* If non-nil, always suppress point adjustments.

The default value is nil, in which case point adjustments are
suppressed only after special commands that leave
`disable-point-adjustment' (which see) at a non-nil value.  */);
  Vglobal_disable_point_adjustment = Qnil;

  DEFVAR_LISP ("minibuffer-message-timeout", Vminibuffer_message_timeout,
	       doc: /* How long to display an echo-area message when the minibuffer is active.
If the value is a number, it should be specified in seconds.
If the value is not a number, such messages never time out.  */);
  Vminibuffer_message_timeout = make_fixnum (2);

  DEFVAR_LISP ("throw-on-input", Vthrow_on_input,
	       doc: /* If non-nil, any keyboard input throws to this symbol.
The value of that variable is passed to `quit-flag' and later causes a
peculiar kind of quitting.  */);
  Vthrow_on_input = Qnil;

  DEFVAR_LISP ("command-error-function", Vcommand_error_function,
	       doc: /* Function to output error messages.
Called with three arguments:
- the error data, a list of the form (SIGNALED-CONDITION . SIGNAL-DATA)
  such as what `condition-case' would bind its variable to,
- the context (a string which normally goes at the start of the message),
- the Lisp function within which the error was signaled.

Also see `set-message-function' (which controls how non-error messages
are displayed).  */);
  Vcommand_error_function = intern ("command-error-default-function");

  DEFVAR_LISP ("enable-disabled-menus-and-buttons",
	       Venable_disabled_menus_and_buttons,
	       doc: /* If non-nil, don't ignore events produced by disabled menu items and tool-bar.

Help functions bind this to allow help on disabled menu items
and tool-bar buttons.  */);
  Venable_disabled_menus_and_buttons = Qnil;

  DEFVAR_LISP ("select-active-regions",
	       Vselect_active_regions,
	       doc: /* If non-nil, an active region automatically sets the primary selection.
If the value is `only', only temporarily active regions (usually made
by mouse-dragging or shift-selection) set the window selection.

This takes effect only when Transient Mark mode is enabled.  */);
  Vselect_active_regions = Qt;

  DEFVAR_LISP ("saved-region-selection",
	       Vsaved_region_selection,
	       doc: /* Contents of active region prior to buffer modification.
If `select-active-regions' is non-nil, Emacs sets this to the
text in the region before modifying the buffer.  The next call to
the function `deactivate-mark' uses this to set the window selection.  */);
  Vsaved_region_selection = Qnil;

  DEFVAR_LISP ("selection-inhibit-update-commands",
	       Vselection_inhibit_update_commands,
	       doc: /* List of commands which should not update the selection.
Normally, if `select-active-regions' is non-nil and the mark remains
active after a command (i.e. the mark was not deactivated), the Emacs
command loop sets the selection to the text in the region.  However,
if the command is in this list, the selection is not updated.  */);
  Vselection_inhibit_update_commands
    = list2 (Qhandle_switch_frame, Qhandle_select_window);

  DEFVAR_LISP ("debug-on-event",
               Vdebug_on_event,
               doc: /* Enter debugger on this event.
When Emacs receives the special event specified by this variable,
it will try to break into the debugger as soon as possible instead
of processing the event normally through `special-event-map'.

Currently, the only supported values for this
variable are `sigusr1' and `sigusr2'.  */);
  Vdebug_on_event = intern_c_string ("sigusr2");

  DEFVAR_BOOL ("attempt-stack-overflow-recovery",
               attempt_stack_overflow_recovery,
               doc: /* If non-nil, attempt to recover from C stack overflows.
This recovery is potentially unsafe and may lead to deadlocks or data
corruption, but it usually works and may preserve modified buffers
that would otherwise be lost.  If nil, treat stack overflow like any
other kind of crash or fatal error.  */);
  attempt_stack_overflow_recovery = true;

  DEFVAR_BOOL ("attempt-orderly-shutdown-on-fatal-signal",
               attempt_orderly_shutdown_on_fatal_signal,
               doc: /* If non-nil, attempt orderly shutdown on fatal signals.
By default this variable is non-nil, and Emacs attempts to perform
an orderly shutdown when it catches a fatal signal (e.g., a crash).
The orderly shutdown includes an attempt to auto-save your unsaved edits
and other useful cleanups.  These cleanups are potentially unsafe and may
lead to deadlocks or data corruption, but it usually works and may
preserve data in modified buffers that would otherwise be lost.
If nil, Emacs crashes immediately in response to fatal signals.  */);
  attempt_orderly_shutdown_on_fatal_signal = true;

  DEFVAR_LISP ("while-no-input-ignore-events",
               Vwhile_no_input_ignore_events,
               doc: /* Ignored events from `while-no-input'.
Events in this list do not count as pending input while running
`while-no-input' and do not cause any idle timers to get reset when they
occur.  */);
  Vwhile_no_input_ignore_events = init_while_no_input_ignore_events ();

  DEFVAR_BOOL ("translate-upper-case-key-bindings",
               translate_upper_case_key_bindings,
               doc: /* If non-nil, interpret upper case keys as lower case (when applicable).
Emacs allows binding both upper and lower case key sequences to
commands.  However, if there is a lower case key sequence bound to a
command, and the user enters an upper case key sequence that is not
bound to a command, Emacs will use the lower case binding.  Setting
this variable to nil inhibits this behaviour.  */);
  translate_upper_case_key_bindings = true;

  DEFVAR_BOOL ("input-pending-p-filter-events",
               input_pending_p_filter_events,
               doc: /* If non-nil, `input-pending-p' ignores some input events.
If this variable is non-nil (the default), `input-pending-p' and
other similar functions ignore input events in `while-no-input-ignore-events'.
This flag may eventually be removed once this behavior is deemed safe.  */);
  input_pending_p_filter_events = true;

  pdumper_do_now_and_after_load (syms_of_keyboard_for_pdumper);
}

static void
syms_of_keyboard_for_pdumper (void)
{
  /* Make sure input state is pristine when restoring from a dump.
     init_keyboard() also resets some of these, but the duplication
     doesn't hurt and makes sure that allocate_kboard and subsequent
     early init functions see the environment they expect.  */

  PDUMPER_RESET_LV (pending_funcalls, Qnil);
  PDUMPER_RESET_LV (unread_switch_frame, Qnil);
  PDUMPER_RESET_LV (internal_last_event_frame, Qnil);
  PDUMPER_RESET_LV (last_command_event, Qnil);
  PDUMPER_RESET_LV (last_nonmenu_event, Qnil);
  PDUMPER_RESET_LV (last_input_event, Qnil);
  PDUMPER_RESET_LV (Vunread_command_events, Qnil);
  PDUMPER_RESET_LV (Vunread_post_input_method_events, Qnil);
  PDUMPER_RESET_LV (Vunread_input_method_events, Qnil);
  PDUMPER_RESET_LV (Vthis_command, Qnil);
  PDUMPER_RESET_LV (Vreal_this_command, Qnil);
  PDUMPER_RESET_LV (Vthis_command_keys_shift_translated, Qnil);
  PDUMPER_RESET_LV (Vthis_original_command, Qnil);
  PDUMPER_RESET (num_input_keys, 0);
  PDUMPER_RESET (num_nonmacro_input_events, 0);
  PDUMPER_RESET_LV (Vlast_event_frame, Qnil);
  PDUMPER_RESET_LV (Vdeferred_action_list, Qnil);
  PDUMPER_RESET_LV (Vdelayed_warnings_list, Qnil);

  /* Create the initial keyboard.  Qt means 'unset'.  */
  eassert (initial_kboard == NULL);
  initial_kboard = allocate_kboard (Qt);
}

void
keys_of_keyboard (void)
{
  initial_define_lispy_key (Vspecial_event_map, "delete-frame",
			    "handle-delete-frame");
#ifdef HAVE_NTGUI
  initial_define_lispy_key (Vspecial_event_map, "end-session",
			    "kill-emacs");
#endif
  initial_define_lispy_key (Vspecial_event_map, "ns-put-working-text",
			    "ns-put-working-text");
  initial_define_lispy_key (Vspecial_event_map, "ns-unput-working-text",
			    "ns-unput-working-text");
  initial_define_lispy_key (Vspecial_event_map, "pgtk-preedit-text",
			    "pgtk-preedit-text");
  /* Here we used to use `ignore-event' which would simple set prefix-arg to
     current-prefix-arg, as is done in `handle-switch-frame'.
     But `handle-switch-frame is not run from the special-map.
     Commands from that map are run in a special way that automatically
     preserves the prefix-arg.  Restoring the prefix arg here is not just
     redundant but harmful:
     - C-u C-x v =
     - current-prefix-arg is set to non-nil, prefix-arg is set to nil.
     - after the first prompt, the exit-minibuffer-hook is run which may
       iconify a frame and thus push a `iconify-frame' event.
     - after running exit-minibuffer-hook, current-prefix-arg is
       restored to the non-nil value it had before the prompt.
     - we enter the second prompt.
       current-prefix-arg is non-nil, prefix-arg is nil.
     - before running the first real event, we run the special iconify-frame
       event, but we pass the `special' arg to command-execute so
       current-prefix-arg and prefix-arg are left untouched.
     - here we foolishly copy the non-nil current-prefix-arg to prefix-arg.
     - the next key event will have a spuriously non-nil current-prefix-arg.  */
  initial_define_lispy_key (Vspecial_event_map, "iconify-frame",
			    "ignore");
  initial_define_lispy_key (Vspecial_event_map, "make-frame-visible",
			    "ignore");
  /* Handling it at such a low-level causes read_key_sequence to get
   * confused because it doesn't realize that the current_buffer was
   * changed by read_char.
   *
   * initial_define_lispy_key (Vspecial_event_map, "select-window",
   * 			    "handle-select-window"); */
  initial_define_lispy_key (Vspecial_event_map, "save-session",
			    "handle-save-session");

#ifdef HAVE_DBUS
  /* Define a special event which is raised for dbus callback
     functions.  */
  initial_define_lispy_key (Vspecial_event_map, "dbus-event",
			    "dbus-handle-event");
#endif

#ifdef THREADS_ENABLED
  /* Define a special event which is raised for thread signals.  */
  initial_define_lispy_key (Vspecial_event_map, "thread-event",
			    "thread-handle-event");
#endif

#ifdef USE_FILE_NOTIFY
  /* Define a special event which is raised for notification callback
     functions.  */
  initial_define_lispy_key (Vspecial_event_map, "file-notify",
                            "file-notify-handle-event");
#endif /* USE_FILE_NOTIFY */

  initial_define_lispy_key (Vspecial_event_map, "config-changed-event",
			    "ignore");
#if defined (WINDOWSNT)
  initial_define_lispy_key (Vspecial_event_map, "language-change",
			    "ignore");
#endif
  initial_define_lispy_key (Vspecial_event_map, "focus-in",
			    "handle-focus-in");
  initial_define_lispy_key (Vspecial_event_map, "focus-out",
			    "handle-focus-out");
  initial_define_lispy_key (Vspecial_event_map, "move-frame",
			    "handle-move-frame");
}

/* Mark the pointers in the kboard objects.
   Called by Fgarbage_collect.  */
void
mark_kboards (void)
{
  for (KBOARD *kb = all_kboards; kb; kb = kb->next_kboard)
    {
      if (kb->kbd_macro_buffer)
	mark_objects (kb->kbd_macro_buffer,
		      kb->kbd_macro_ptr - kb->kbd_macro_buffer);
      mark_object (KVAR (kb, Voverriding_terminal_local_map));
      mark_object (KVAR (kb, Vlast_command));
      mark_object (KVAR (kb, Vreal_last_command));
      mark_object (KVAR (kb, Vkeyboard_translate_table));
      mark_object (KVAR (kb, Vlast_repeatable_command));
      mark_object (KVAR (kb, Vprefix_arg));
      mark_object (KVAR (kb, Vlast_prefix_arg));
      mark_object (KVAR (kb, kbd_queue));
      mark_object (KVAR (kb, defining_kbd_macro));
      mark_object (KVAR (kb, Vlast_kbd_macro));
      mark_object (KVAR (kb, Vsystem_key_alist));
      mark_object (KVAR (kb, system_key_syms));
      mark_object (KVAR (kb, Vwindow_system));
      mark_object (KVAR (kb, Vinput_decode_map));
      mark_object (KVAR (kb, Vlocal_function_key_map));
      mark_object (KVAR (kb, Vdefault_minibuffer_frame));
      mark_object (KVAR (kb, echo_string));
      mark_object (KVAR (kb, echo_prompt));
    }

  for (union buffered_input_event *event = kbd_fetch_ptr;
       event != kbd_store_ptr; event = next_kbd_event (event))
    {
      /* These two special event types have no Lisp_Objects to mark.  */
      if (event->kind != SELECTION_REQUEST_EVENT
	  && event->kind != SELECTION_CLEAR_EVENT)
	{
	  mark_object (event->ie.x);
	  mark_object (event->ie.y);
	  mark_object (event->ie.frame_or_window);
	  mark_object (event->ie.arg);
	}
    }
}<|MERGE_RESOLUTION|>--- conflicted
+++ resolved
@@ -6178,15 +6178,12 @@
     case CONFIG_CHANGED_EVENT:
 	return list3 (Qconfig_changed_event,
 		      event->arg, event->frame_or_window);
-<<<<<<< HEAD
 
 #ifdef HAVE_PGTK
     case PGTK_PREEDIT_TEXT_EVENT:
       return list2 (intern ("pgtk-preedit-text"), event->arg);
 #endif
 
-=======
->>>>>>> d8dd705e
       /* The 'kind' field of the event is something we don't recognize.  */
     default:
       emacs_abort ();
