--- conflicted
+++ resolved
@@ -3020,12 +3020,6 @@
           free (name);
         }
     }
-<<<<<<< HEAD
-=======
-
-  font = !NILP (font_param) ? font_param
-    : x_get_arg (dpyinfo, parms, Qfont, "font", "Font", RES_TYPE_STRING);
->>>>>>> e54a1075
 
   if (NILP (font))
       font = !NILP (font_param) ? font_param
