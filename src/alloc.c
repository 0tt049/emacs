--- conflicted
+++ resolved
@@ -5896,11 +5896,8 @@
 
   gc_sweep ();
 
-<<<<<<< HEAD
-=======
   unmark_threads ();
 
->>>>>>> e7bde34e
   /* Clear the mark bits that we set in certain root slots.  */
   VECTOR_UNMARK (&buffer_defaults);
   VECTOR_UNMARK (&buffer_local_symbols);
