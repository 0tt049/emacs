/* Storage allocation and gc for GNU Emacs Lisp interpreter.

Copyright (C) 1985-1986, 1988, 1993-1995, 1997-2020 Free Software
Foundation, Inc.

This file is part of GNU Emacs.

GNU Emacs is free software: you can redistribute it and/or modify
it under the terms of the GNU General Public License as published by
the Free Software Foundation, either version 3 of the License, or (at
your option) any later version.

GNU Emacs is distributed in the hope that it will be useful,
but WITHOUT ANY WARRANTY; without even the implied warranty of
MERCHANTABILITY or FITNESS FOR A PARTICULAR PURPOSE.  See the
GNU General Public License for more details.

You should have received a copy of the GNU General Public License
along with GNU Emacs.  If not, see <https://www.gnu.org/licenses/>.  */

#include <config.h>

#include <errno.h>
#include <stdint.h>
#include <stdlib.h>
#include <limits.h>		/* For CHAR_BIT.  */
#include <signal.h>		/* For SIGABRT, SIGDANGER.  */

#ifdef HAVE_PTHREAD
#include <pthread.h>
#endif

#include "lisp.h"
#include "bignum.h"
#include "dispextern.h"
#include "intervals.h"
#include "ptr-bounds.h"
#include "puresize.h"
#include "sheap.h"
#include "sysstdio.h"
#include "systime.h"
#include "character.h"
#include "buffer.h"
#include "window.h"
#include "keyboard.h"
#include "frame.h"
#include "blockinput.h"
#include "pdumper.h"
#include "termhooks.h"		/* For struct terminal.  */
#ifdef HAVE_WINDOW_SYSTEM
#include TERM_HEADER
#endif /* HAVE_WINDOW_SYSTEM */

#include <flexmember.h>
#include <verify.h>
#include <execinfo.h>           /* For backtrace.  */

#ifdef HAVE_LINUX_SYSINFO
#include <sys/sysinfo.h>
#endif

#ifdef MSDOS
#include "dosfns.h"		/* For dos_memory_info.  */
#endif

#ifdef HAVE_MALLOC_H
# include <malloc.h>
#endif

#if defined HAVE_VALGRIND_VALGRIND_H && !defined USE_VALGRIND
# define USE_VALGRIND 1
#endif

#if USE_VALGRIND
#include <valgrind/valgrind.h>
#include <valgrind/memcheck.h>
#endif

/* GC_CHECK_MARKED_OBJECTS means do sanity checks on allocated objects.
   We turn that on by default when ENABLE_CHECKING is defined;
   define GC_CHECK_MARKED_OBJECTS to zero to disable.  */

#if defined ENABLE_CHECKING && !defined GC_CHECK_MARKED_OBJECTS
# define GC_CHECK_MARKED_OBJECTS 1
#endif

/* GC_MALLOC_CHECK defined means perform validity checks of malloc'd
   memory.  Can do this only if using gmalloc.c and if not checking
   marked objects.  */

#if (defined SYSTEM_MALLOC || defined DOUG_LEA_MALLOC \
     || defined HYBRID_MALLOC || GC_CHECK_MARKED_OBJECTS)
#undef GC_MALLOC_CHECK
#endif

#include <unistd.h>
#include <fcntl.h>

#ifdef USE_GTK
# include "gtkutil.h"
#endif
#ifdef WINDOWSNT
#include "w32.h"
#include "w32heap.h"	/* for sbrk */
#endif

/* MALLOC_SIZE_NEAR (N) is a good number to pass to malloc when
   allocating a block of memory with size close to N bytes.
   For best results N should be a power of 2.

   When calculating how much memory to allocate, GNU malloc (SIZE)
   adds sizeof (size_t) to SIZE for internal overhead, and then rounds
   up to a multiple of MALLOC_ALIGNMENT.  Emacs can improve
   performance a bit on GNU platforms by arranging for the resulting
   size to be a power of two.  This heuristic is good for glibc 2.0
   (1997) through at least glibc 2.31 (2020), and does not affect
   correctness on other platforms.  */

#define MALLOC_SIZE_NEAR(n) \
  (ROUNDUP (max (n, sizeof (size_t)), MALLOC_ALIGNMENT) - sizeof (size_t))
#ifdef __i386
enum { MALLOC_ALIGNMENT = 16 };
#else
enum { MALLOC_ALIGNMENT = max (2 * sizeof (size_t), alignof (long double)) };
#endif

#ifdef DOUG_LEA_MALLOC

/* Specify maximum number of areas to mmap.  It would be nice to use a
   value that explicitly means "no limit".  */

# define MMAP_MAX_AREAS 100000000

/* A pointer to the memory allocated that copies that static data
   inside glibc's malloc.  */
static void *malloc_state_ptr;

/* Restore the dumped malloc state.  Because malloc can be invoked
   even before main (e.g. by the dynamic linker), the dumped malloc
   state must be restored as early as possible using this special hook.  */
static void
malloc_initialize_hook (void)
{
  static bool malloc_using_checking;

  if (! initialized)
    {
# ifdef GNU_LINUX
      my_heap_start ();
# endif
      malloc_using_checking = getenv ("MALLOC_CHECK_") != NULL;
    }
  else
    {
      if (!malloc_using_checking)
	{
	  /* Work around a bug in glibc's malloc.  MALLOC_CHECK_ must be
	     ignored if the heap to be restored was constructed without
	     malloc checking.  Can't use unsetenv, since that calls malloc.  */
	  char **p = environ;
	  if (p)
	    for (; *p; p++)
	      if (strncmp (*p, "MALLOC_CHECK_=", 14) == 0)
		{
		  do
		    *p = p[1];
		  while (*++p);

		  break;
		}
	}

      if (malloc_set_state (malloc_state_ptr) != 0)
	emacs_abort ();
      alloc_unexec_post ();
    }
}

/* Declare the malloc initialization hook, which runs before 'main' starts.
   EXTERNALLY_VISIBLE works around Bug#22522.  */
typedef void (*voidfuncptr) (void);
# ifndef __MALLOC_HOOK_VOLATILE
#  define __MALLOC_HOOK_VOLATILE
# endif
voidfuncptr __MALLOC_HOOK_VOLATILE __malloc_initialize_hook EXTERNALLY_VISIBLE
  = malloc_initialize_hook;

#endif

#if defined DOUG_LEA_MALLOC || defined HAVE_UNEXEC

/* Allocator-related actions to do just before and after unexec.  */

void
alloc_unexec_pre (void)
{
# ifdef DOUG_LEA_MALLOC
  malloc_state_ptr = malloc_get_state ();
  if (!malloc_state_ptr)
    fatal ("malloc_get_state: %s", strerror (errno));
# endif
}

void
alloc_unexec_post (void)
{
# ifdef DOUG_LEA_MALLOC
  free (malloc_state_ptr);
# endif
}

# ifdef GNU_LINUX

/* The address where the heap starts.  */
void *
my_heap_start (void)
{
  static void *start;
  if (! start)
    start = sbrk (0);
  return start;
}
# endif

#endif

/* Mark, unmark, query mark bit of a Lisp string.  S must be a pointer
   to a struct Lisp_String.  */

#define XMARK_STRING(S)		((S)->u.s.size |= ARRAY_MARK_FLAG)
#define XUNMARK_STRING(S)	((S)->u.s.size &= ~ARRAY_MARK_FLAG)
#define XSTRING_MARKED_P(S)	(((S)->u.s.size & ARRAY_MARK_FLAG) != 0)

#define XMARK_VECTOR(V)		((V)->header.size |= ARRAY_MARK_FLAG)
#define XUNMARK_VECTOR(V)	((V)->header.size &= ~ARRAY_MARK_FLAG)
#define XVECTOR_MARKED_P(V)	(((V)->header.size & ARRAY_MARK_FLAG) != 0)

/* Default value of gc_cons_threshold (see below).  */

#define GC_DEFAULT_THRESHOLD (100000 * word_size)

/* Global variables.  */
struct emacs_globals globals;

/* maybe_gc collects garbage if this goes negative.  */

EMACS_INT consing_until_gc;

#ifdef HAVE_PDUMPER
/* Number of finalizers run: used to loop over GC until we stop
   generating garbage.  */
int number_finalizers_run;
#endif

/* True during GC.  */

bool gc_in_progress;

/* System byte and object counts reported by GC.  */

/* Assume byte counts fit in uintptr_t and object counts fit into
   intptr_t.  */
typedef uintptr_t byte_ct;
typedef intptr_t object_ct;

/* Large-magnitude value for a threshold count, which fits in EMACS_INT.
   Using only half the EMACS_INT range avoids overflow hassles.
   There is no need to fit these counts into fixnums.  */
#define HI_THRESHOLD (EMACS_INT_MAX / 2)

/* Number of live and free conses etc. counted by the most-recent GC.  */

static struct gcstat
{
  object_ct total_conses, total_free_conses;
  object_ct total_symbols, total_free_symbols;
  object_ct total_strings, total_free_strings;
  byte_ct total_string_bytes;
  object_ct total_vectors, total_vector_slots, total_free_vector_slots;
  object_ct total_floats, total_free_floats;
  object_ct total_intervals, total_free_intervals;
  object_ct total_buffers;
} gcstat;

/* Points to memory space allocated as "spare", to be freed if we run
   out of memory.  We keep one large block, four cons-blocks, and
   two string blocks.  */

static char *spare_memory[7];

/* Amount of spare memory to keep in large reserve block, or to see
   whether this much is available when malloc fails on a larger request.  */

#define SPARE_MEMORY (1 << 14)

/* Initialize it to a nonzero value to force it into data space
   (rather than bss space).  That way unexec will remap it into text
   space (pure), on some systems.  We have not implemented the
   remapping on more recent systems because this is less important
   nowadays than in the days of small memories and timesharing.  */

EMACS_INT pure[(PURESIZE + sizeof (EMACS_INT) - 1) / sizeof (EMACS_INT)] = {1,};
#define PUREBEG (char *) pure

/* Pointer to the pure area, and its size.  */

static char *purebeg;
static ptrdiff_t pure_size;

/* Number of bytes of pure storage used before pure storage overflowed.
   If this is non-zero, this implies that an overflow occurred.  */

static ptrdiff_t pure_bytes_used_before_overflow;

/* Index in pure at which next pure Lisp object will be allocated..  */

static ptrdiff_t pure_bytes_used_lisp;

/* Number of bytes allocated for non-Lisp objects in pure storage.  */

static ptrdiff_t pure_bytes_used_non_lisp;

/* If positive, garbage collection is inhibited.  Otherwise, zero.  */

static intptr_t garbage_collection_inhibited;

/* The GC threshold in bytes, the last time it was calculated
   from gc-cons-threshold and gc-cons-percentage.  */
static EMACS_INT gc_threshold;

/* If nonzero, this is a warning delivered by malloc and not yet
   displayed.  */

const char *pending_malloc_warning;

/* Pointer sanity only on request.  FIXME: Code depending on
   SUSPICIOUS_OBJECT_CHECKING is obsolete; remove it entirely.  */
#ifdef ENABLE_CHECKING
#define SUSPICIOUS_OBJECT_CHECKING 1
#endif

#ifdef SUSPICIOUS_OBJECT_CHECKING
struct suspicious_free_record
{
  void *suspicious_object;
  void *backtrace[128];
};
static void *suspicious_objects[32];
static int suspicious_object_index;
struct suspicious_free_record suspicious_free_history[64] EXTERNALLY_VISIBLE;
static int suspicious_free_history_index;
/* Find the first currently-monitored suspicious pointer in range
   [begin,end) or NULL if no such pointer exists.  */
static void *find_suspicious_object_in_range (void *begin, void *end);
static void detect_suspicious_free (void *ptr);
#else
# define find_suspicious_object_in_range(begin, end) ((void *) NULL)
# define detect_suspicious_free(ptr) ((void) 0)
#endif

/* Maximum amount of C stack to save when a GC happens.  */

#ifndef MAX_SAVE_STACK
#define MAX_SAVE_STACK 16000
#endif

/* Buffer in which we save a copy of the C stack at each GC.  */

#if MAX_SAVE_STACK > 0
static char *stack_copy;
static ptrdiff_t stack_copy_size;

/* Copy to DEST a block of memory from SRC of size SIZE bytes,
   avoiding any address sanitization.  */

static void * ATTRIBUTE_NO_SANITIZE_ADDRESS
no_sanitize_memcpy (void *dest, void const *src, size_t size)
{
  if (! ADDRESS_SANITIZER)
    return memcpy (dest, src, size);
  else
    {
      size_t i;
      char *d = dest;
      char const *s = src;
      for (i = 0; i < size; i++)
	d[i] = s[i];
      return dest;
    }
}

#endif /* MAX_SAVE_STACK > 0 */

static void unchain_finalizer (struct Lisp_Finalizer *);
static void mark_terminals (void);
static void gc_sweep (void);
static Lisp_Object make_pure_vector (ptrdiff_t);
static void mark_buffer (struct buffer *);

#if !defined REL_ALLOC || defined SYSTEM_MALLOC || defined HYBRID_MALLOC
static void refill_memory_reserve (void);
#endif
static void compact_small_strings (void);
static void free_large_strings (void);
extern Lisp_Object which_symbols (Lisp_Object, EMACS_INT) EXTERNALLY_VISIBLE;

/* Forward declare mark accessor functions: they're used all over the
   place.  */

inline static bool vector_marked_p (const struct Lisp_Vector *v);
inline static void set_vector_marked (struct Lisp_Vector *v);

inline static bool vectorlike_marked_p (const union vectorlike_header *v);
inline static void set_vectorlike_marked (union vectorlike_header *v);

inline static bool cons_marked_p (const struct Lisp_Cons *c);
inline static void set_cons_marked (struct Lisp_Cons *c);

inline static bool string_marked_p (const struct Lisp_String *s);
inline static void set_string_marked (struct Lisp_String *s);

inline static bool symbol_marked_p (const struct Lisp_Symbol *s);
inline static void set_symbol_marked (struct Lisp_Symbol *s);

inline static bool interval_marked_p (INTERVAL i);
inline static void set_interval_marked (INTERVAL i);

/* When scanning the C stack for live Lisp objects, Emacs keeps track of
   what memory allocated via lisp_malloc and lisp_align_malloc is intended
   for what purpose.  This enumeration specifies the type of memory.  */

enum mem_type
{
  MEM_TYPE_NON_LISP,
  MEM_TYPE_BUFFER,
  MEM_TYPE_CONS,
  MEM_TYPE_STRING,
  MEM_TYPE_SYMBOL,
  MEM_TYPE_FLOAT,
  /* Since all non-bool pseudovectors are small enough to be
     allocated from vector blocks, this memory type denotes
     large regular vectors and large bool pseudovectors.  */
  MEM_TYPE_VECTORLIKE,
  /* Special type to denote vector blocks.  */
  MEM_TYPE_VECTOR_BLOCK,
  /* Special type to denote reserved memory.  */
  MEM_TYPE_SPARE
};

static bool
deadp (Lisp_Object x)
{
  return EQ (x, dead_object ());
}

#ifdef GC_MALLOC_CHECK

enum mem_type allocated_mem_type;

#endif /* GC_MALLOC_CHECK */

/* A node in the red-black tree describing allocated memory containing
   Lisp data.  Each such block is recorded with its start and end
   address when it is allocated, and removed from the tree when it
   is freed.

   A red-black tree is a balanced binary tree with the following
   properties:

   1. Every node is either red or black.
   2. Every leaf is black.
   3. If a node is red, then both of its children are black.
   4. Every simple path from a node to a descendant leaf contains
   the same number of black nodes.
   5. The root is always black.

   When nodes are inserted into the tree, or deleted from the tree,
   the tree is "fixed" so that these properties are always true.

   A red-black tree with N internal nodes has height at most 2
   log(N+1).  Searches, insertions and deletions are done in O(log N).
   Please see a text book about data structures for a detailed
   description of red-black trees.  Any book worth its salt should
   describe them.  */

struct mem_node
{
  /* Children of this node.  These pointers are never NULL.  When there
     is no child, the value is MEM_NIL, which points to a dummy node.  */
  struct mem_node *left, *right;

  /* The parent of this node.  In the root node, this is NULL.  */
  struct mem_node *parent;

  /* Start and end of allocated region.  */
  void *start, *end;

  /* Node color.  */
  enum {MEM_BLACK, MEM_RED} color;

  /* Memory type.  */
  enum mem_type type;
};

/* Root of the tree describing allocated Lisp memory.  */

static struct mem_node *mem_root;

/* Lowest and highest known address in the heap.  */

static void *min_heap_address, *max_heap_address;

/* Sentinel node of the tree.  */

static struct mem_node mem_z;
#define MEM_NIL &mem_z

static struct mem_node *mem_insert (void *, void *, enum mem_type);
static void mem_insert_fixup (struct mem_node *);
static void mem_rotate_left (struct mem_node *);
static void mem_rotate_right (struct mem_node *);
static void mem_delete (struct mem_node *);
static void mem_delete_fixup (struct mem_node *);
static struct mem_node *mem_find (void *);

/* Addresses of staticpro'd variables.  Initialize it to a nonzero
   value if we might unexec; otherwise some compilers put it into
   BSS.  */

Lisp_Object const *staticvec[NSTATICS]
#ifdef HAVE_UNEXEC
= {&Vpurify_flag}
#endif
  ;

/* Index of next unused slot in staticvec.  */

int staticidx;

static void *pure_alloc (size_t, int);

/* Return PTR rounded up to the next multiple of ALIGNMENT.  */

static void *
pointer_align (void *ptr, int alignment)
{
  return (void *) ROUNDUP ((uintptr_t) ptr, alignment);
}

/* Extract the pointer hidden within O.  */

static ATTRIBUTE_NO_SANITIZE_UNDEFINED void *
XPNTR (Lisp_Object a)
{
  return (SYMBOLP (a)
	  ? (char *) lispsym + (XLI (a) - LISP_WORD_TAG (Lisp_Symbol))
	  : (char *) XLP (a) - (XLI (a) & ~VALMASK));
}

static void
XFLOAT_INIT (Lisp_Object f, double n)
{
  XFLOAT (f)->u.data = n;
}

/* Account for allocation of NBYTES in the heap.  This is a separate
   function to avoid hassles with implementation-defined conversion
   from unsigned to signed types.  */
static void
tally_consing (ptrdiff_t nbytes)
{
  consing_until_gc -= nbytes;
}

#ifdef DOUG_LEA_MALLOC
static bool
pointers_fit_in_lispobj_p (void)
{
  return (UINTPTR_MAX <= VAL_MAX) || USE_LSB_TAG;
}

static bool
mmap_lisp_allowed_p (void)
{
  /* If we can't store all memory addresses in our lisp objects, it's
     risky to let the heap use mmap and give us addresses from all
     over our address space.  We also can't use mmap for lisp objects
     if we might dump: unexec doesn't preserve the contents of mmapped
     regions.  */
  return pointers_fit_in_lispobj_p () && !will_dump_with_unexec_p ();
}
#endif

/* Head of a circularly-linked list of extant finalizers. */
struct Lisp_Finalizer finalizers;

/* Head of a circularly-linked list of finalizers that must be invoked
   because we deemed them unreachable.  This list must be global, and
   not a local inside garbage_collect, in case we GC again while
   running finalizers.  */
struct Lisp_Finalizer doomed_finalizers;


/************************************************************************
				Malloc
 ************************************************************************/

#if defined SIGDANGER || (!defined SYSTEM_MALLOC && !defined HYBRID_MALLOC)

/* Function malloc calls this if it finds we are near exhausting storage.  */

void
malloc_warning (const char *str)
{
  pending_malloc_warning = str;
}

#endif

/* Display an already-pending malloc warning.  */

void
display_malloc_warning (void)
{
  call3 (intern ("display-warning"),
	 intern ("alloc"),
	 build_string (pending_malloc_warning),
	 intern ("emergency"));
  pending_malloc_warning = 0;
}

/* Called if we can't allocate relocatable space for a buffer.  */

void
buffer_memory_full (ptrdiff_t nbytes)
{
  /* If buffers use the relocating allocator, no need to free
     spare_memory, because we may have plenty of malloc space left
     that we could get, and if we don't, the malloc that fails will
     itself cause spare_memory to be freed.  If buffers don't use the
     relocating allocator, treat this like any other failing
     malloc.  */

#ifndef REL_ALLOC
  memory_full (nbytes);
#else
  /* This used to call error, but if we've run out of memory, we could
     get infinite recursion trying to build the string.  */
  xsignal (Qnil, Vmemory_signal_data);
#endif
}

/* A common multiple of the positive integers A and B.  Ideally this
   would be the least common multiple, but there's no way to do that
   as a constant expression in C, so do the best that we can easily do.  */
#define COMMON_MULTIPLE(a, b) \
  ((a) % (b) == 0 ? (a) : (b) % (a) == 0 ? (b) : (a) * (b))

/* LISP_ALIGNMENT is the alignment of Lisp objects.  It must be at
   least GCALIGNMENT so that pointers can be tagged.  It also must be
   at least as strict as the alignment of all the C types used to
   implement Lisp objects; since pseudovectors can contain any C type,
   this is max_align_t.  On recent GNU/Linux x86 and x86-64 this can
   often waste up to 8 bytes, since alignof (max_align_t) is 16 but
   typical vectors need only an alignment of 8.  Although shrinking
   the alignment to 8 would save memory, it cost a 20% hit to Emacs
   CPU performance on Fedora 28 x86-64 when compiled with gcc -m32.  */
enum { LISP_ALIGNMENT = alignof (union { max_align_t x;
					 GCALIGNED_UNION_MEMBER }) };
verify (LISP_ALIGNMENT % GCALIGNMENT == 0);

/* True if malloc (N) is known to return storage suitably aligned for
   Lisp objects whenever N is a multiple of LISP_ALIGNMENT.  In
   practice this is true whenever alignof (max_align_t) is also a
   multiple of LISP_ALIGNMENT.  This works even for x86, where some
   platform combinations (e.g., GCC 7 and later, glibc 2.25 and
   earlier) have bugs where alignof (max_align_t) is 16 even though
   the malloc alignment is only 8, and where Emacs still works because
   it never does anything that requires an alignment of 16.  */
enum { MALLOC_IS_LISP_ALIGNED = alignof (max_align_t) % LISP_ALIGNMENT == 0 };

/* If compiled with XMALLOC_BLOCK_INPUT_CHECK, define a symbol
   BLOCK_INPUT_IN_MEMORY_ALLOCATORS that is visible to the debugger.
   If that variable is set, block input while in one of Emacs's memory
   allocation functions.  There should be no need for this debugging
   option, since signal handlers do not allocate memory, but Emacs
   formerly allocated memory in signal handlers and this compile-time
   option remains as a way to help debug the issue should it rear its
   ugly head again.  */
#ifdef XMALLOC_BLOCK_INPUT_CHECK
bool block_input_in_memory_allocators EXTERNALLY_VISIBLE;
static void
malloc_block_input (void)
{
  if (block_input_in_memory_allocators)
    block_input ();
}
static void
malloc_unblock_input (void)
{
  if (block_input_in_memory_allocators)
    unblock_input ();
}
# define MALLOC_BLOCK_INPUT malloc_block_input ()
# define MALLOC_UNBLOCK_INPUT malloc_unblock_input ()
#else
# define MALLOC_BLOCK_INPUT ((void) 0)
# define MALLOC_UNBLOCK_INPUT ((void) 0)
#endif

#define MALLOC_PROBE(size)			\
  do {						\
    if (profiler_memory_running)		\
      malloc_probe (size);			\
  } while (0)

static void *lmalloc (size_t, bool) ATTRIBUTE_MALLOC_SIZE ((1));
static void *lrealloc (void *, size_t);

/* Like malloc but check for no memory and block interrupt input.  */

void *
xmalloc (size_t size)
{
  void *val;

  MALLOC_BLOCK_INPUT;
  val = lmalloc (size, false);
  MALLOC_UNBLOCK_INPUT;

  if (!val && size)
    memory_full (size);
  MALLOC_PROBE (size);
  return val;
}

/* Like the above, but zeroes out the memory just allocated.  */

void *
xzalloc (size_t size)
{
  void *val;

  MALLOC_BLOCK_INPUT;
  val = lmalloc (size, true);
  MALLOC_UNBLOCK_INPUT;

  if (!val && size)
    memory_full (size);
  MALLOC_PROBE (size);
  return val;
}

/* Like realloc but check for no memory and block interrupt input.  */

void *
xrealloc (void *block, size_t size)
{
  void *val;

  MALLOC_BLOCK_INPUT;
  /* We must call malloc explicitly when BLOCK is 0, since some
     reallocs don't do this.  */
  if (! block)
    val = lmalloc (size, false);
  else
    val = lrealloc (block, size);
  MALLOC_UNBLOCK_INPUT;

  if (!val && size)
    memory_full (size);
  MALLOC_PROBE (size);
  return val;
}


/* Like free but block interrupt input.  */

void
xfree (void *block)
{
  if (!block)
    return;
  if (pdumper_object_p (block))
    return;
  MALLOC_BLOCK_INPUT;
  free (block);
  MALLOC_UNBLOCK_INPUT;
  /* We don't call refill_memory_reserve here
     because in practice the call in r_alloc_free seems to suffice.  */
}


/* Other parts of Emacs pass large int values to allocator functions
   expecting ptrdiff_t.  This is portable in practice, but check it to
   be safe.  */
verify (INT_MAX <= PTRDIFF_MAX);


/* Allocate an array of NITEMS items, each of size ITEM_SIZE.
   Signal an error on memory exhaustion, and block interrupt input.  */

void *
xnmalloc (ptrdiff_t nitems, ptrdiff_t item_size)
{
  eassert (0 <= nitems && 0 < item_size);
  ptrdiff_t nbytes;
  if (INT_MULTIPLY_WRAPV (nitems, item_size, &nbytes) || SIZE_MAX < nbytes)
    memory_full (SIZE_MAX);
  return xmalloc (nbytes);
}


/* Reallocate an array PA to make it of NITEMS items, each of size ITEM_SIZE.
   Signal an error on memory exhaustion, and block interrupt input.  */

void *
xnrealloc (void *pa, ptrdiff_t nitems, ptrdiff_t item_size)
{
  eassert (0 <= nitems && 0 < item_size);
  ptrdiff_t nbytes;
  if (INT_MULTIPLY_WRAPV (nitems, item_size, &nbytes) || SIZE_MAX < nbytes)
    memory_full (SIZE_MAX);
  return xrealloc (pa, nbytes);
}


/* Grow PA, which points to an array of *NITEMS items, and return the
   location of the reallocated array, updating *NITEMS to reflect its
   new size.  The new array will contain at least NITEMS_INCR_MIN more
   items, but will not contain more than NITEMS_MAX items total.
   ITEM_SIZE is the size of each item, in bytes.

   ITEM_SIZE and NITEMS_INCR_MIN must be positive.  *NITEMS must be
   nonnegative.  If NITEMS_MAX is -1, it is treated as if it were
   infinity.

   If PA is null, then allocate a new array instead of reallocating
   the old one.

   Block interrupt input as needed.  If memory exhaustion occurs, set
   *NITEMS to zero if PA is null, and signal an error (i.e., do not
   return).

   Thus, to grow an array A without saving its old contents, do
   { xfree (A); A = NULL; A = xpalloc (NULL, &AITEMS, ...); }.
   The A = NULL avoids a dangling pointer if xpalloc exhausts memory
   and signals an error, and later this code is reexecuted and
   attempts to free A.  */

void *
xpalloc (void *pa, ptrdiff_t *nitems, ptrdiff_t nitems_incr_min,
	 ptrdiff_t nitems_max, ptrdiff_t item_size)
{
  ptrdiff_t n0 = *nitems;
  eassume (0 < item_size && 0 < nitems_incr_min && 0 <= n0 && -1 <= nitems_max);

  /* The approximate size to use for initial small allocation
     requests.  This is the largest "small" request for the GNU C
     library malloc.  */
  enum { DEFAULT_MXFAST = 64 * sizeof (size_t) / 4 };

  /* If the array is tiny, grow it to about (but no greater than)
     DEFAULT_MXFAST bytes.  Otherwise, grow it by about 50%.
     Adjust the growth according to three constraints: NITEMS_INCR_MIN,
     NITEMS_MAX, and what the C language can represent safely.  */

  ptrdiff_t n, nbytes;
  if (INT_ADD_WRAPV (n0, n0 >> 1, &n))
    n = PTRDIFF_MAX;
  if (0 <= nitems_max && nitems_max < n)
    n = nitems_max;

  ptrdiff_t adjusted_nbytes
    = ((INT_MULTIPLY_WRAPV (n, item_size, &nbytes) || SIZE_MAX < nbytes)
       ? min (PTRDIFF_MAX, SIZE_MAX)
       : nbytes < DEFAULT_MXFAST ? DEFAULT_MXFAST : 0);
  if (adjusted_nbytes)
    {
      n = adjusted_nbytes / item_size;
      nbytes = adjusted_nbytes - adjusted_nbytes % item_size;
    }

  if (! pa)
    *nitems = 0;
  if (n - n0 < nitems_incr_min
      && (INT_ADD_WRAPV (n0, nitems_incr_min, &n)
	  || (0 <= nitems_max && nitems_max < n)
	  || INT_MULTIPLY_WRAPV (n, item_size, &nbytes)))
    memory_full (SIZE_MAX);
  pa = xrealloc (pa, nbytes);
  *nitems = n;
  return pa;
}


/* Like strdup, but uses xmalloc.  */

char *
xstrdup (const char *s)
{
  ptrdiff_t size;
  eassert (s);
  size = strlen (s) + 1;
  return memcpy (xmalloc (size), s, size);
}

/* Like above, but duplicates Lisp string to C string.  */

char *
xlispstrdup (Lisp_Object string)
{
  ptrdiff_t size = SBYTES (string) + 1;
  return memcpy (xmalloc (size), SSDATA (string), size);
}

/* Assign to *PTR a copy of STRING, freeing any storage *PTR formerly
   pointed to.  If STRING is null, assign it without copying anything.
   Allocate before freeing, to avoid a dangling pointer if allocation
   fails.  */

void
dupstring (char **ptr, char const *string)
{
  char *old = *ptr;
  *ptr = string ? xstrdup (string) : 0;
  xfree (old);
}


/* Like putenv, but (1) use the equivalent of xmalloc and (2) the
   argument is a const pointer.  */

void
xputenv (char const *string)
{
  if (putenv ((char *) string) != 0)
    memory_full (0);
}

/* Return a newly allocated memory block of SIZE bytes, remembering
   to free it when unwinding.  */
void *
record_xmalloc (size_t size)
{
  void *p = xmalloc (size);
  record_unwind_protect_ptr (xfree, p);
  return p;
}


/* Like malloc but used for allocating Lisp data.  NBYTES is the
   number of bytes to allocate, TYPE describes the intended use of the
   allocated memory block (for strings, for conses, ...).  */

#if ! USE_LSB_TAG
void *lisp_malloc_loser EXTERNALLY_VISIBLE;
#endif

static void *
lisp_malloc (size_t nbytes, bool clearit, enum mem_type type)
{
  register void *val;

  MALLOC_BLOCK_INPUT;

#ifdef GC_MALLOC_CHECK
  allocated_mem_type = type;
#endif

  val = lmalloc (nbytes, clearit);

#if ! USE_LSB_TAG
  /* If the memory just allocated cannot be addressed thru a Lisp
     object's pointer, and it needs to be,
     that's equivalent to running out of memory.  */
  if (val && type != MEM_TYPE_NON_LISP)
    {
      Lisp_Object tem;
      XSETCONS (tem, (char *) val + nbytes - 1);
      if ((char *) XCONS (tem) != (char *) val + nbytes - 1)
	{
	  lisp_malloc_loser = val;
	  free (val);
	  val = 0;
	}
    }
#endif

#ifndef GC_MALLOC_CHECK
  if (val && type != MEM_TYPE_NON_LISP)
    mem_insert (val, (char *) val + nbytes, type);
#endif

  MALLOC_UNBLOCK_INPUT;
  if (!val && nbytes)
    memory_full (nbytes);
  MALLOC_PROBE (nbytes);
  return val;
}

/* Free BLOCK.  This must be called to free memory allocated with a
   call to lisp_malloc.  */

static void
lisp_free (void *block)
{
  if (pdumper_object_p (block))
    return;

  MALLOC_BLOCK_INPUT;
  free (block);
#ifndef GC_MALLOC_CHECK
  mem_delete (mem_find (block));
#endif
  MALLOC_UNBLOCK_INPUT;
}

/*****  Allocation of aligned blocks of memory to store Lisp data.  *****/

/* The entry point is lisp_align_malloc which returns blocks of at most
   BLOCK_BYTES and guarantees they are aligned on a BLOCK_ALIGN boundary.  */

/* Byte alignment of storage blocks.  */
#define BLOCK_ALIGN (1 << 10)
verify (POWER_OF_2 (BLOCK_ALIGN));

/* Use aligned_alloc if it or a simple substitute is available.
   Aligned allocation is incompatible with unexmacosx.c, so don't use
   it on Darwin if HAVE_UNEXEC.  */

#if ! (defined DARWIN_OS && defined HAVE_UNEXEC)
# if (defined HAVE_ALIGNED_ALLOC					\
      || (defined HYBRID_MALLOC						\
	  ? defined HAVE_POSIX_MEMALIGN					\
	  : !defined SYSTEM_MALLOC && !defined DOUG_LEA_MALLOC))
#  define USE_ALIGNED_ALLOC 1
# elif !defined HYBRID_MALLOC && defined HAVE_POSIX_MEMALIGN
#  define USE_ALIGNED_ALLOC 1
#  define aligned_alloc my_aligned_alloc /* Avoid collision with lisp.h.  */
static void *
aligned_alloc (size_t alignment, size_t size)
{
  /* POSIX says the alignment must be a power-of-2 multiple of sizeof (void *).
     Verify this for all arguments this function is given.  */
  verify (BLOCK_ALIGN % sizeof (void *) == 0
	  && POWER_OF_2 (BLOCK_ALIGN / sizeof (void *)));
  verify (MALLOC_IS_LISP_ALIGNED
	  || (LISP_ALIGNMENT % sizeof (void *) == 0
	      && POWER_OF_2 (LISP_ALIGNMENT / sizeof (void *))));
  eassert (alignment == BLOCK_ALIGN
	   || (!MALLOC_IS_LISP_ALIGNED && alignment == LISP_ALIGNMENT));

  void *p;
  return posix_memalign (&p, alignment, size) == 0 ? p : 0;
}
# endif
#endif

/* Padding to leave at the end of a malloc'd block.  This is to give
   malloc a chance to minimize the amount of memory wasted to alignment.
   It should be tuned to the particular malloc library used.
   On glibc-2.3.2, malloc never tries to align, so a padding of 0 is best.
   aligned_alloc on the other hand would ideally prefer a value of 4
   because otherwise, there's 1020 bytes wasted between each ablocks.
   In Emacs, testing shows that those 1020 can most of the time be
   efficiently used by malloc to place other objects, so a value of 0 can
   still preferable unless you have a lot of aligned blocks and virtually
   nothing else.  */
#define BLOCK_PADDING 0
#define BLOCK_BYTES \
  (BLOCK_ALIGN - sizeof (struct ablocks *) - BLOCK_PADDING)

/* Internal data structures and constants.  */

#define ABLOCKS_SIZE 16

/* An aligned block of memory.  */
struct ablock
{
  union
  {
    char payload[BLOCK_BYTES];
    struct ablock *next_free;
  } x;

  /* ABASE is the aligned base of the ablocks.  It is overloaded to
     hold a virtual "busy" field that counts twice the number of used
     ablock values in the parent ablocks, plus one if the real base of
     the parent ablocks is ABASE (if the "busy" field is even, the
     word before the first ablock holds a pointer to the real base).
     The first ablock has a "busy" ABASE, and the others have an
     ordinary pointer ABASE.  To tell the difference, the code assumes
     that pointers, when cast to uintptr_t, are at least 2 *
     ABLOCKS_SIZE + 1.  */
  struct ablocks *abase;

  /* The padding of all but the last ablock is unused.  The padding of
     the last ablock in an ablocks is not allocated.  */
#if BLOCK_PADDING
  char padding[BLOCK_PADDING];
#endif
};

/* A bunch of consecutive aligned blocks.  */
struct ablocks
{
  struct ablock blocks[ABLOCKS_SIZE];
};

/* Size of the block requested from malloc or aligned_alloc.  */
#define ABLOCKS_BYTES (sizeof (struct ablocks) - BLOCK_PADDING)

#define ABLOCK_ABASE(block) \
  (((uintptr_t) (block)->abase) <= (1 + 2 * ABLOCKS_SIZE)	\
   ? (struct ablocks *) (block)					\
   : (block)->abase)

/* Virtual `busy' field.  */
#define ABLOCKS_BUSY(a_base) ((a_base)->blocks[0].abase)

/* Pointer to the (not necessarily aligned) malloc block.  */
#ifdef USE_ALIGNED_ALLOC
#define ABLOCKS_BASE(abase) (abase)
#else
#define ABLOCKS_BASE(abase) \
  (1 & (intptr_t) ABLOCKS_BUSY (abase) ? abase : ((void **) (abase))[-1])
#endif

/* The list of free ablock.   */
static struct ablock *free_ablock;

/* Allocate an aligned block of nbytes.
   Alignment is on a multiple of BLOCK_ALIGN and `nbytes' has to be
   smaller or equal to BLOCK_BYTES.  */
static void *
lisp_align_malloc (size_t nbytes, enum mem_type type)
{
  void *base, *val;
  struct ablocks *abase;

  eassert (nbytes <= BLOCK_BYTES);

  MALLOC_BLOCK_INPUT;

#ifdef GC_MALLOC_CHECK
  allocated_mem_type = type;
#endif

  if (!free_ablock)
    {
      int i;
      bool aligned;

#ifdef DOUG_LEA_MALLOC
      if (!mmap_lisp_allowed_p ())
        mallopt (M_MMAP_MAX, 0);
#endif

#ifdef USE_ALIGNED_ALLOC
      verify (ABLOCKS_BYTES % BLOCK_ALIGN == 0);
      abase = base = aligned_alloc (BLOCK_ALIGN, ABLOCKS_BYTES);
#else
      base = malloc (ABLOCKS_BYTES);
      abase = pointer_align (base, BLOCK_ALIGN);
#endif

      if (base == 0)
	{
	  MALLOC_UNBLOCK_INPUT;
	  memory_full (ABLOCKS_BYTES);
	}

      aligned = (base == abase);
      if (!aligned)
	((void **) abase)[-1] = base;

#ifdef DOUG_LEA_MALLOC
      if (!mmap_lisp_allowed_p ())
          mallopt (M_MMAP_MAX, MMAP_MAX_AREAS);
#endif

#if ! USE_LSB_TAG
      /* If the memory just allocated cannot be addressed thru a Lisp
	 object's pointer, and it needs to be, that's equivalent to
	 running out of memory.  */
      if (type != MEM_TYPE_NON_LISP)
	{
	  Lisp_Object tem;
	  char *end = (char *) base + ABLOCKS_BYTES - 1;
	  XSETCONS (tem, end);
	  if ((char *) XCONS (tem) != end)
	    {
	      lisp_malloc_loser = base;
	      free (base);
	      MALLOC_UNBLOCK_INPUT;
	      memory_full (SIZE_MAX);
	    }
	}
#endif

      /* Initialize the blocks and put them on the free list.
	 If `base' was not properly aligned, we can't use the last block.  */
      for (i = 0; i < (aligned ? ABLOCKS_SIZE : ABLOCKS_SIZE - 1); i++)
	{
	  abase->blocks[i].abase = abase;
	  abase->blocks[i].x.next_free = free_ablock;
	  free_ablock = &abase->blocks[i];
	}
      intptr_t ialigned = aligned;
      ABLOCKS_BUSY (abase) = (struct ablocks *) ialigned;

      eassert ((uintptr_t) abase % BLOCK_ALIGN == 0);
      eassert (ABLOCK_ABASE (&abase->blocks[3]) == abase); /* 3 is arbitrary */
      eassert (ABLOCK_ABASE (&abase->blocks[0]) == abase);
      eassert (ABLOCKS_BASE (abase) == base);
      eassert ((intptr_t) ABLOCKS_BUSY (abase) == aligned);
    }

  abase = ABLOCK_ABASE (free_ablock);
  ABLOCKS_BUSY (abase)
    = (struct ablocks *) (2 + (intptr_t) ABLOCKS_BUSY (abase));
  val = free_ablock;
  free_ablock = free_ablock->x.next_free;

#ifndef GC_MALLOC_CHECK
  if (type != MEM_TYPE_NON_LISP)
    mem_insert (val, (char *) val + nbytes, type);
#endif

  MALLOC_UNBLOCK_INPUT;

  MALLOC_PROBE (nbytes);

  eassert (0 == ((uintptr_t) val) % BLOCK_ALIGN);
  return val;
}

static void
lisp_align_free (void *block)
{
  struct ablock *ablock = block;
  struct ablocks *abase = ABLOCK_ABASE (ablock);

  MALLOC_BLOCK_INPUT;
#ifndef GC_MALLOC_CHECK
  mem_delete (mem_find (block));
#endif
  /* Put on free list.  */
  ablock->x.next_free = free_ablock;
  free_ablock = ablock;
  /* Update busy count.  */
  intptr_t busy = (intptr_t) ABLOCKS_BUSY (abase) - 2;
  eassume (0 <= busy && busy <= 2 * ABLOCKS_SIZE - 1);
  ABLOCKS_BUSY (abase) = (struct ablocks *) busy;

  if (busy < 2)
    { /* All the blocks are free.  */
      int i = 0;
      bool aligned = busy;
      struct ablock **tem = &free_ablock;
      struct ablock *atop = &abase->blocks[aligned ? ABLOCKS_SIZE : ABLOCKS_SIZE - 1];

      while (*tem)
	{
	  if (*tem >= (struct ablock *) abase && *tem < atop)
	    {
	      i++;
	      *tem = (*tem)->x.next_free;
	    }
	  else
	    tem = &(*tem)->x.next_free;
	}
      eassert ((aligned & 1) == aligned);
      eassert (i == (aligned ? ABLOCKS_SIZE : ABLOCKS_SIZE - 1));
#ifdef USE_POSIX_MEMALIGN
      eassert ((uintptr_t) ABLOCKS_BASE (abase) % BLOCK_ALIGN == 0);
#endif
      free (ABLOCKS_BASE (abase));
    }
  MALLOC_UNBLOCK_INPUT;
}

/* True if a malloc-returned pointer P is suitably aligned for SIZE,
   where Lisp object alignment may be needed if SIZE is a multiple of
   LISP_ALIGNMENT.  */

static bool
laligned (void *p, size_t size)
{
  return (MALLOC_IS_LISP_ALIGNED || (intptr_t) p % LISP_ALIGNMENT == 0
	  || size % LISP_ALIGNMENT != 0);
}

/* Like malloc and realloc except that if SIZE is Lisp-aligned, make
   sure the result is too, if necessary by reallocating (typically
   with larger and larger sizes) until the allocator returns a
   Lisp-aligned pointer.  Code that needs to allocate C heap memory
   for a Lisp object should use one of these functions to obtain a
   pointer P; that way, if T is an enum Lisp_Type value and L ==
   make_lisp_ptr (P, T), then XPNTR (L) == P and XTYPE (L) == T.

   On typical modern platforms these functions' loops do not iterate.
   On now-rare (and perhaps nonexistent) platforms, the loops in
   theory could repeat forever.  If an infinite loop is possible on a
   platform, a build would surely loop and the builder can then send
   us a bug report.  Adding a counter to try to detect any such loop
   would complicate the code (and possibly introduce bugs, in code
   that's never really exercised) for little benefit.  */

static void *
lmalloc (size_t size, bool clearit)
{
#ifdef USE_ALIGNED_ALLOC
  if (! MALLOC_IS_LISP_ALIGNED && size % LISP_ALIGNMENT == 0)
    {
      void *p = aligned_alloc (LISP_ALIGNMENT, size);
      if (clearit && p)
	memclear (p, size);
      return p;
    }
#endif

  while (true)
    {
      void *p = clearit ? calloc (1, size) : malloc (size);
      if (laligned (p, size))
	return p;
      free (p);
      size_t bigger = size + LISP_ALIGNMENT;
      if (size < bigger)
	size = bigger;
    }
}

static void *
lrealloc (void *p, size_t size)
{
  while (true)
    {
      p = realloc (p, size);
      if (laligned (p, size))
	return p;
      size_t bigger = size + LISP_ALIGNMENT;
      if (size < bigger)
	size = bigger;
    }
}


/***********************************************************************
			 Interval Allocation
 ***********************************************************************/

/* Number of intervals allocated in an interval_block structure.  */

enum { INTERVAL_BLOCK_SIZE
         = ((MALLOC_SIZE_NEAR (1024) - sizeof (struct interval_block *))
	    / sizeof (struct interval)) };

/* Intervals are allocated in chunks in the form of an interval_block
   structure.  */

struct interval_block
{
  /* Place `intervals' first, to preserve alignment.  */
  struct interval intervals[INTERVAL_BLOCK_SIZE];
  struct interval_block *next;
};

/* Current interval block.  Its `next' pointer points to older
   blocks.  */

static struct interval_block *interval_block;

/* Index in interval_block above of the next unused interval
   structure.  */

static int interval_block_index = INTERVAL_BLOCK_SIZE;

/* List of free intervals.  */

static INTERVAL interval_free_list;

/* Return a new interval.  */

INTERVAL
make_interval (void)
{
  INTERVAL val;

  MALLOC_BLOCK_INPUT;

  if (interval_free_list)
    {
      val = interval_free_list;
      interval_free_list = INTERVAL_PARENT (interval_free_list);
    }
  else
    {
      if (interval_block_index == INTERVAL_BLOCK_SIZE)
	{
	  struct interval_block *newi
	    = lisp_malloc (sizeof *newi, false, MEM_TYPE_NON_LISP);

	  newi->next = interval_block;
	  interval_block = newi;
	  interval_block_index = 0;
	}
      val = &interval_block->intervals[interval_block_index++];
    }

  MALLOC_UNBLOCK_INPUT;

  tally_consing (sizeof (struct interval));
  intervals_consed++;
  RESET_INTERVAL (val);
  val->gcmarkbit = 0;
  return val;
}


/* Mark Lisp objects in interval I.  */

static void
mark_interval_tree_1 (INTERVAL i, void *dummy)
{
  /* Intervals should never be shared.  So, if extra internal checking is
     enabled, GC aborts if it seems to have visited an interval twice.  */
  eassert (!interval_marked_p (i));
  set_interval_marked (i);
  mark_object (i->plist);
}

/* Mark the interval tree rooted in I.  */

static void
mark_interval_tree (INTERVAL i)
{
  if (i && !interval_marked_p (i))
    traverse_intervals_noorder (i, mark_interval_tree_1, NULL);
}

/***********************************************************************
			  String Allocation
 ***********************************************************************/

/* Lisp_Strings are allocated in string_block structures.  When a new
   string_block is allocated, all the Lisp_Strings it contains are
   added to a free-list string_free_list.  When a new Lisp_String is
   needed, it is taken from that list.  During the sweep phase of GC,
   string_blocks that are entirely free are freed, except two which
   we keep.

   String data is allocated from sblock structures.  Strings larger
   than LARGE_STRING_BYTES, get their own sblock, data for smaller
   strings is sub-allocated out of sblocks of size SBLOCK_SIZE.

   Sblocks consist internally of sdata structures, one for each
   Lisp_String.  The sdata structure points to the Lisp_String it
   belongs to.  The Lisp_String points back to the `u.data' member of
   its sdata structure.

   When a Lisp_String is freed during GC, it is put back on
   string_free_list, and its `data' member and its sdata's `string'
   pointer is set to null.  The size of the string is recorded in the
   `n.nbytes' member of the sdata.  So, sdata structures that are no
   longer used, can be easily recognized, and it's easy to compact the
   sblocks of small strings which we do in compact_small_strings.  */

/* Size in bytes of an sblock structure used for small strings.  */

enum { SBLOCK_SIZE = MALLOC_SIZE_NEAR (8192) };

/* Strings larger than this are considered large strings.  String data
   for large strings is allocated from individual sblocks.  */

#define LARGE_STRING_BYTES 1024

/* The layout of a nonnull string.  */

struct sdata
{
  /* Back-pointer to the string this sdata belongs to.  If null, this
     structure is free, and NBYTES (in this structure or in the union below)
     contains the string's byte size (the same value that STRING_BYTES
     would return if STRING were non-null).  If non-null, STRING_BYTES
     (STRING) is the size of the data, and DATA contains the string's
     contents.  */
  struct Lisp_String *string;

#ifdef GC_CHECK_STRING_BYTES
  ptrdiff_t nbytes;
#endif

  unsigned char data[FLEXIBLE_ARRAY_MEMBER];
};

/* A union describing string memory sub-allocated from an sblock.
   This is where the contents of Lisp strings are stored.  */

typedef union
{
  struct Lisp_String *string;

  /* When STRING is nonnull, this union is actually of type 'struct sdata',
     which has a flexible array member.  However, if implemented by
     giving this union a member of type 'struct sdata', the union
     could not be the last (flexible) member of 'struct sblock',
     because C99 prohibits a flexible array member from having a type
     that is itself a flexible array.  So, comment this member out here,
     but remember that the option's there when using this union.  */
#if 0
  struct sdata u;
#endif

  /* When STRING is null.  */
  struct
  {
    struct Lisp_String *string;
    ptrdiff_t nbytes;
  } n;
} sdata;

#define SDATA_NBYTES(S)	(S)->n.nbytes
#define SDATA_DATA(S)	((struct sdata *) (S))->data

enum { SDATA_DATA_OFFSET = offsetof (struct sdata, data) };

/* Structure describing a block of memory which is sub-allocated to
   obtain string data memory for strings.  Blocks for small strings
   are of fixed size SBLOCK_SIZE.  Blocks for large strings are made
   as large as needed.  */

struct sblock
{
  /* Next in list.  */
  struct sblock *next;

  /* Pointer to the next free sdata block.  This points past the end
     of the sblock if there isn't any space left in this block.  */
  sdata *next_free;

  /* String data.  */
  sdata data[FLEXIBLE_ARRAY_MEMBER];
};

/* Number of Lisp strings in a string_block structure.  */

enum { STRING_BLOCK_SIZE
         = ((MALLOC_SIZE_NEAR (1024) - sizeof (struct string_block *))
	    / sizeof (struct Lisp_String)) };

/* Structure describing a block from which Lisp_String structures
   are allocated.  */

struct string_block
{
  /* Place `strings' first, to preserve alignment.  */
  struct Lisp_String strings[STRING_BLOCK_SIZE];
  struct string_block *next;
};

/* Head and tail of the list of sblock structures holding Lisp string
   data.  We always allocate from current_sblock.  The NEXT pointers
   in the sblock structures go from oldest_sblock to current_sblock.  */

static struct sblock *oldest_sblock, *current_sblock;

/* List of sblocks for large strings.  */

static struct sblock *large_sblocks;

/* List of string_block structures.  */

static struct string_block *string_blocks;

/* Free-list of Lisp_Strings.  */

static struct Lisp_String *string_free_list;

/* Given a pointer to a Lisp_String S which is on the free-list
   string_free_list, return a pointer to its successor in the
   free-list.  */

#define NEXT_FREE_LISP_STRING(S) ((S)->u.next)

/* Return a pointer to the sdata structure belonging to Lisp string S.
   S must be live, i.e. S->data must not be null.  S->data is actually
   a pointer to the `u.data' member of its sdata structure; the
   structure starts at a constant offset in front of that.  */

#define SDATA_OF_STRING(S) ((sdata *) ptr_bounds_init ((S)->u.s.data \
						       - SDATA_DATA_OFFSET))


#ifdef GC_CHECK_STRING_OVERRUN

/* Check for overrun in string data blocks by appending a small
   "cookie" after each allocated string data block, and check for the
   presence of this cookie during GC.  */
# define GC_STRING_OVERRUN_COOKIE_SIZE ROUNDUP (4, alignof (sdata))
static char const string_overrun_cookie[GC_STRING_OVERRUN_COOKIE_SIZE] =
  { '\xde', '\xad', '\xbe', '\xef', /* Perhaps some zeros here.  */ };

#else
# define GC_STRING_OVERRUN_COOKIE_SIZE 0
#endif

/* Return the size of an sdata structure large enough to hold N bytes
   of string data.  This counts the sdata structure, the N bytes, a
   terminating NUL byte, and alignment padding.  */

static ptrdiff_t
sdata_size (ptrdiff_t n)
{
  /* Reserve space for the nbytes union member even when N + 1 is less
     than the size of that member.  */
  ptrdiff_t unaligned_size = max (SDATA_DATA_OFFSET + n + 1,
				  sizeof (sdata));
  int sdata_align = max (FLEXALIGNOF (struct sdata), alignof (sdata));
  return (unaligned_size + sdata_align - 1) & ~(sdata_align - 1);
}

/* Extra bytes to allocate for each string.  */
#define GC_STRING_EXTRA GC_STRING_OVERRUN_COOKIE_SIZE

/* Exact bound on the number of bytes in a string, not counting the
   terminating NUL.  A string cannot contain more bytes than
   STRING_BYTES_BOUND, nor can it be so long that the size_t
   arithmetic in allocate_string_data would overflow while it is
   calculating a value to be passed to malloc.  */
static ptrdiff_t const STRING_BYTES_MAX =
  min (STRING_BYTES_BOUND,
       ((SIZE_MAX
	 - GC_STRING_EXTRA
	 - offsetof (struct sblock, data)
	 - SDATA_DATA_OFFSET)
	& ~(sizeof (EMACS_INT) - 1)));

/* Initialize string allocation.  Called from init_alloc_once.  */

static void
init_strings (void)
{
  empty_unibyte_string = make_pure_string ("", 0, 0, 0);
  staticpro (&empty_unibyte_string);
  empty_multibyte_string = make_pure_string ("", 0, 0, 1);
  staticpro (&empty_multibyte_string);
}


#ifdef GC_CHECK_STRING_BYTES

static int check_string_bytes_count;

/* Like STRING_BYTES, but with debugging check.  Can be
   called during GC, so pay attention to the mark bit.  */

ptrdiff_t
string_bytes (struct Lisp_String *s)
{
  ptrdiff_t nbytes =
    (s->u.s.size_byte < 0 ? s->u.s.size & ~ARRAY_MARK_FLAG : s->u.s.size_byte);

  if (!PURE_P (s) && !pdumper_object_p (s) && s->u.s.data
      && nbytes != SDATA_NBYTES (SDATA_OF_STRING (s)))
    emacs_abort ();
  return nbytes;
}

/* Check validity of Lisp strings' string_bytes member in B.  */

static void
check_sblock (struct sblock *b)
{
  sdata *end = b->next_free;

  for (sdata *from = b->data; from < end; )
    {
      ptrdiff_t nbytes = sdata_size (from->string
				     ? string_bytes (from->string)
				     : SDATA_NBYTES (from));
      from = (sdata *) ((char *) from + nbytes + GC_STRING_EXTRA);
    }
}


/* Check validity of Lisp strings' string_bytes member.  ALL_P
   means check all strings, otherwise check only most
   recently allocated strings.  Used for hunting a bug.  */

static void
check_string_bytes (bool all_p)
{
  if (all_p)
    {
      struct sblock *b;

      for (b = large_sblocks; b; b = b->next)
	{
	  struct Lisp_String *s = b->data[0].string;
	  if (s)
	    string_bytes (s);
	}

      for (b = oldest_sblock; b; b = b->next)
	check_sblock (b);
    }
  else if (current_sblock)
    check_sblock (current_sblock);
}

#else /* not GC_CHECK_STRING_BYTES */

#define check_string_bytes(all) ((void) 0)

#endif /* GC_CHECK_STRING_BYTES */

#ifdef GC_CHECK_STRING_FREE_LIST

/* Walk through the string free list looking for bogus next pointers.
   This may catch buffer overrun from a previous string.  */

static void
check_string_free_list (void)
{
  struct Lisp_String *s;

  /* Pop a Lisp_String off the free-list.  */
  s = string_free_list;
  while (s != NULL)
    {
      if ((uintptr_t) s < 1024)
	emacs_abort ();
      s = NEXT_FREE_LISP_STRING (s);
    }
}
#else
#define check_string_free_list()
#endif

/* Return a new Lisp_String.  */

static struct Lisp_String *
allocate_string (void)
{
  struct Lisp_String *s;

  MALLOC_BLOCK_INPUT;

  /* If the free-list is empty, allocate a new string_block, and
     add all the Lisp_Strings in it to the free-list.  */
  if (string_free_list == NULL)
    {
      struct string_block *b = lisp_malloc (sizeof *b, false, MEM_TYPE_STRING);
      int i;

      b->next = string_blocks;
      string_blocks = b;

      for (i = STRING_BLOCK_SIZE - 1; i >= 0; --i)
	{
	  s = b->strings + i;
	  /* Every string on a free list should have NULL data pointer.  */
	  s->u.s.data = NULL;
	  NEXT_FREE_LISP_STRING (s) = string_free_list;
	  string_free_list = ptr_bounds_clip (s, sizeof *s);
	}
    }

  check_string_free_list ();

  /* Pop a Lisp_String off the free-list.  */
  s = string_free_list;
  string_free_list = NEXT_FREE_LISP_STRING (s);

  MALLOC_UNBLOCK_INPUT;

  ++strings_consed;
  tally_consing (sizeof *s);

#ifdef GC_CHECK_STRING_BYTES
  if (!noninteractive)
    {
      if (++check_string_bytes_count == 200)
	{
	  check_string_bytes_count = 0;
	  check_string_bytes (1);
	}
      else
	check_string_bytes (0);
    }
#endif /* GC_CHECK_STRING_BYTES */

  return s;
}


/* Set up Lisp_String S for holding NCHARS characters, NBYTES bytes,
   plus a NUL byte at the end.  Allocate an sdata structure DATA for
   S, and set S->u.s.data to SDATA->u.data.  Store a NUL byte at the
   end of S->u.s.data.  Set S->u.s.size to NCHARS and S->u.s.size_byte
   to NBYTES.  Free S->u.s.data if it was initially non-null.

   If CLEARIT, also clear the other bytes of S->u.s.data.  */

static void
allocate_string_data (struct Lisp_String *s,
		      EMACS_INT nchars, EMACS_INT nbytes, bool clearit)
{
  sdata *data;
  struct sblock *b;

  if (STRING_BYTES_MAX < nbytes)
    string_overflow ();

  /* Determine the number of bytes needed to store NBYTES bytes
     of string data.  */
  ptrdiff_t needed = sdata_size (nbytes);

  MALLOC_BLOCK_INPUT;

  if (nbytes > LARGE_STRING_BYTES)
    {
      size_t size = FLEXSIZEOF (struct sblock, data, needed);

#ifdef DOUG_LEA_MALLOC
      if (!mmap_lisp_allowed_p ())
        mallopt (M_MMAP_MAX, 0);
#endif

      b = lisp_malloc (size + GC_STRING_EXTRA, clearit, MEM_TYPE_NON_LISP);

#ifdef DOUG_LEA_MALLOC
      if (!mmap_lisp_allowed_p ())
        mallopt (M_MMAP_MAX, MMAP_MAX_AREAS);
#endif

      data = b->data;
      b->next = large_sblocks;
      b->next_free = data;
      large_sblocks = b;
    }
  else
    {
      b = current_sblock;

      if (b == NULL
	  || (SBLOCK_SIZE - GC_STRING_EXTRA
	      < (char *) b->next_free - (char *) b + needed))
	{
	  /* Not enough room in the current sblock.  */
	  b = lisp_malloc (SBLOCK_SIZE, false, MEM_TYPE_NON_LISP);
	  data = b->data;
	  b->next = NULL;
	  b->next_free = data;

	  if (current_sblock)
	    current_sblock->next = b;
	  else
	    oldest_sblock = b;
	  current_sblock = b;
	}

      data = b->next_free;
      if (clearit)
	memset (SDATA_DATA (data), 0, nbytes);
    }

  data->string = s;
  b->next_free = (sdata *) ((char *) data + needed + GC_STRING_EXTRA);
  eassert ((uintptr_t) b->next_free % alignof (sdata) == 0);

  MALLOC_UNBLOCK_INPUT;

  s->u.s.data = ptr_bounds_clip (SDATA_DATA (data), nbytes + 1);
#ifdef GC_CHECK_STRING_BYTES
  SDATA_NBYTES (data) = nbytes;
#endif
  s->u.s.size = nchars;
  s->u.s.size_byte = nbytes;
  s->u.s.data[nbytes] = '\0';
#ifdef GC_CHECK_STRING_OVERRUN
  memcpy ((char *) data + needed, string_overrun_cookie,
	  GC_STRING_OVERRUN_COOKIE_SIZE);
#endif

  tally_consing (needed);
}

/* Reallocate multibyte STRING data when a single character is replaced.
   The character is at byte offset CIDX_BYTE in the string.
   The character being replaced is CLEN bytes long,
   and the character that will replace it is NEW_CLEN bytes long.
   Return the address of where the caller should store the
   the new character.  */

unsigned char *
resize_string_data (Lisp_Object string, ptrdiff_t cidx_byte,
		    int clen, int new_clen)
{
  eassume (STRING_MULTIBYTE (string));
  sdata *old_sdata = SDATA_OF_STRING (XSTRING (string));
  ptrdiff_t nchars = SCHARS (string);
  ptrdiff_t nbytes = SBYTES (string);
  ptrdiff_t new_nbytes = nbytes + (new_clen - clen);
  unsigned char *data = SDATA (string);
  unsigned char *new_charaddr;

  if (sdata_size (nbytes) == sdata_size (new_nbytes))
    {
      /* No need to reallocate, as the size change falls within the
	 alignment slop.  */
      XSTRING (string)->u.s.size_byte = new_nbytes;
      new_charaddr = data + cidx_byte;
      memmove (new_charaddr + new_clen, new_charaddr + clen,
	       nbytes - (cidx_byte + (clen - 1)));
    }
  else
    {
      allocate_string_data (XSTRING (string), nchars, new_nbytes, false);
      unsigned char *new_data = SDATA (string);
      new_charaddr = new_data + cidx_byte;
      memcpy (new_charaddr + new_clen, data + cidx_byte + clen,
	      nbytes - (cidx_byte + clen));
      memcpy (new_data, data, cidx_byte);

      /* Mark old string data as free by setting its string back-pointer
	 to null, and record the size of the data in it.  */
      SDATA_NBYTES (old_sdata) = nbytes;
      old_sdata->string = NULL;
    }

  clear_string_char_byte_cache ();

  return new_charaddr;
}


/* Sweep and compact strings.  */

NO_INLINE /* For better stack traces */
static void
sweep_strings (void)
{
  struct string_block *b, *next;
  struct string_block *live_blocks = NULL;

  string_free_list = NULL;
  gcstat.total_strings = gcstat.total_free_strings = 0;
  gcstat.total_string_bytes = 0;

  /* Scan strings_blocks, free Lisp_Strings that aren't marked.  */
  for (b = string_blocks; b; b = next)
    {
      int i, nfree = 0;
      struct Lisp_String *free_list_before = string_free_list;

      next = b->next;

      for (i = 0; i < STRING_BLOCK_SIZE; ++i)
	{
	  struct Lisp_String *s = b->strings + i;

	  if (s->u.s.data)
	    {
	      /* String was not on free-list before.  */
	      if (XSTRING_MARKED_P (s))
		{
		  /* String is live; unmark it and its intervals.  */
		  XUNMARK_STRING (s);

		  /* Do not use string_(set|get)_intervals here.  */
		  s->u.s.intervals = balance_intervals (s->u.s.intervals);

		  gcstat.total_strings++;
		  gcstat.total_string_bytes += STRING_BYTES (s);
		}
	      else
		{
		  /* String is dead.  Put it on the free-list.  */
		  sdata *data = SDATA_OF_STRING (s);

		  /* Save the size of S in its sdata so that we know
		     how large that is.  Reset the sdata's string
		     back-pointer so that we know it's free.  */
#ifdef GC_CHECK_STRING_BYTES
		  if (string_bytes (s) != SDATA_NBYTES (data))
		    emacs_abort ();
#else
		  data->n.nbytes = STRING_BYTES (s);
#endif
		  data->string = NULL;

		  /* Reset the strings's `data' member so that we
		     know it's free.  */
		  s->u.s.data = NULL;

		  /* Put the string on the free-list.  */
		  NEXT_FREE_LISP_STRING (s) = string_free_list;
		  string_free_list = ptr_bounds_clip (s, sizeof *s);
		  ++nfree;
		}
	    }
	  else
	    {
	      /* S was on the free-list before.  Put it there again.  */
	      NEXT_FREE_LISP_STRING (s) = string_free_list;
	      string_free_list = ptr_bounds_clip (s, sizeof *s);
	      ++nfree;
	    }
	}

      /* Free blocks that contain free Lisp_Strings only, except
	 the first two of them.  */
      if (nfree == STRING_BLOCK_SIZE
	  && gcstat.total_free_strings > STRING_BLOCK_SIZE)
	{
	  lisp_free (b);
	  string_free_list = free_list_before;
	}
      else
	{
	  gcstat.total_free_strings += nfree;
	  b->next = live_blocks;
	  live_blocks = b;
	}
    }

  check_string_free_list ();

  string_blocks = live_blocks;
  free_large_strings ();
  compact_small_strings ();

  check_string_free_list ();
}


/* Free dead large strings.  */

static void
free_large_strings (void)
{
  struct sblock *b, *next;
  struct sblock *live_blocks = NULL;

  for (b = large_sblocks; b; b = next)
    {
      next = b->next;

      if (b->data[0].string == NULL)
	lisp_free (b);
      else
	{
	  b->next = live_blocks;
	  live_blocks = b;
	}
    }

  large_sblocks = live_blocks;
}


/* Compact data of small strings.  Free sblocks that don't contain
   data of live strings after compaction.  */

static void
compact_small_strings (void)
{
  /* TB is the sblock we copy to, TO is the sdata within TB we copy
     to, and TB_END is the end of TB.  */
  struct sblock *tb = oldest_sblock;
  if (tb)
    {
      sdata *tb_end = (sdata *) ((char *) tb + SBLOCK_SIZE);
      sdata *to = tb->data;

      /* Step through the blocks from the oldest to the youngest.  We
	 expect that old blocks will stabilize over time, so that less
	 copying will happen this way.  */
      struct sblock *b = tb;
      do
	{
	  sdata *end = b->next_free;
	  eassert ((char *) end <= (char *) b + SBLOCK_SIZE);

	  for (sdata *from = b->data; from < end; )
	    {
	      /* Compute the next FROM here because copying below may
		 overwrite data we need to compute it.  */
	      ptrdiff_t nbytes;
	      struct Lisp_String *s = from->string;

#ifdef GC_CHECK_STRING_BYTES
	      /* Check that the string size recorded in the string is the
		 same as the one recorded in the sdata structure.  */
	      if (s && string_bytes (s) != SDATA_NBYTES (from))
		emacs_abort ();
#endif /* GC_CHECK_STRING_BYTES */

	      nbytes = s ? STRING_BYTES (s) : SDATA_NBYTES (from);
	      eassert (nbytes <= LARGE_STRING_BYTES);

	      ptrdiff_t size = sdata_size (nbytes);
	      sdata *from_end = (sdata *) ((char *) from
					   + size + GC_STRING_EXTRA);

#ifdef GC_CHECK_STRING_OVERRUN
	      if (memcmp (string_overrun_cookie,
			  (char *) from_end - GC_STRING_OVERRUN_COOKIE_SIZE,
			  GC_STRING_OVERRUN_COOKIE_SIZE))
		emacs_abort ();
#endif

	      /* Non-NULL S means it's alive.  Copy its data.  */
	      if (s)
		{
		  /* If TB is full, proceed with the next sblock.  */
		  sdata *to_end = (sdata *) ((char *) to
					     + size + GC_STRING_EXTRA);
		  if (to_end > tb_end)
		    {
		      tb->next_free = to;
		      tb = tb->next;
		      tb_end = (sdata *) ((char *) tb + SBLOCK_SIZE);
		      to = tb->data;
		      to_end = (sdata *) ((char *) to + size + GC_STRING_EXTRA);
		    }

		  /* Copy, and update the string's `data' pointer.  */
		  if (from != to)
		    {
		      eassert (tb != b || to < from);
		      memmove (to, from, size + GC_STRING_EXTRA);
		      to->string->u.s.data
			= ptr_bounds_clip (SDATA_DATA (to), nbytes + 1);
		    }

		  /* Advance past the sdata we copied to.  */
		  to = to_end;
		}
	      from = from_end;
	    }
	  b = b->next;
	}
      while (b);

      /* The rest of the sblocks following TB don't contain live data, so
	 we can free them.  */
      for (b = tb->next; b; )
	{
	  struct sblock *next = b->next;
	  lisp_free (b);
	  b = next;
	}

      tb->next_free = to;
      tb->next = NULL;
    }

  current_sblock = tb;
}

void
string_overflow (void)
{
  error ("Maximum string size exceeded");
}

static Lisp_Object make_clear_string (EMACS_INT, bool);
static Lisp_Object make_clear_multibyte_string (EMACS_INT, EMACS_INT, bool);

DEFUN ("make-string", Fmake_string, Smake_string, 2, 3, 0,
       doc: /* Return a newly created string of length LENGTH, with INIT in each element.
LENGTH must be an integer.
INIT must be an integer that represents a character.
If optional argument MULTIBYTE is non-nil, the result will be
a multibyte string even if INIT is an ASCII character.  */)
  (Lisp_Object length, Lisp_Object init, Lisp_Object multibyte)
{
  Lisp_Object val;
  EMACS_INT nbytes;

  CHECK_FIXNAT (length);
  CHECK_CHARACTER (init);

  int c = XFIXNAT (init);
  bool clearit = !c;

  if (ASCII_CHAR_P (c) && NILP (multibyte))
    {
      nbytes = XFIXNUM (length);
      val = make_clear_string (nbytes, clearit);
      if (nbytes && !clearit)
	{
	  memset (SDATA (val), c, nbytes);
	  SDATA (val)[nbytes] = 0;
	}
    }
  else
    {
      unsigned char str[MAX_MULTIBYTE_LENGTH];
      ptrdiff_t len = CHAR_STRING (c, str);
      EMACS_INT string_len = XFIXNUM (length);

      if (INT_MULTIPLY_WRAPV (len, string_len, &nbytes))
	string_overflow ();
      val = make_clear_multibyte_string (string_len, nbytes, clearit);
      if (!clearit)
	{
	  unsigned char *beg = SDATA (val), *end = beg + nbytes;
	  for (unsigned char *p = beg; p < end; p += len)
	    {
	      /* First time we just copy STR to the data of VAL.  */
	      if (p == beg)
		memcpy (p, str, len);
	      else
		{
		  /* Next time we copy largest possible chunk from
		     initialized to uninitialized part of VAL.  */
		  len = min (p - beg, end - p);
		  memcpy (p, beg, len);
		}
	    }
	}
    }

  return val;
}

/* Fill A with 1 bits if INIT is non-nil, and with 0 bits otherwise.
   Return A.  */

Lisp_Object
bool_vector_fill (Lisp_Object a, Lisp_Object init)
{
  EMACS_INT nbits = bool_vector_size (a);
  if (0 < nbits)
    {
      unsigned char *data = bool_vector_uchar_data (a);
      int pattern = NILP (init) ? 0 : (1 << BOOL_VECTOR_BITS_PER_CHAR) - 1;
      ptrdiff_t nbytes = bool_vector_bytes (nbits);
      int last_mask = ~ (~0u << ((nbits - 1) % BOOL_VECTOR_BITS_PER_CHAR + 1));
      memset (data, pattern, nbytes - 1);
      data[nbytes - 1] = pattern & last_mask;
    }
  return a;
}

/* Return a newly allocated, uninitialized bool vector of size NBITS.  */

Lisp_Object
make_uninit_bool_vector (EMACS_INT nbits)
{
  Lisp_Object val;
  EMACS_INT words = bool_vector_words (nbits);
  EMACS_INT word_bytes = words * sizeof (bits_word);
  EMACS_INT needed_elements = ((bool_header_size - header_size + word_bytes
				+ word_size - 1)
			       / word_size);
  if (PTRDIFF_MAX < needed_elements)
    memory_full (SIZE_MAX);
  struct Lisp_Bool_Vector *p
    = (struct Lisp_Bool_Vector *) allocate_vector (needed_elements);
  XSETVECTOR (val, p);
  XSETPVECTYPESIZE (XVECTOR (val), PVEC_BOOL_VECTOR, 0, 0);
  p->size = nbits;

  /* Clear padding at the end.  */
  if (words)
    p->data[words - 1] = 0;

  return val;
}

DEFUN ("make-bool-vector", Fmake_bool_vector, Smake_bool_vector, 2, 2, 0,
       doc: /* Return a new bool-vector of length LENGTH, using INIT for each element.
LENGTH must be a number.  INIT matters only in whether it is t or nil.  */)
  (Lisp_Object length, Lisp_Object init)
{
  Lisp_Object val;

  CHECK_FIXNAT (length);
  val = make_uninit_bool_vector (XFIXNAT (length));
  return bool_vector_fill (val, init);
}

DEFUN ("bool-vector", Fbool_vector, Sbool_vector, 0, MANY, 0,
       doc: /* Return a new bool-vector with specified arguments as elements.
Allows any number of arguments, including zero.
usage: (bool-vector &rest OBJECTS)  */)
  (ptrdiff_t nargs, Lisp_Object *args)
{
  ptrdiff_t i;
  Lisp_Object vector;

  vector = make_uninit_bool_vector (nargs);
  for (i = 0; i < nargs; i++)
    bool_vector_set (vector, i, !NILP (args[i]));

  return vector;
}

/* Make a string from NBYTES bytes at CONTENTS, and compute the number
   of characters from the contents.  This string may be unibyte or
   multibyte, depending on the contents.  */

Lisp_Object
make_string (const char *contents, ptrdiff_t nbytes)
{
  register Lisp_Object val;
  ptrdiff_t nchars, multibyte_nbytes;

  parse_str_as_multibyte ((const unsigned char *) contents, nbytes,
			  &nchars, &multibyte_nbytes);
  if (nbytes == nchars || nbytes != multibyte_nbytes)
    /* CONTENTS contains no multibyte sequences or contains an invalid
       multibyte sequence.  We must make unibyte string.  */
    val = make_unibyte_string (contents, nbytes);
  else
    val = make_multibyte_string (contents, nchars, nbytes);
  return val;
}

/* Make a unibyte string from LENGTH bytes at CONTENTS.  */

Lisp_Object
make_unibyte_string (const char *contents, ptrdiff_t length)
{
  register Lisp_Object val;
  val = make_uninit_string (length);
  memcpy (SDATA (val), contents, length);
  return val;
}


/* Make a multibyte string from NCHARS characters occupying NBYTES
   bytes at CONTENTS.  */

Lisp_Object
make_multibyte_string (const char *contents,
		       ptrdiff_t nchars, ptrdiff_t nbytes)
{
  register Lisp_Object val;
  val = make_uninit_multibyte_string (nchars, nbytes);
  memcpy (SDATA (val), contents, nbytes);
  return val;
}


/* Make a string from NCHARS characters occupying NBYTES bytes at
   CONTENTS.  It is a multibyte string if NBYTES != NCHARS.  */

Lisp_Object
make_string_from_bytes (const char *contents,
			ptrdiff_t nchars, ptrdiff_t nbytes)
{
  register Lisp_Object val;
  val = make_uninit_multibyte_string (nchars, nbytes);
  memcpy (SDATA (val), contents, nbytes);
  if (SBYTES (val) == SCHARS (val))
    STRING_SET_UNIBYTE (val);
  return val;
}


/* Make a string from NCHARS characters occupying NBYTES bytes at
   CONTENTS.  The argument MULTIBYTE controls whether to label the
   string as multibyte.  If NCHARS is negative, it counts the number of
   characters by itself.  */

Lisp_Object
make_specified_string (const char *contents,
		       ptrdiff_t nchars, ptrdiff_t nbytes, bool multibyte)
{
  Lisp_Object val;

  if (nchars < 0)
    {
      if (multibyte)
	nchars = multibyte_chars_in_text ((const unsigned char *) contents,
					  nbytes);
      else
	nchars = nbytes;
    }
  val = make_uninit_multibyte_string (nchars, nbytes);
  memcpy (SDATA (val), contents, nbytes);
  if (!multibyte)
    STRING_SET_UNIBYTE (val);
  return val;
}


/* Return a unibyte Lisp_String set up to hold LENGTH characters
   occupying LENGTH bytes.  If CLEARIT, clear its contents to null
   bytes; otherwise, the contents are uninitialized.  */

static Lisp_Object
make_clear_string (EMACS_INT length, bool clearit)
{
  Lisp_Object val;

  if (!length)
    return empty_unibyte_string;
  val = make_clear_multibyte_string (length, length, clearit);
  STRING_SET_UNIBYTE (val);
  return val;
}

/* Return a unibyte Lisp_String set up to hold LENGTH characters
   occupying LENGTH bytes.  */

Lisp_Object
make_uninit_string (EMACS_INT length)
{
  return make_clear_string (length, false);
}


/* Return a multibyte Lisp_String set up to hold NCHARS characters
   which occupy NBYTES bytes.  If CLEARIT, clear its contents to null
   bytes; otherwise, the contents are uninitialized.  */

static Lisp_Object
make_clear_multibyte_string (EMACS_INT nchars, EMACS_INT nbytes, bool clearit)
{
  Lisp_Object string;
  struct Lisp_String *s;

  if (nchars < 0)
    emacs_abort ();
  if (!nbytes)
    return empty_multibyte_string;

  s = allocate_string ();
  s->u.s.intervals = NULL;
  allocate_string_data (s, nchars, nbytes, clearit);
  XSETSTRING (string, s);
  string_chars_consed += nbytes;
  return string;
}

/* Return a multibyte Lisp_String set up to hold NCHARS characters
   which occupy NBYTES bytes.  */

Lisp_Object
make_uninit_multibyte_string (EMACS_INT nchars, EMACS_INT nbytes)
{
  return make_clear_multibyte_string (nchars, nbytes, false);
}

/* Print arguments to BUF according to a FORMAT, then return
   a Lisp_String initialized with the data from BUF.  */

Lisp_Object
make_formatted_string (char *buf, const char *format, ...)
{
  va_list ap;
  int length;

  va_start (ap, format);
  length = vsprintf (buf, format, ap);
  va_end (ap);
  return make_string (buf, length);
}


/***********************************************************************
			   Float Allocation
 ***********************************************************************/

/* We store float cells inside of float_blocks, allocating a new
   float_block with malloc whenever necessary.  Float cells reclaimed
   by GC are put on a free list to be reallocated before allocating
   any new float cells from the latest float_block.  */

#define FLOAT_BLOCK_SIZE					\
  (((BLOCK_BYTES - sizeof (struct float_block *)		\
     /* The compiler might add padding at the end.  */		\
     - (sizeof (struct Lisp_Float) - sizeof (bits_word))) * CHAR_BIT) \
   / (sizeof (struct Lisp_Float) * CHAR_BIT + 1))

#define GETMARKBIT(block,n)				\
  (((block)->gcmarkbits[(n) / BITS_PER_BITS_WORD]	\
    >> ((n) % BITS_PER_BITS_WORD))			\
   & 1)

#define SETMARKBIT(block,n)				\
  ((block)->gcmarkbits[(n) / BITS_PER_BITS_WORD]	\
   |= (bits_word) 1 << ((n) % BITS_PER_BITS_WORD))

#define UNSETMARKBIT(block,n)				\
  ((block)->gcmarkbits[(n) / BITS_PER_BITS_WORD]	\
   &= ~((bits_word) 1 << ((n) % BITS_PER_BITS_WORD)))

#define FLOAT_BLOCK(fptr) \
  (eassert (!pdumper_object_p (fptr)),                                  \
   ((struct float_block *) (((uintptr_t) (fptr)) & ~(BLOCK_ALIGN - 1))))

#define FLOAT_INDEX(fptr) \
  ((((uintptr_t) (fptr)) & (BLOCK_ALIGN - 1)) / sizeof (struct Lisp_Float))

struct float_block
{
  /* Place `floats' at the beginning, to ease up FLOAT_INDEX's job.  */
  struct Lisp_Float floats[FLOAT_BLOCK_SIZE];
  bits_word gcmarkbits[1 + FLOAT_BLOCK_SIZE / BITS_PER_BITS_WORD];
  struct float_block *next;
};

#define XFLOAT_MARKED_P(fptr) \
  GETMARKBIT (FLOAT_BLOCK (fptr), FLOAT_INDEX ((fptr)))

#define XFLOAT_MARK(fptr) \
  SETMARKBIT (FLOAT_BLOCK (fptr), FLOAT_INDEX ((fptr)))

#define XFLOAT_UNMARK(fptr) \
  UNSETMARKBIT (FLOAT_BLOCK (fptr), FLOAT_INDEX ((fptr)))

/* Current float_block.  */

static struct float_block *float_block;

/* Index of first unused Lisp_Float in the current float_block.  */

static int float_block_index = FLOAT_BLOCK_SIZE;

/* Free-list of Lisp_Floats.  */

static struct Lisp_Float *float_free_list;

/* Return a new float object with value FLOAT_VALUE.  */

Lisp_Object
make_float (double float_value)
{
  register Lisp_Object val;

  MALLOC_BLOCK_INPUT;

  if (float_free_list)
    {
      XSETFLOAT (val, float_free_list);
      float_free_list = float_free_list->u.chain;
    }
  else
    {
      if (float_block_index == FLOAT_BLOCK_SIZE)
	{
	  struct float_block *new
	    = lisp_align_malloc (sizeof *new, MEM_TYPE_FLOAT);
	  new->next = float_block;
	  memset (new->gcmarkbits, 0, sizeof new->gcmarkbits);
	  float_block = new;
	  float_block_index = 0;
	}
      XSETFLOAT (val, &float_block->floats[float_block_index]);
      float_block_index++;
    }

  MALLOC_UNBLOCK_INPUT;

  XFLOAT_INIT (val, float_value);
  eassert (!XFLOAT_MARKED_P (XFLOAT (val)));
  tally_consing (sizeof (struct Lisp_Float));
  floats_consed++;
  return val;
}



/***********************************************************************
			   Cons Allocation
 ***********************************************************************/

/* We store cons cells inside of cons_blocks, allocating a new
   cons_block with malloc whenever necessary.  Cons cells reclaimed by
   GC are put on a free list to be reallocated before allocating
   any new cons cells from the latest cons_block.  */

#define CONS_BLOCK_SIZE						\
  (((BLOCK_BYTES - sizeof (struct cons_block *)			\
     /* The compiler might add padding at the end.  */		\
     - (sizeof (struct Lisp_Cons) - sizeof (bits_word))) * CHAR_BIT)	\
   / (sizeof (struct Lisp_Cons) * CHAR_BIT + 1))

#define CONS_BLOCK(fptr) \
  (eassert (!pdumper_object_p (fptr)),                                  \
   ((struct cons_block *) ((uintptr_t) (fptr) & ~(BLOCK_ALIGN - 1))))

#define CONS_INDEX(fptr) \
  (((uintptr_t) (fptr) & (BLOCK_ALIGN - 1)) / sizeof (struct Lisp_Cons))

struct cons_block
{
  /* Place `conses' at the beginning, to ease up CONS_INDEX's job.  */
  struct Lisp_Cons conses[CONS_BLOCK_SIZE];
  bits_word gcmarkbits[1 + CONS_BLOCK_SIZE / BITS_PER_BITS_WORD];
  struct cons_block *next;
};

#define XCONS_MARKED_P(fptr) \
  GETMARKBIT (CONS_BLOCK (fptr), CONS_INDEX ((fptr)))

#define XMARK_CONS(fptr) \
  SETMARKBIT (CONS_BLOCK (fptr), CONS_INDEX ((fptr)))

#define XUNMARK_CONS(fptr) \
  UNSETMARKBIT (CONS_BLOCK (fptr), CONS_INDEX ((fptr)))

/* Minimum number of bytes of consing since GC before next GC,
   when memory is full.  */

enum { memory_full_cons_threshold = sizeof (struct cons_block) };

/* Current cons_block.  */

static struct cons_block *cons_block;

/* Index of first unused Lisp_Cons in the current block.  */

static int cons_block_index = CONS_BLOCK_SIZE;

/* Free-list of Lisp_Cons structures.  */

static struct Lisp_Cons *cons_free_list;

/* Explicitly free a cons cell by putting it on the free-list.  */

void
free_cons (struct Lisp_Cons *ptr)
{
  ptr->u.s.u.chain = cons_free_list;
  ptr->u.s.car = dead_object ();
  cons_free_list = ptr;
  ptrdiff_t nbytes = sizeof *ptr;
  tally_consing (-nbytes);
}

DEFUN ("cons", Fcons, Scons, 2, 2, 0,
       doc: /* Create a new cons, give it CAR and CDR as components, and return it.  */)
  (Lisp_Object car, Lisp_Object cdr)
{
  register Lisp_Object val;

  MALLOC_BLOCK_INPUT;

  if (cons_free_list)
    {
      XSETCONS (val, cons_free_list);
      cons_free_list = cons_free_list->u.s.u.chain;
    }
  else
    {
      if (cons_block_index == CONS_BLOCK_SIZE)
	{
	  struct cons_block *new
	    = lisp_align_malloc (sizeof *new, MEM_TYPE_CONS);
	  memset (new->gcmarkbits, 0, sizeof new->gcmarkbits);
	  new->next = cons_block;
	  cons_block = new;
	  cons_block_index = 0;
	}
      XSETCONS (val, &cons_block->conses[cons_block_index]);
      cons_block_index++;
    }

  MALLOC_UNBLOCK_INPUT;

  XSETCAR (val, car);
  XSETCDR (val, cdr);
  eassert (!XCONS_MARKED_P (XCONS (val)));
  consing_until_gc -= sizeof (struct Lisp_Cons);
  cons_cells_consed++;
  return val;
}

/* Make a list of 1, 2, 3, 4 or 5 specified objects.  */

Lisp_Object
list1 (Lisp_Object arg1)
{
  return Fcons (arg1, Qnil);
}

Lisp_Object
list2 (Lisp_Object arg1, Lisp_Object arg2)
{
  return Fcons (arg1, Fcons (arg2, Qnil));
}


Lisp_Object
list3 (Lisp_Object arg1, Lisp_Object arg2, Lisp_Object arg3)
{
  return Fcons (arg1, Fcons (arg2, Fcons (arg3, Qnil)));
}

Lisp_Object
list4 (Lisp_Object arg1, Lisp_Object arg2, Lisp_Object arg3, Lisp_Object arg4)
{
  return Fcons (arg1, Fcons (arg2, Fcons (arg3, Fcons (arg4, Qnil))));
}

Lisp_Object
list5 (Lisp_Object arg1, Lisp_Object arg2, Lisp_Object arg3, Lisp_Object arg4,
       Lisp_Object arg5)
{
  return Fcons (arg1, Fcons (arg2, Fcons (arg3, Fcons (arg4,
						       Fcons (arg5, Qnil)))));
}

/* Make a list of COUNT Lisp_Objects, where ARG is the first one.
   Use CONS to construct the pairs.  AP has any remaining args.  */
static Lisp_Object
cons_listn (ptrdiff_t count, Lisp_Object arg,
	    Lisp_Object (*cons) (Lisp_Object, Lisp_Object), va_list ap)
{
  eassume (0 < count);
  Lisp_Object val = cons (arg, Qnil);
  Lisp_Object tail = val;
  for (ptrdiff_t i = 1; i < count; i++)
    {
      Lisp_Object elem = cons (va_arg (ap, Lisp_Object), Qnil);
      XSETCDR (tail, elem);
      tail = elem;
    }
  return val;
}

/* Make a list of COUNT Lisp_Objects, where ARG1 is the first one.  */
Lisp_Object
listn (ptrdiff_t count, Lisp_Object arg1, ...)
{
  va_list ap;
  va_start (ap, arg1);
  Lisp_Object val = cons_listn (count, arg1, Fcons, ap);
  va_end (ap);
  return val;
}

/* Make a pure list of COUNT Lisp_Objects, where ARG1 is the first one.  */
Lisp_Object
pure_listn (ptrdiff_t count, Lisp_Object arg1, ...)
{
  va_list ap;
  va_start (ap, arg1);
  Lisp_Object val = cons_listn (count, arg1, pure_cons, ap);
  va_end (ap);
  return val;
}

DEFUN ("list", Flist, Slist, 0, MANY, 0,
       doc: /* Return a newly created list with specified arguments as elements.
Allows any number of arguments, including zero.
usage: (list &rest OBJECTS)  */)
  (ptrdiff_t nargs, Lisp_Object *args)
{
  register Lisp_Object val;
  val = Qnil;

  while (nargs > 0)
    {
      nargs--;
      val = Fcons (args[nargs], val);
    }
  return val;
}


DEFUN ("make-list", Fmake_list, Smake_list, 2, 2, 0,
       doc: /* Return a newly created list of length LENGTH, with each element being INIT.  */)
  (Lisp_Object length, Lisp_Object init)
{
  Lisp_Object val = Qnil;
  CHECK_FIXNAT (length);

  for (EMACS_INT size = XFIXNAT (length); 0 < size; size--)
    {
      val = Fcons (init, val);
      rarely_quit (size);
    }

  return val;
}



/***********************************************************************
			   Vector Allocation
 ***********************************************************************/

/* Sometimes a vector's contents are merely a pointer internally used
   in vector allocation code.  On the rare platforms where a null
   pointer cannot be tagged, represent it with a Lisp 0.
   Usually you don't want to touch this.  */

static struct Lisp_Vector *
next_vector (struct Lisp_Vector *v)
{
  return XUNTAG (v->contents[0], Lisp_Int0, struct Lisp_Vector);
}

static void
set_next_vector (struct Lisp_Vector *v, struct Lisp_Vector *p)
{
  v->contents[0] = make_lisp_ptr (p, Lisp_Int0);
}

/* This value is balanced well enough to avoid too much internal overhead
   for the most common cases; it's not required to be a power of two, but
   it's expected to be a mult-of-ROUNDUP_SIZE (see below).  */

enum { VECTOR_BLOCK_SIZE = 4096 };

/* Vector size requests are a multiple of this.  */
enum { roundup_size = COMMON_MULTIPLE (LISP_ALIGNMENT, word_size) };

/* Verify assumptions described above.  */
verify (VECTOR_BLOCK_SIZE % roundup_size == 0);
verify (VECTOR_BLOCK_SIZE <= (1 << PSEUDOVECTOR_SIZE_BITS));

/* Round up X to nearest mult-of-ROUNDUP_SIZE --- use at compile time.  */
#define vroundup_ct(x) ROUNDUP (x, roundup_size)
/* Round up X to nearest mult-of-ROUNDUP_SIZE --- use at runtime.  */
#define vroundup(x) (eassume ((x) >= 0), vroundup_ct (x))

/* Rounding helps to maintain alignment constraints if USE_LSB_TAG.  */

enum {VECTOR_BLOCK_BYTES = VECTOR_BLOCK_SIZE - vroundup_ct (sizeof (void *))};

/* Size of the minimal vector allocated from block.  */

enum { VBLOCK_BYTES_MIN = vroundup_ct (header_size + sizeof (Lisp_Object)) };

/* Size of the largest vector allocated from block.  */

enum { VBLOCK_BYTES_MAX = vroundup_ct ((VECTOR_BLOCK_BYTES / 2) - word_size) };

/* We maintain one free list for each possible block-allocated
   vector size, and this is the number of free lists we have.  */

enum { VECTOR_MAX_FREE_LIST_INDEX =
       (VECTOR_BLOCK_BYTES - VBLOCK_BYTES_MIN) / roundup_size + 1 };

/* Common shortcut to advance vector pointer over a block data.  */

static struct Lisp_Vector *
ADVANCE (struct Lisp_Vector *v, ptrdiff_t nbytes)
{
  void *vv = v;
  char *cv = vv;
  void *p = cv + nbytes;
  return p;
}

/* Common shortcut to calculate NBYTES-vector index in VECTOR_FREE_LISTS.  */

static ptrdiff_t
VINDEX (ptrdiff_t nbytes)
{
  eassume (VBLOCK_BYTES_MIN <= nbytes);
  return (nbytes - VBLOCK_BYTES_MIN) / roundup_size;
}

/* This internal type is used to maintain the list of large vectors
   which are allocated at their own, e.g. outside of vector blocks.

   struct large_vector itself cannot contain a struct Lisp_Vector, as
   the latter contains a flexible array member and C99 does not allow
   such structs to be nested.  Instead, each struct large_vector
   object LV is followed by a struct Lisp_Vector, which is at offset
   large_vector_offset from LV, and whose address is therefore
   large_vector_vec (&LV).  */

struct large_vector
{
  struct large_vector *next;
};

enum
{
  large_vector_offset = ROUNDUP (sizeof (struct large_vector), LISP_ALIGNMENT)
};

static struct Lisp_Vector *
large_vector_vec (struct large_vector *p)
{
  return (struct Lisp_Vector *) ((char *) p + large_vector_offset);
}

/* This internal type is used to maintain an underlying storage
   for small vectors.  */

struct vector_block
{
  char data[VECTOR_BLOCK_BYTES];
  struct vector_block *next;
};

/* Chain of vector blocks.  */

static struct vector_block *vector_blocks;

/* Vector free lists, where NTH item points to a chain of free
   vectors of the same NBYTES size, so NTH == VINDEX (NBYTES).  */

static struct Lisp_Vector *vector_free_lists[VECTOR_MAX_FREE_LIST_INDEX];

/* Singly-linked list of large vectors.  */

static struct large_vector *large_vectors;

/* The only vector with 0 slots, allocated from pure space.  */

Lisp_Object zero_vector;

/* Common shortcut to setup vector on a free list.  */

static void
setup_on_free_list (struct Lisp_Vector *v, ptrdiff_t nbytes)
{
  v = ptr_bounds_clip (v, nbytes);
  eassume (header_size <= nbytes);
  ptrdiff_t nwords = (nbytes - header_size) / word_size;
  XSETPVECTYPESIZE (v, PVEC_FREE, 0, nwords);
  eassert (nbytes % roundup_size == 0);
  ptrdiff_t vindex = VINDEX (nbytes);
  eassert (vindex < VECTOR_MAX_FREE_LIST_INDEX);
  set_next_vector (v, vector_free_lists[vindex]);
  vector_free_lists[vindex] = v;
}

/* Get a new vector block.  */

static struct vector_block *
allocate_vector_block (void)
{
  struct vector_block *block = xmalloc (sizeof *block);

#ifndef GC_MALLOC_CHECK
  mem_insert (block->data, block->data + VECTOR_BLOCK_BYTES,
	      MEM_TYPE_VECTOR_BLOCK);
#endif

  block->next = vector_blocks;
  vector_blocks = block;
  return block;
}

/* Called once to initialize vector allocation.  */

static void
init_vectors (void)
{
  zero_vector = make_pure_vector (0);
  staticpro (&zero_vector);
}

/* Allocate vector from a vector block.  */

static struct Lisp_Vector *
allocate_vector_from_block (ptrdiff_t nbytes)
{
  struct Lisp_Vector *vector;
  struct vector_block *block;
  size_t index, restbytes;

  eassume (VBLOCK_BYTES_MIN <= nbytes && nbytes <= VBLOCK_BYTES_MAX);
  eassume (nbytes % roundup_size == 0);

  /* First, try to allocate from a free list
     containing vectors of the requested size.  */
  index = VINDEX (nbytes);
  if (vector_free_lists[index])
    {
      vector = vector_free_lists[index];
      vector_free_lists[index] = next_vector (vector);
      return vector;
    }

  /* Next, check free lists containing larger vectors.  Since
     we will split the result, we should have remaining space
     large enough to use for one-slot vector at least.  */
  for (index = VINDEX (nbytes + VBLOCK_BYTES_MIN);
       index < VECTOR_MAX_FREE_LIST_INDEX; index++)
    if (vector_free_lists[index])
      {
	/* This vector is larger than requested.  */
	vector = vector_free_lists[index];
	vector_free_lists[index] = next_vector (vector);

	/* Excess bytes are used for the smaller vector,
	   which should be set on an appropriate free list.  */
	restbytes = index * roundup_size + VBLOCK_BYTES_MIN - nbytes;
	eassert (restbytes % roundup_size == 0);
	setup_on_free_list (ADVANCE (vector, nbytes), restbytes);
	return vector;
      }

  /* Finally, need a new vector block.  */
  block = allocate_vector_block ();

  /* New vector will be at the beginning of this block.  */
  vector = (struct Lisp_Vector *) block->data;

  /* If the rest of space from this block is large enough
     for one-slot vector at least, set up it on a free list.  */
  restbytes = VECTOR_BLOCK_BYTES - nbytes;
  if (restbytes >= VBLOCK_BYTES_MIN)
    {
      eassert (restbytes % roundup_size == 0);
      setup_on_free_list (ADVANCE (vector, nbytes), restbytes);
    }
  return vector;
}

/* Nonzero if VECTOR pointer is valid pointer inside BLOCK.  */

#define VECTOR_IN_BLOCK(vector, block)		\
  ((char *) (vector) <= (block)->data		\
   + VECTOR_BLOCK_BYTES - VBLOCK_BYTES_MIN)

/* Return the memory footprint of V in bytes.  */

ptrdiff_t
vectorlike_nbytes (const union vectorlike_header *hdr)
{
  ptrdiff_t size = hdr->size & ~ARRAY_MARK_FLAG;
  ptrdiff_t nwords;

  if (size & PSEUDOVECTOR_FLAG)
    {
      if (PSEUDOVECTOR_TYPEP (hdr, PVEC_BOOL_VECTOR))
        {
          struct Lisp_Bool_Vector *bv = (struct Lisp_Bool_Vector *) hdr;
	  ptrdiff_t word_bytes = (bool_vector_words (bv->size)
				  * sizeof (bits_word));
	  ptrdiff_t boolvec_bytes = bool_header_size + word_bytes;
	  verify (header_size <= bool_header_size);
	  nwords = (boolvec_bytes - header_size + word_size - 1) / word_size;
        }
      else
	nwords = ((size & PSEUDOVECTOR_SIZE_MASK)
		  + ((size & PSEUDOVECTOR_REST_MASK)
		     >> PSEUDOVECTOR_SIZE_BITS));
    }
  else
    nwords = size;
  return vroundup (header_size + word_size * nwords);
}

/* Convert a pseudovector pointer P to its underlying struct T pointer.
   Verify that the struct is small, since cleanup_vector is called
   only on small vector-like objects.  */

#define PSEUDOVEC_STRUCT(p, t) \
  verify_expr ((header_size + VECSIZE (struct t) * word_size \
		<= VBLOCK_BYTES_MAX), \
	       (struct t *) (p))

/* Release extra resources still in use by VECTOR, which may be any
   small vector-like object.  */

static void
cleanup_vector (struct Lisp_Vector *vector)
{
  detect_suspicious_free (vector);

  if (PSEUDOVECTOR_TYPEP (&vector->header, PVEC_BIGNUM))
    mpz_clear (PSEUDOVEC_STRUCT (vector, Lisp_Bignum)->value);
  else if (PSEUDOVECTOR_TYPEP (&vector->header, PVEC_FINALIZER))
    unchain_finalizer (PSEUDOVEC_STRUCT (vector, Lisp_Finalizer));
  else if (PSEUDOVECTOR_TYPEP (&vector->header, PVEC_FONT))
    {
      if ((vector->header.size & PSEUDOVECTOR_SIZE_MASK) == FONT_OBJECT_MAX)
	{
	  struct font *font = PSEUDOVEC_STRUCT (vector, font);
	  struct font_driver const *drv = font->driver;

	  /* The font driver might sometimes be NULL, e.g. if Emacs was
	     interrupted before it had time to set it up.  */
	  if (drv)
	    {
	      /* Attempt to catch subtle bugs like Bug#16140.  */
	      eassert (valid_font_driver (drv));
	      drv->close_font (font);
	    }
	}
    }
  else if (PSEUDOVECTOR_TYPEP (&vector->header, PVEC_THREAD))
    finalize_one_thread (PSEUDOVEC_STRUCT (vector, thread_state));
  else if (PSEUDOVECTOR_TYPEP (&vector->header, PVEC_MUTEX))
    finalize_one_mutex (PSEUDOVEC_STRUCT (vector, Lisp_Mutex));
  else if (PSEUDOVECTOR_TYPEP (&vector->header, PVEC_CONDVAR))
    finalize_one_condvar (PSEUDOVEC_STRUCT (vector, Lisp_CondVar));
  else if (PSEUDOVECTOR_TYPEP (&vector->header, PVEC_MARKER))
    {
      /* sweep_buffer should already have unchained this from its buffer.  */
      eassert (! PSEUDOVEC_STRUCT (vector, Lisp_Marker)->buffer);
    }
  else if (PSEUDOVECTOR_TYPEP (&vector->header, PVEC_USER_PTR))
    {
      struct Lisp_User_Ptr *uptr = PSEUDOVEC_STRUCT (vector, Lisp_User_Ptr);
      if (uptr->finalizer)
	uptr->finalizer (uptr->p);
    }
<<<<<<< HEAD
  else if (NATIVE_COMP_FLAG
	   && PSEUDOVECTOR_TYPEP (&vector->header, PVEC_NATIVE_COMP_UNIT))
    {
      struct Lisp_Native_Comp_Unit *cu =
	PSEUDOVEC_STRUCT (vector, Lisp_Native_Comp_Unit);
      eassert (cu->handle);
      dynlib_close (cu->handle);
    }
=======
#ifdef HAVE_MODULES
  else if (PSEUDOVECTOR_TYPEP (&vector->header, PVEC_MODULE_FUNCTION))
    {
      ATTRIBUTE_MAY_ALIAS struct Lisp_Module_Function *function
        = (struct Lisp_Module_Function *) vector;
      module_finalize_function (function);
    }
#endif
>>>>>>> b641c178
}

/* Reclaim space used by unmarked vectors.  */

NO_INLINE /* For better stack traces */
static void
sweep_vectors (void)
{
  struct vector_block *block, **bprev = &vector_blocks;
  struct large_vector *lv, **lvprev = &large_vectors;
  struct Lisp_Vector *vector, *next;

  gcstat.total_vectors = 0;
  gcstat.total_vector_slots = gcstat.total_free_vector_slots = 0;
  memset (vector_free_lists, 0, sizeof (vector_free_lists));

  /* Looking through vector blocks.  */

  for (block = vector_blocks; block; block = *bprev)
    {
      bool free_this_block = false;

      for (vector = (struct Lisp_Vector *) block->data;
	   VECTOR_IN_BLOCK (vector, block); vector = next)
	{
	  if (XVECTOR_MARKED_P (vector))
	    {
	      XUNMARK_VECTOR (vector);
	      gcstat.total_vectors++;
	      ptrdiff_t nbytes = vector_nbytes (vector);
	      gcstat.total_vector_slots += nbytes / word_size;
	      next = ADVANCE (vector, nbytes);
	    }
	  else
	    {
	      ptrdiff_t total_bytes = 0;

	      /* While NEXT is not marked, try to coalesce with VECTOR,
		 thus making VECTOR of the largest possible size.  */

	      next = vector;
	      do
		{
		  cleanup_vector (next);
		  ptrdiff_t nbytes = vector_nbytes (next);
		  total_bytes += nbytes;
		  next = ADVANCE (next, nbytes);
		}
	      while (VECTOR_IN_BLOCK (next, block) && !vector_marked_p (next));

	      eassert (total_bytes % roundup_size == 0);

	      if (vector == (struct Lisp_Vector *) block->data
		  && !VECTOR_IN_BLOCK (next, block))
		/* This block should be freed because all of its
		   space was coalesced into the only free vector.  */
		free_this_block = true;
	      else
		{
		  setup_on_free_list (vector, total_bytes);
		  gcstat.total_free_vector_slots += total_bytes / word_size;
		}
	    }
	}

      if (free_this_block)
	{
	  *bprev = block->next;
#ifndef GC_MALLOC_CHECK
	  mem_delete (mem_find (block->data));
#endif
	  xfree (block);
	}
      else
	bprev = &block->next;
    }

  /* Sweep large vectors.  */

  for (lv = large_vectors; lv; lv = *lvprev)
    {
      vector = large_vector_vec (lv);
      if (XVECTOR_MARKED_P (vector))
	{
	  XUNMARK_VECTOR (vector);
	  gcstat.total_vectors++;
	  gcstat.total_vector_slots
	    += (vector->header.size & PSEUDOVECTOR_FLAG
		? vector_nbytes (vector) / word_size
		: header_size / word_size + vector->header.size);
	  lvprev = &lv->next;
	}
      else
	{
	  *lvprev = lv->next;
	  lisp_free (lv);
	}
    }
}

/* Maximum number of elements in a vector.  This is a macro so that it
   can be used in an integer constant expression.  */

#define VECTOR_ELTS_MAX \
  ((ptrdiff_t) \
   min (((min (PTRDIFF_MAX, SIZE_MAX) - header_size - large_vector_offset) \
	 / word_size), \
	MOST_POSITIVE_FIXNUM))

/* Value is a pointer to a newly allocated Lisp_Vector structure
   with room for LEN Lisp_Objects.  LEN must be positive and
   at most VECTOR_ELTS_MAX.  */

static struct Lisp_Vector *
allocate_vectorlike (ptrdiff_t len, bool clearit)
{
  eassert (0 < len && len <= VECTOR_ELTS_MAX);
  ptrdiff_t nbytes = header_size + len * word_size;
  struct Lisp_Vector *p;

  MALLOC_BLOCK_INPUT;

#ifdef DOUG_LEA_MALLOC
  if (!mmap_lisp_allowed_p ())
    mallopt (M_MMAP_MAX, 0);
#endif

  if (nbytes <= VBLOCK_BYTES_MAX)
    {
      p = allocate_vector_from_block (vroundup (nbytes));
      if (clearit)
	memclear (p, nbytes);
    }
  else
    {
      struct large_vector *lv = lisp_malloc (large_vector_offset + nbytes,
					     clearit, MEM_TYPE_VECTORLIKE);
      lv->next = large_vectors;
      large_vectors = lv;
      p = large_vector_vec (lv);
    }

#ifdef DOUG_LEA_MALLOC
  if (!mmap_lisp_allowed_p ())
    mallopt (M_MMAP_MAX, MMAP_MAX_AREAS);
#endif

  if (find_suspicious_object_in_range (p, (char *) p + nbytes))
    emacs_abort ();

  tally_consing (nbytes);
  vector_cells_consed += len;

  MALLOC_UNBLOCK_INPUT;

  return ptr_bounds_clip (p, nbytes);
}


/* Allocate a vector with LEN slots.  If CLEARIT, clear its slots;
   otherwise the vector's slots are uninitialized.  */

static struct Lisp_Vector *
allocate_clear_vector (ptrdiff_t len, bool clearit)
{
  if (len == 0)
    return XVECTOR (zero_vector);
  if (VECTOR_ELTS_MAX < len)
    memory_full (SIZE_MAX);
  struct Lisp_Vector *v = allocate_vectorlike (len, clearit);
  v->header.size = len;
  return v;
}

/* Allocate a vector with LEN uninitialized slots.  */

struct Lisp_Vector *
allocate_vector (ptrdiff_t len)
{
  return allocate_clear_vector (len, false);
}

/* Allocate a vector with LEN nil slots.  */

struct Lisp_Vector *
allocate_nil_vector (ptrdiff_t len)
{
  return allocate_clear_vector (len, true);
}


/* Allocate other vector-like structures.  */

struct Lisp_Vector *
allocate_pseudovector (int memlen, int lisplen,
		       int zerolen, enum pvec_type tag)
{
  /* Catch bogus values.  */
  enum { size_max = (1 << PSEUDOVECTOR_SIZE_BITS) - 1 };
  enum { rest_max = (1 << PSEUDOVECTOR_REST_BITS) - 1 };
  verify (size_max + rest_max <= VECTOR_ELTS_MAX);
  eassert (0 <= tag && tag <= PVEC_FONT);
  eassert (0 <= lisplen && lisplen <= zerolen && zerolen <= memlen);
  eassert (lisplen <= size_max);
  eassert (memlen <= size_max + rest_max);

  struct Lisp_Vector *v = allocate_vectorlike (memlen, false);
  /* Only the first LISPLEN slots will be traced normally by the GC.  */
  memclear (v->contents, zerolen * word_size);
  XSETPVECTYPESIZE (v, tag, lisplen, memlen - lisplen);
  return v;
}

struct buffer *
allocate_buffer (void)
{
  struct buffer *b = lisp_malloc (sizeof *b, false, MEM_TYPE_BUFFER);

  BUFFER_PVEC_INIT (b);
  /* Put B on the chain of all buffers including killed ones.  */
  b->next = all_buffers;
  all_buffers = b;
  /* Note that the rest fields of B are not initialized.  */
  return b;
}


/* Allocate a record with COUNT slots.  COUNT must be positive, and
   includes the type slot.  */

static struct Lisp_Vector *
allocate_record (EMACS_INT count)
{
  if (count > PSEUDOVECTOR_SIZE_MASK)
    error ("Attempt to allocate a record of %"pI"d slots; max is %d",
	   count, PSEUDOVECTOR_SIZE_MASK);
  struct Lisp_Vector *p = allocate_vectorlike (count, false);
  p->header.size = count;
  XSETPVECTYPE (p, PVEC_RECORD);
  return p;
}


DEFUN ("make-record", Fmake_record, Smake_record, 3, 3, 0,
       doc: /* Create a new record.
TYPE is its type as returned by `type-of'; it should be either a
symbol or a type descriptor.  SLOTS is the number of non-type slots,
each initialized to INIT.  */)
  (Lisp_Object type, Lisp_Object slots, Lisp_Object init)
{
  CHECK_FIXNAT (slots);
  EMACS_INT size = XFIXNAT (slots) + 1;
  struct Lisp_Vector *p = allocate_record (size);
  p->contents[0] = type;
  for (ptrdiff_t i = 1; i < size; i++)
    p->contents[i] = init;
  return make_lisp_ptr (p, Lisp_Vectorlike);
}


DEFUN ("record", Frecord, Srecord, 1, MANY, 0,
       doc: /* Create a new record.
TYPE is its type as returned by `type-of'; it should be either a
symbol or a type descriptor.  SLOTS is used to initialize the record
slots with shallow copies of the arguments.
usage: (record TYPE &rest SLOTS) */)
  (ptrdiff_t nargs, Lisp_Object *args)
{
  struct Lisp_Vector *p = allocate_record (nargs);
  memcpy (p->contents, args, nargs * sizeof *args);
  return make_lisp_ptr (p, Lisp_Vectorlike);
}


DEFUN ("make-vector", Fmake_vector, Smake_vector, 2, 2, 0,
       doc: /* Return a newly created vector of length LENGTH, with each element being INIT.
See also the function `vector'.  */)
  (Lisp_Object length, Lisp_Object init)
{
  CHECK_TYPE (FIXNATP (length) && XFIXNAT (length) <= PTRDIFF_MAX,
	      Qwholenump, length);
  return make_vector (XFIXNAT (length), init);
}

/* Return a new vector of length LENGTH with each element being INIT.  */

Lisp_Object
make_vector (ptrdiff_t length, Lisp_Object init)
{
  bool clearit = NIL_IS_ZERO && NILP (init);
  struct Lisp_Vector *p = allocate_clear_vector (length, clearit);
  if (!clearit)
    for (ptrdiff_t i = 0; i < length; i++)
      p->contents[i] = init;
  return make_lisp_ptr (p, Lisp_Vectorlike);
}

DEFUN ("vector", Fvector, Svector, 0, MANY, 0,
       doc: /* Return a newly created vector with specified arguments as elements.
Allows any number of arguments, including zero.
usage: (vector &rest OBJECTS)  */)
  (ptrdiff_t nargs, Lisp_Object *args)
{
  Lisp_Object val = make_uninit_vector (nargs);
  struct Lisp_Vector *p = XVECTOR (val);
  memcpy (p->contents, args, nargs * sizeof *args);
  return val;
}

void
make_byte_code (struct Lisp_Vector *v)
{
  /* Don't allow the global zero_vector to become a byte code object.  */
  eassert (0 < v->header.size);

  if (v->header.size > 1 && STRINGP (v->contents[1])
      && STRING_MULTIBYTE (v->contents[1]))
    /* BYTECODE-STRING must have been produced by Emacs 20.2 or the
       earlier because they produced a raw 8-bit string for byte-code
       and now such a byte-code string is loaded as multibyte while
       raw 8-bit characters converted to multibyte form.  Thus, now we
       must convert them back to the original unibyte form.  */
    v->contents[1] = Fstring_as_unibyte (v->contents[1]);
  XSETPVECTYPE (v, PVEC_COMPILED);
}

DEFUN ("make-byte-code", Fmake_byte_code, Smake_byte_code, 4, MANY, 0,
       doc: /* Create a byte-code object with specified arguments as elements.
The arguments should be the ARGLIST, bytecode-string BYTE-CODE, constant
vector CONSTANTS, maximum stack size DEPTH, (optional) DOCSTRING,
and (optional) INTERACTIVE-SPEC.
The first four arguments are required; at most six have any
significance.
The ARGLIST can be either like the one of `lambda', in which case the arguments
will be dynamically bound before executing the byte code, or it can be an
integer of the form NNNNNNNRMMMMMMM where the 7bit MMMMMMM specifies the
minimum number of arguments, the 7-bit NNNNNNN specifies the maximum number
of arguments (ignoring &rest) and the R bit specifies whether there is a &rest
argument to catch the left-over arguments.  If such an integer is used, the
arguments will not be dynamically bound but will be instead pushed on the
stack before executing the byte-code.
usage: (make-byte-code ARGLIST BYTE-CODE CONSTANTS DEPTH &optional DOCSTRING INTERACTIVE-SPEC &rest ELEMENTS)  */)
  (ptrdiff_t nargs, Lisp_Object *args)
{
  Lisp_Object val = make_uninit_vector (nargs);
  struct Lisp_Vector *p = XVECTOR (val);

  /* We used to purecopy everything here, if purify-flag was set.  This worked
     OK for Emacs-23, but with Emacs-24's lexical binding code, it can be
     dangerous, since make-byte-code is used during execution to build
     closures, so any closure built during the preload phase would end up
     copied into pure space, including its free variables, which is sometimes
     just wasteful and other times plainly wrong (e.g. those free vars may want
     to be setcar'd).  */

  memcpy (p->contents, args, nargs * sizeof *args);
  make_byte_code (p);
  XSETCOMPILED (val, p);
  return val;
}



/***********************************************************************
			   Symbol Allocation
 ***********************************************************************/

/* Each symbol_block is just under 1020 bytes long, since malloc
   really allocates in units of powers of two and uses 4 bytes for its
   own overhead.  */

#define SYMBOL_BLOCK_SIZE \
  ((1020 - sizeof (struct symbol_block *)) / sizeof (struct Lisp_Symbol))

struct symbol_block
{
  /* Place `symbols' first, to preserve alignment.  */
  struct Lisp_Symbol symbols[SYMBOL_BLOCK_SIZE];
  struct symbol_block *next;
};

/* Current symbol block and index of first unused Lisp_Symbol
   structure in it.  */

static struct symbol_block *symbol_block;
static int symbol_block_index = SYMBOL_BLOCK_SIZE;
/* Pointer to the first symbol_block that contains pinned symbols.
   Tests for 24.4 showed that at dump-time, Emacs contains about 15K symbols,
   10K of which are pinned (and all but 250 of them are interned in obarray),
   whereas a "typical session" has in the order of 30K symbols.
   `symbol_block_pinned' lets mark_pinned_symbols scan only 15K symbols rather
   than 30K to find the 10K symbols we need to mark.  */
static struct symbol_block *symbol_block_pinned;

/* List of free symbols.  */

static struct Lisp_Symbol *symbol_free_list;

static void
set_symbol_name (Lisp_Object sym, Lisp_Object name)
{
  XSYMBOL (sym)->u.s.name = name;
}

void
init_symbol (Lisp_Object val, Lisp_Object name)
{
  struct Lisp_Symbol *p = XSYMBOL (val);
  set_symbol_name (val, name);
  set_symbol_plist (val, Qnil);
  p->u.s.redirect = SYMBOL_PLAINVAL;
  SET_SYMBOL_VAL (p, Qunbound);
  set_symbol_function (val, Qnil);
  set_symbol_next (val, NULL);
  p->u.s.gcmarkbit = false;
  p->u.s.interned = SYMBOL_UNINTERNED;
  p->u.s.trapped_write = SYMBOL_UNTRAPPED_WRITE;
  p->u.s.declared_special = false;
  p->u.s.pinned = false;
}

DEFUN ("make-symbol", Fmake_symbol, Smake_symbol, 1, 1, 0,
       doc: /* Return a newly allocated uninterned symbol whose name is NAME.
Its value is void, and its function definition and property list are nil.  */)
  (Lisp_Object name)
{
  Lisp_Object val;

  CHECK_STRING (name);

  MALLOC_BLOCK_INPUT;

  if (symbol_free_list)
    {
      XSETSYMBOL (val, symbol_free_list);
      symbol_free_list = symbol_free_list->u.s.next;
    }
  else
    {
      if (symbol_block_index == SYMBOL_BLOCK_SIZE)
	{
	  struct symbol_block *new
	    = lisp_malloc (sizeof *new, false, MEM_TYPE_SYMBOL);
	  new->next = symbol_block;
	  symbol_block = new;
	  symbol_block_index = 0;
	}
      XSETSYMBOL (val, &symbol_block->symbols[symbol_block_index]);
      symbol_block_index++;
    }

  MALLOC_UNBLOCK_INPUT;

  init_symbol (val, name);
  tally_consing (sizeof (struct Lisp_Symbol));
  symbols_consed++;
  return val;
}



Lisp_Object
make_misc_ptr (void *a)
{
  struct Lisp_Misc_Ptr *p = ALLOCATE_PLAIN_PSEUDOVECTOR (struct Lisp_Misc_Ptr,
							 PVEC_MISC_PTR);
  p->pointer = a;
  return make_lisp_ptr (p, Lisp_Vectorlike);
}

/* Return a new overlay with specified START, END and PLIST.  */

Lisp_Object
build_overlay (Lisp_Object start, Lisp_Object end, Lisp_Object plist)
{
  struct Lisp_Overlay *p = ALLOCATE_PSEUDOVECTOR (struct Lisp_Overlay, plist,
						  PVEC_OVERLAY);
  Lisp_Object overlay = make_lisp_ptr (p, Lisp_Vectorlike);
  OVERLAY_START (overlay) = start;
  OVERLAY_END (overlay) = end;
  set_overlay_plist (overlay, plist);
  p->next = NULL;
  return overlay;
}

DEFUN ("make-marker", Fmake_marker, Smake_marker, 0, 0, 0,
       doc: /* Return a newly allocated marker which does not point at any place.  */)
  (void)
{
  struct Lisp_Marker *p = ALLOCATE_PLAIN_PSEUDOVECTOR (struct Lisp_Marker,
						       PVEC_MARKER);
  p->buffer = 0;
  p->bytepos = 0;
  p->charpos = 0;
  p->next = NULL;
  p->insertion_type = 0;
  p->need_adjustment = 0;
  return make_lisp_ptr (p, Lisp_Vectorlike);
}

/* Return a newly allocated marker which points into BUF
   at character position CHARPOS and byte position BYTEPOS.  */

Lisp_Object
build_marker (struct buffer *buf, ptrdiff_t charpos, ptrdiff_t bytepos)
{
  /* No dead buffers here.  */
  eassert (BUFFER_LIVE_P (buf));

  /* Every character is at least one byte.  */
  eassert (charpos <= bytepos);

  struct Lisp_Marker *m = ALLOCATE_PLAIN_PSEUDOVECTOR (struct Lisp_Marker,
						       PVEC_MARKER);
  m->buffer = buf;
  m->charpos = charpos;
  m->bytepos = bytepos;
  m->insertion_type = 0;
  m->need_adjustment = 0;
  m->next = BUF_MARKERS (buf);
  BUF_MARKERS (buf) = m;
  return make_lisp_ptr (m, Lisp_Vectorlike);
}


/* Return a newly created vector or string with specified arguments as
   elements.  If all the arguments are characters that can fit
   in a string of events, make a string; otherwise, make a vector.

   Allows any number of arguments, including zero.  */

Lisp_Object
make_event_array (ptrdiff_t nargs, Lisp_Object *args)
{
  ptrdiff_t i;

  for (i = 0; i < nargs; i++)
    /* The things that fit in a string
       are characters that are in 0...127,
       after discarding the meta bit and all the bits above it.  */
    if (!FIXNUMP (args[i])
	|| (XFIXNUM (args[i]) & ~(-CHAR_META)) >= 0200)
      return Fvector (nargs, args);

  /* Since the loop exited, we know that all the things in it are
     characters, so we can make a string.  */
  {
    Lisp_Object result;

    result = Fmake_string (make_fixnum (nargs), make_fixnum (0), Qnil);
    for (i = 0; i < nargs; i++)
      {
	SSET (result, i, XFIXNUM (args[i]));
	/* Move the meta bit to the right place for a string char.  */
	if (XFIXNUM (args[i]) & CHAR_META)
	  SSET (result, i, SREF (result, i) | 0x80);
      }

    return result;
  }
}

#ifdef HAVE_MODULES
/* Create a new module user ptr object.  */
Lisp_Object
make_user_ptr (void (*finalizer) (void *), void *p)
{
  struct Lisp_User_Ptr *uptr
    = ALLOCATE_PLAIN_PSEUDOVECTOR (struct Lisp_User_Ptr, PVEC_USER_PTR);
  uptr->finalizer = finalizer;
  uptr->p = p;
  return make_lisp_ptr (uptr, Lisp_Vectorlike);
}
#endif

static void
init_finalizer_list (struct Lisp_Finalizer *head)
{
  head->prev = head->next = head;
}

/* Insert FINALIZER before ELEMENT.  */

static void
finalizer_insert (struct Lisp_Finalizer *element,
                  struct Lisp_Finalizer *finalizer)
{
  eassert (finalizer->prev == NULL);
  eassert (finalizer->next == NULL);
  finalizer->next = element;
  finalizer->prev = element->prev;
  finalizer->prev->next = finalizer;
  element->prev = finalizer;
}

static void
unchain_finalizer (struct Lisp_Finalizer *finalizer)
{
  if (finalizer->prev != NULL)
    {
      eassert (finalizer->next != NULL);
      finalizer->prev->next = finalizer->next;
      finalizer->next->prev = finalizer->prev;
      finalizer->prev = finalizer->next = NULL;
    }
}

static void
mark_finalizer_list (struct Lisp_Finalizer *head)
{
  for (struct Lisp_Finalizer *finalizer = head->next;
       finalizer != head;
       finalizer = finalizer->next)
    {
      set_vectorlike_marked (&finalizer->header);
      mark_object (finalizer->function);
    }
}

/* Move doomed finalizers to list DEST from list SRC.  A doomed
   finalizer is one that is not GC-reachable and whose
   finalizer->function is non-nil.  */

static void
queue_doomed_finalizers (struct Lisp_Finalizer *dest,
                         struct Lisp_Finalizer *src)
{
  struct Lisp_Finalizer *finalizer = src->next;
  while (finalizer != src)
    {
      struct Lisp_Finalizer *next = finalizer->next;
      if (!vectorlike_marked_p (&finalizer->header)
          && !NILP (finalizer->function))
        {
          unchain_finalizer (finalizer);
          finalizer_insert (dest, finalizer);
        }

      finalizer = next;
    }
}

static Lisp_Object
run_finalizer_handler (Lisp_Object args)
{
  add_to_log ("finalizer failed: %S", args);
  return Qnil;
}

static void
run_finalizer_function (Lisp_Object function)
{
  ptrdiff_t count = SPECPDL_INDEX ();
#ifdef HAVE_PDUMPER
  ++number_finalizers_run;
#endif

  specbind (Qinhibit_quit, Qt);
  internal_condition_case_1 (call0, function, Qt, run_finalizer_handler);
  unbind_to (count, Qnil);
}

static void
run_finalizers (struct Lisp_Finalizer *finalizers)
{
  struct Lisp_Finalizer *finalizer;
  Lisp_Object function;

  while (finalizers->next != finalizers)
    {
      finalizer = finalizers->next;
      unchain_finalizer (finalizer);
      function = finalizer->function;
      if (!NILP (function))
	{
	  finalizer->function = Qnil;
	  run_finalizer_function (function);
	}
    }
}

DEFUN ("make-finalizer", Fmake_finalizer, Smake_finalizer, 1, 1, 0,
       doc: /* Make a finalizer that will run FUNCTION.
FUNCTION will be called after garbage collection when the returned
finalizer object becomes unreachable.  If the finalizer object is
reachable only through references from finalizer objects, it does not
count as reachable for the purpose of deciding whether to run
FUNCTION.  FUNCTION will be run once per finalizer object.  */)
  (Lisp_Object function)
{
  struct Lisp_Finalizer *finalizer
    = ALLOCATE_PSEUDOVECTOR (struct Lisp_Finalizer, function, PVEC_FINALIZER);
  finalizer->function = function;
  finalizer->prev = finalizer->next = NULL;
  finalizer_insert (&finalizers, finalizer);
  return make_lisp_ptr (finalizer, Lisp_Vectorlike);
}


/************************************************************************
                         Mark bit access functions
 ************************************************************************/

/* With the rare exception of functions implementing block-based
   allocation of various types, you should not directly test or set GC
   mark bits on objects.  Some objects might live in special memory
   regions (e.g., a dump image) and might store their mark bits
   elsewhere.  */

static bool
vector_marked_p (const struct Lisp_Vector *v)
{
  if (pdumper_object_p (v))
    {
      /* Look at cold_start first so that we don't have to fault in
         the vector header just to tell that it's a bool vector.  */
      if (pdumper_cold_object_p (v))
        {
          eassert (PSEUDOVECTOR_TYPE (v) == PVEC_BOOL_VECTOR);
          return true;
        }
      return pdumper_marked_p (v);
    }
  return XVECTOR_MARKED_P (v);
}

static void
set_vector_marked (struct Lisp_Vector *v)
{
  if (pdumper_object_p (v))
    {
      eassert (PSEUDOVECTOR_TYPE (v) != PVEC_BOOL_VECTOR);
      pdumper_set_marked (v);
    }
  else
    XMARK_VECTOR (v);
}

static bool
vectorlike_marked_p (const union vectorlike_header *header)
{
  return vector_marked_p ((const struct Lisp_Vector *) header);
}

static void
set_vectorlike_marked (union vectorlike_header *header)
{
  set_vector_marked ((struct Lisp_Vector *) header);
}

static bool
cons_marked_p (const struct Lisp_Cons *c)
{
  return pdumper_object_p (c)
    ? pdumper_marked_p (c)
    : XCONS_MARKED_P (c);
}

static void
set_cons_marked (struct Lisp_Cons *c)
{
  if (pdumper_object_p (c))
    pdumper_set_marked (c);
  else
    XMARK_CONS (c);
}

static bool
string_marked_p (const struct Lisp_String *s)
{
  return pdumper_object_p (s)
    ? pdumper_marked_p (s)
    : XSTRING_MARKED_P (s);
}

static void
set_string_marked (struct Lisp_String *s)
{
  if (pdumper_object_p (s))
    pdumper_set_marked (s);
  else
    XMARK_STRING (s);
}

static bool
symbol_marked_p (const struct Lisp_Symbol *s)
{
  return pdumper_object_p (s)
    ? pdumper_marked_p (s)
    : s->u.s.gcmarkbit;
}

static void
set_symbol_marked (struct Lisp_Symbol *s)
{
  if (pdumper_object_p (s))
    pdumper_set_marked (s);
  else
    s->u.s.gcmarkbit = true;
}

static bool
interval_marked_p (INTERVAL i)
{
  return pdumper_object_p (i)
    ? pdumper_marked_p (i)
    : i->gcmarkbit;
}

static void
set_interval_marked (INTERVAL i)
{
  if (pdumper_object_p (i))
    pdumper_set_marked (i);
  else
    i->gcmarkbit = true;
}


/************************************************************************
			   Memory Full Handling
 ************************************************************************/


/* Called if malloc (NBYTES) returns zero.  If NBYTES == SIZE_MAX,
   there may have been size_t overflow so that malloc was never
   called, or perhaps malloc was invoked successfully but the
   resulting pointer had problems fitting into a tagged EMACS_INT.  In
   either case this counts as memory being full even though malloc did
   not fail.  */

void
memory_full (size_t nbytes)
{
  if (!initialized)
    fatal ("memory exhausted");

  /* Do not go into hysterics merely because a large request failed.  */
  bool enough_free_memory = false;
  if (SPARE_MEMORY < nbytes)
    {
      void *p;

      MALLOC_BLOCK_INPUT;
      p = malloc (SPARE_MEMORY);
      if (p)
	{
	  free (p);
	  enough_free_memory = true;
	}
      MALLOC_UNBLOCK_INPUT;
    }

  if (! enough_free_memory)
    {
      Vmemory_full = Qt;
      consing_until_gc = min (consing_until_gc, memory_full_cons_threshold);

      /* The first time we get here, free the spare memory.  */
      for (int i = 0; i < ARRAYELTS (spare_memory); i++)
	if (spare_memory[i])
	  {
	    if (i == 0)
	      free (spare_memory[i]);
	    else if (i >= 1 && i <= 4)
	      lisp_align_free (spare_memory[i]);
	    else
	      lisp_free (spare_memory[i]);
	    spare_memory[i] = 0;
	  }
    }

  /* This used to call error, but if we've run out of memory, we could
     get infinite recursion trying to build the string.  */
  xsignal (Qnil, Vmemory_signal_data);
}

/* If we released our reserve (due to running out of memory),
   and we have a fair amount free once again,
   try to set aside another reserve in case we run out once more.

   This is called when a relocatable block is freed in ralloc.c,
   and also directly from this file, in case we're not using ralloc.c.  */

void
refill_memory_reserve (void)
{
#if !defined SYSTEM_MALLOC && !defined HYBRID_MALLOC
  if (spare_memory[0] == 0)
    spare_memory[0] = malloc (SPARE_MEMORY);
  if (spare_memory[1] == 0)
    spare_memory[1] = lisp_align_malloc (sizeof (struct cons_block),
						  MEM_TYPE_SPARE);
  if (spare_memory[2] == 0)
    spare_memory[2] = lisp_align_malloc (sizeof (struct cons_block),
					 MEM_TYPE_SPARE);
  if (spare_memory[3] == 0)
    spare_memory[3] = lisp_align_malloc (sizeof (struct cons_block),
					 MEM_TYPE_SPARE);
  if (spare_memory[4] == 0)
    spare_memory[4] = lisp_align_malloc (sizeof (struct cons_block),
					 MEM_TYPE_SPARE);
  if (spare_memory[5] == 0)
    spare_memory[5] = lisp_malloc (sizeof (struct string_block),
				   false, MEM_TYPE_SPARE);
  if (spare_memory[6] == 0)
    spare_memory[6] = lisp_malloc (sizeof (struct string_block),
				   false, MEM_TYPE_SPARE);
  if (spare_memory[0] && spare_memory[1] && spare_memory[5])
    Vmemory_full = Qnil;
#endif
}

/************************************************************************
			   C Stack Marking
 ************************************************************************/

/* Conservative C stack marking requires a method to identify possibly
   live Lisp objects given a pointer value.  We do this by keeping
   track of blocks of Lisp data that are allocated in a red-black tree
   (see also the comment of mem_node which is the type of nodes in
   that tree).  Function lisp_malloc adds information for an allocated
   block to the red-black tree with calls to mem_insert, and function
   lisp_free removes it with mem_delete.  Functions live_string_p etc
   call mem_find to lookup information about a given pointer in the
   tree, and use that to determine if the pointer points into a Lisp
   object or not.  */

/* Initialize this part of alloc.c.  */

static void
mem_init (void)
{
  mem_z.left = mem_z.right = MEM_NIL;
  mem_z.parent = NULL;
  mem_z.color = MEM_BLACK;
  mem_z.start = mem_z.end = NULL;
  mem_root = MEM_NIL;
}


/* Value is a pointer to the mem_node containing START.  Value is
   MEM_NIL if there is no node in the tree containing START.  */

static struct mem_node *
mem_find (void *start)
{
  struct mem_node *p;

  if (start < min_heap_address || start > max_heap_address)
    return MEM_NIL;

  /* Make the search always successful to speed up the loop below.  */
  mem_z.start = start;
  mem_z.end = (char *) start + 1;

  p = mem_root;
  while (start < p->start || start >= p->end)
    p = start < p->start ? p->left : p->right;
  return p;
}


/* Insert a new node into the tree for a block of memory with start
   address START, end address END, and type TYPE.  Value is a
   pointer to the node that was inserted.  */

static struct mem_node *
mem_insert (void *start, void *end, enum mem_type type)
{
  struct mem_node *c, *parent, *x;

  if (min_heap_address == NULL || start < min_heap_address)
    min_heap_address = start;
  if (max_heap_address == NULL || end > max_heap_address)
    max_heap_address = end;

  /* See where in the tree a node for START belongs.  In this
     particular application, it shouldn't happen that a node is already
     present.  For debugging purposes, let's check that.  */
  c = mem_root;
  parent = NULL;

  while (c != MEM_NIL)
    {
      parent = c;
      c = start < c->start ? c->left : c->right;
    }

  /* Create a new node.  */
#ifdef GC_MALLOC_CHECK
  x = malloc (sizeof *x);
  if (x == NULL)
    emacs_abort ();
#else
  x = xmalloc (sizeof *x);
#endif
  x->start = start;
  x->end = end;
  x->type = type;
  x->parent = parent;
  x->left = x->right = MEM_NIL;
  x->color = MEM_RED;

  /* Insert it as child of PARENT or install it as root.  */
  if (parent)
    {
      if (start < parent->start)
	parent->left = x;
      else
	parent->right = x;
    }
  else
    mem_root = x;

  /* Re-establish red-black tree properties.  */
  mem_insert_fixup (x);

  return x;
}


/* Re-establish the red-black properties of the tree, and thereby
   balance the tree, after node X has been inserted; X is always red.  */

static void
mem_insert_fixup (struct mem_node *x)
{
  while (x != mem_root && x->parent->color == MEM_RED)
    {
      /* X is red and its parent is red.  This is a violation of
	 red-black tree property #3.  */

      if (x->parent == x->parent->parent->left)
	{
	  /* We're on the left side of our grandparent, and Y is our
	     "uncle".  */
	  struct mem_node *y = x->parent->parent->right;

	  if (y->color == MEM_RED)
	    {
	      /* Uncle and parent are red but should be black because
		 X is red.  Change the colors accordingly and proceed
		 with the grandparent.  */
	      x->parent->color = MEM_BLACK;
	      y->color = MEM_BLACK;
	      x->parent->parent->color = MEM_RED;
	      x = x->parent->parent;
            }
	  else
	    {
	      /* Parent and uncle have different colors; parent is
		 red, uncle is black.  */
	      if (x == x->parent->right)
		{
		  x = x->parent;
		  mem_rotate_left (x);
                }

	      x->parent->color = MEM_BLACK;
	      x->parent->parent->color = MEM_RED;
	      mem_rotate_right (x->parent->parent);
            }
        }
      else
	{
	  /* This is the symmetrical case of above.  */
	  struct mem_node *y = x->parent->parent->left;

	  if (y->color == MEM_RED)
	    {
	      x->parent->color = MEM_BLACK;
	      y->color = MEM_BLACK;
	      x->parent->parent->color = MEM_RED;
	      x = x->parent->parent;
            }
	  else
	    {
	      if (x == x->parent->left)
		{
		  x = x->parent;
		  mem_rotate_right (x);
		}

	      x->parent->color = MEM_BLACK;
	      x->parent->parent->color = MEM_RED;
	      mem_rotate_left (x->parent->parent);
            }
        }
    }

  /* The root may have been changed to red due to the algorithm.  Set
     it to black so that property #5 is satisfied.  */
  mem_root->color = MEM_BLACK;
}


/*   (x)                   (y)
     / \                   / \
    a   (y)      ===>    (x)  c
        / \              / \
       b   c            a   b  */

static void
mem_rotate_left (struct mem_node *x)
{
  struct mem_node *y;

  /* Turn y's left sub-tree into x's right sub-tree.  */
  y = x->right;
  x->right = y->left;
  if (y->left != MEM_NIL)
    y->left->parent = x;

  /* Y's parent was x's parent.  */
  if (y != MEM_NIL)
    y->parent = x->parent;

  /* Get the parent to point to y instead of x.  */
  if (x->parent)
    {
      if (x == x->parent->left)
	x->parent->left = y;
      else
	x->parent->right = y;
    }
  else
    mem_root = y;

  /* Put x on y's left.  */
  y->left = x;
  if (x != MEM_NIL)
    x->parent = y;
}


/*     (x)                (Y)
       / \                / \
     (y)  c      ===>    a  (x)
     / \                    / \
    a   b                  b   c  */

static void
mem_rotate_right (struct mem_node *x)
{
  struct mem_node *y = x->left;

  x->left = y->right;
  if (y->right != MEM_NIL)
    y->right->parent = x;

  if (y != MEM_NIL)
    y->parent = x->parent;
  if (x->parent)
    {
      if (x == x->parent->right)
	x->parent->right = y;
      else
	x->parent->left = y;
    }
  else
    mem_root = y;

  y->right = x;
  if (x != MEM_NIL)
    x->parent = y;
}


/* Delete node Z from the tree.  If Z is null or MEM_NIL, do nothing.  */

static void
mem_delete (struct mem_node *z)
{
  struct mem_node *x, *y;

  if (!z || z == MEM_NIL)
    return;

  if (z->left == MEM_NIL || z->right == MEM_NIL)
    y = z;
  else
    {
      y = z->right;
      while (y->left != MEM_NIL)
	y = y->left;
    }

  if (y->left != MEM_NIL)
    x = y->left;
  else
    x = y->right;

  x->parent = y->parent;
  if (y->parent)
    {
      if (y == y->parent->left)
	y->parent->left = x;
      else
	y->parent->right = x;
    }
  else
    mem_root = x;

  if (y != z)
    {
      z->start = y->start;
      z->end = y->end;
      z->type = y->type;
    }

  if (y->color == MEM_BLACK)
    mem_delete_fixup (x);

#ifdef GC_MALLOC_CHECK
  free (y);
#else
  xfree (y);
#endif
}


/* Re-establish the red-black properties of the tree, after a
   deletion.  */

static void
mem_delete_fixup (struct mem_node *x)
{
  while (x != mem_root && x->color == MEM_BLACK)
    {
      if (x == x->parent->left)
	{
	  struct mem_node *w = x->parent->right;

	  if (w->color == MEM_RED)
	    {
	      w->color = MEM_BLACK;
	      x->parent->color = MEM_RED;
	      mem_rotate_left (x->parent);
	      w = x->parent->right;
            }

	  if (w->left->color == MEM_BLACK && w->right->color == MEM_BLACK)
	    {
	      w->color = MEM_RED;
	      x = x->parent;
            }
	  else
	    {
	      if (w->right->color == MEM_BLACK)
		{
		  w->left->color = MEM_BLACK;
		  w->color = MEM_RED;
		  mem_rotate_right (w);
		  w = x->parent->right;
                }
	      w->color = x->parent->color;
	      x->parent->color = MEM_BLACK;
	      w->right->color = MEM_BLACK;
	      mem_rotate_left (x->parent);
	      x = mem_root;
            }
        }
      else
	{
	  struct mem_node *w = x->parent->left;

	  if (w->color == MEM_RED)
	    {
	      w->color = MEM_BLACK;
	      x->parent->color = MEM_RED;
	      mem_rotate_right (x->parent);
	      w = x->parent->left;
            }

	  if (w->right->color == MEM_BLACK && w->left->color == MEM_BLACK)
	    {
	      w->color = MEM_RED;
	      x = x->parent;
            }
	  else
	    {
	      if (w->left->color == MEM_BLACK)
		{
		  w->right->color = MEM_BLACK;
		  w->color = MEM_RED;
		  mem_rotate_left (w);
		  w = x->parent->left;
                }

	      w->color = x->parent->color;
	      x->parent->color = MEM_BLACK;
	      w->left->color = MEM_BLACK;
	      mem_rotate_right (x->parent);
	      x = mem_root;
            }
        }
    }

  x->color = MEM_BLACK;
}


/* If P is a pointer into a live Lisp string object on the heap,
   return the object.  Otherwise, return nil.  M is a pointer to the
   mem_block for P.

   This and other *_holding functions look for a pointer anywhere into
   the object, not merely for a pointer to the start of the object,
   because some compilers sometimes optimize away the latter.  See
   Bug#28213.  */

static Lisp_Object
live_string_holding (struct mem_node *m, void *p)
{
  if (m->type == MEM_TYPE_STRING)
    {
      struct string_block *b = m->start;
      char *cp = p;
      ptrdiff_t offset = cp - (char *) &b->strings[0];

      /* P must point into a Lisp_String structure, and it
	 must not be on the free-list.  */
      if (0 <= offset && offset < STRING_BLOCK_SIZE * sizeof b->strings[0])
	{
	  cp = ptr_bounds_copy (cp, b);
	  struct Lisp_String *s = p = cp -= offset % sizeof b->strings[0];
	  if (s->u.s.data)
	    return make_lisp_ptr (s, Lisp_String);
	}
    }
  return Qnil;
}

static bool
live_string_p (struct mem_node *m, void *p)
{
  return !NILP (live_string_holding (m, p));
}

/* If P is a pointer into a live Lisp cons object on the heap, return
   the object.  Otherwise, return nil.  M is a pointer to the
   mem_block for P.  */

static Lisp_Object
live_cons_holding (struct mem_node *m, void *p)
{
  if (m->type == MEM_TYPE_CONS)
    {
      struct cons_block *b = m->start;
      char *cp = p;
      ptrdiff_t offset = cp - (char *) &b->conses[0];

      /* P must point into a Lisp_Cons, not be
	 one of the unused cells in the current cons block,
	 and not be on the free-list.  */
      if (0 <= offset && offset < CONS_BLOCK_SIZE * sizeof b->conses[0]
	  && (b != cons_block
	      || offset / sizeof b->conses[0] < cons_block_index))
	{
	  cp = ptr_bounds_copy (cp, b);
	  struct Lisp_Cons *s = p = cp -= offset % sizeof b->conses[0];
	  if (!deadp (s->u.s.car))
	    return make_lisp_ptr (s, Lisp_Cons);
	}
    }
  return Qnil;
}

static bool
live_cons_p (struct mem_node *m, void *p)
{
  return !NILP (live_cons_holding (m, p));
}


/* If P is a pointer into a live Lisp symbol object on the heap,
   return the object.  Otherwise, return nil.  M is a pointer to the
   mem_block for P.  */

static Lisp_Object
live_symbol_holding (struct mem_node *m, void *p)
{
  if (m->type == MEM_TYPE_SYMBOL)
    {
      struct symbol_block *b = m->start;
      char *cp = p;
      ptrdiff_t offset = cp - (char *) &b->symbols[0];

      /* P must point into the Lisp_Symbol, not be
	 one of the unused cells in the current symbol block,
	 and not be on the free-list.  */
      if (0 <= offset && offset < SYMBOL_BLOCK_SIZE * sizeof b->symbols[0]
	  && (b != symbol_block
	      || offset / sizeof b->symbols[0] < symbol_block_index))
	{
	  cp = ptr_bounds_copy (cp, b);
	  struct Lisp_Symbol *s = p = cp -= offset % sizeof b->symbols[0];
	  if (!deadp (s->u.s.function))
	    return make_lisp_symbol (s);
	}
    }
  return Qnil;
}

static bool
live_symbol_p (struct mem_node *m, void *p)
{
  return !NILP (live_symbol_holding (m, p));
}


/* Return true if P is a pointer to a live Lisp float on
   the heap.  M is a pointer to the mem_block for P.  */

static bool
live_float_p (struct mem_node *m, void *p)
{
  if (m->type == MEM_TYPE_FLOAT)
    {
      struct float_block *b = m->start;
      char *cp = p;
      ptrdiff_t offset = cp - (char *) &b->floats[0];

      /* P must point to the start of a Lisp_Float and not be
	 one of the unused cells in the current float block.  */
      return (offset >= 0
	      && offset % sizeof b->floats[0] == 0
	      && offset < (FLOAT_BLOCK_SIZE * sizeof b->floats[0])
	      && (b != float_block
		  || offset / sizeof b->floats[0] < float_block_index));
    }
  else
    return 0;
}

/* If P is a pointer to a live vector-like object, return the object.
   Otherwise, return nil.
   M is a pointer to the mem_block for P.  */

static Lisp_Object
live_vector_holding (struct mem_node *m, void *p)
{
  struct Lisp_Vector *vp = p;

  if (m->type == MEM_TYPE_VECTOR_BLOCK)
    {
      /* This memory node corresponds to a vector block.  */
      struct vector_block *block = m->start;
      struct Lisp_Vector *vector = (struct Lisp_Vector *) block->data;

      /* P is in the block's allocation range.  Scan the block
	 up to P and see whether P points to the start of some
	 vector which is not on a free list.  FIXME: check whether
	 some allocation patterns (probably a lot of short vectors)
	 may cause a substantial overhead of this loop.  */
      while (VECTOR_IN_BLOCK (vector, block) && vector <= vp)
	{
	  struct Lisp_Vector *next = ADVANCE (vector, vector_nbytes (vector));
	  if (vp < next && !PSEUDOVECTOR_TYPEP (&vector->header, PVEC_FREE))
	    return make_lisp_ptr (vector, Lisp_Vectorlike);
	  vector = next;
	}
    }
  else if (m->type == MEM_TYPE_VECTORLIKE)
    {
      /* This memory node corresponds to a large vector.  */
      struct Lisp_Vector *vector = large_vector_vec (m->start);
      struct Lisp_Vector *next = ADVANCE (vector, vector_nbytes (vector));
      if (vector <= vp && vp < next)
	return make_lisp_ptr (vector, Lisp_Vectorlike);
    }
  return Qnil;
}

static bool
live_vector_p (struct mem_node *m, void *p)
{
  return !NILP (live_vector_holding (m, p));
}

/* If P is a pointer into a live buffer, return the buffer.
   Otherwise, return nil.  M is a pointer to the mem_block for P.  */

static Lisp_Object
live_buffer_holding (struct mem_node *m, void *p)
{
  /* P must point into the block, and the buffer
     must not have been killed.  */
  if (m->type == MEM_TYPE_BUFFER)
    {
      struct buffer *b = m->start;
      char *cb = m->start;
      char *cp = p;
      ptrdiff_t offset = cp - cb;
      if (0 <= offset && offset < sizeof *b && !NILP (b->name_))
	{
	  Lisp_Object obj;
	  XSETBUFFER (obj, b);
	  return obj;
	}
    }
  return Qnil;
}

static bool
live_buffer_p (struct mem_node *m, void *p)
{
  return !NILP (live_buffer_holding (m, p));
}

/* Mark OBJ if we can prove it's a Lisp_Object.  */

static void
mark_maybe_object (Lisp_Object obj)
{
#if USE_VALGRIND
  VALGRIND_MAKE_MEM_DEFINED (&obj, sizeof (obj));
#endif

  if (FIXNUMP (obj))
    return;

  void *po = XPNTR (obj);

  /* If the pointer is in the dump image and the dump has a record
     of the object starting at the place where the pointer points, we
     definitely have an object.  If the pointer is in the dump image
     and the dump has no idea what the pointer is pointing at, we
     definitely _don't_ have an object.  */
  if (pdumper_object_p (po))
    {
      /* Don't use pdumper_object_p_precise here! It doesn't check the
         tag bits. OBJ here might be complete garbage, so we need to
         verify both the pointer and the tag.  */
      if (XTYPE (obj) == pdumper_find_object_type (po))
        mark_object (obj);
      return;
    }

  struct mem_node *m = mem_find (po);

  if (m != MEM_NIL)
    {
      bool mark_p = false;

      switch (XTYPE (obj))
	{
	case Lisp_String:
	  mark_p = EQ (obj, live_string_holding (m, po));
	  break;

	case Lisp_Cons:
	  mark_p = EQ (obj, live_cons_holding (m, po));
	  break;

	case Lisp_Symbol:
	  mark_p = EQ (obj, live_symbol_holding (m, po));
	  break;

	case Lisp_Float:
	  mark_p = live_float_p (m, po);
	  break;

	case Lisp_Vectorlike:
	  mark_p = (EQ (obj, live_vector_holding (m, po))
		    || EQ (obj, live_buffer_holding (m, po)));
	  break;

	default:
	  break;
	}

      if (mark_p)
	mark_object (obj);
    }
}

void
mark_maybe_objects (Lisp_Object const *array, ptrdiff_t nelts)
{
  for (Lisp_Object const *lim = array + nelts; array < lim; array++)
    mark_maybe_object (*array);
}

/* Return true if P might point to Lisp data that can be garbage
   collected, and false otherwise (i.e., false if it is easy to see
   that P cannot point to Lisp data that can be garbage collected).
   Symbols are implemented via offsets not pointers, but the offsets
   are also multiples of LISP_ALIGNMENT.  */

static bool
maybe_lisp_pointer (void *p)
{
  return (uintptr_t) p % LISP_ALIGNMENT == 0;
}

/* If P points to Lisp data, mark that as live if it isn't already
   marked.  */

static void
mark_maybe_pointer (void *p)
{
  struct mem_node *m;

#ifdef USE_VALGRIND
  VALGRIND_MAKE_MEM_DEFINED (&p, sizeof (p));
#endif

  if (!maybe_lisp_pointer (p))
    return;

  if (pdumper_object_p (p))
    {
      int type = pdumper_find_object_type (p);
      if (pdumper_valid_object_type_p (type))
        mark_object (type == Lisp_Symbol
                     ? make_lisp_symbol (p)
                     : make_lisp_ptr (p, type));
      /* See mark_maybe_object for why we can confidently return.  */
      return;
    }

  m = mem_find (p);
  if (m != MEM_NIL)
    {
      Lisp_Object obj = Qnil;

      switch (m->type)
	{
	case MEM_TYPE_NON_LISP:
	case MEM_TYPE_SPARE:
	  /* Nothing to do; not a pointer to Lisp memory.  */
	  break;

	case MEM_TYPE_BUFFER:
	  obj = live_buffer_holding (m, p);
	  break;

	case MEM_TYPE_CONS:
	  obj = live_cons_holding (m, p);
	  break;

	case MEM_TYPE_STRING:
	  obj = live_string_holding (m, p);
	  break;

	case MEM_TYPE_SYMBOL:
	  obj = live_symbol_holding (m, p);
	  break;

	case MEM_TYPE_FLOAT:
	  if (live_float_p (m, p))
	    obj = make_lisp_ptr (p, Lisp_Float);
	  break;

	case MEM_TYPE_VECTORLIKE:
	case MEM_TYPE_VECTOR_BLOCK:
	  obj = live_vector_holding (m, p);
	  break;

	default:
	  emacs_abort ();
	}

      if (!NILP (obj))
	mark_object (obj);
    }
}


/* Alignment of pointer values.  Use alignof, as it sometimes returns
   a smaller alignment than GCC's __alignof__ and mark_memory might
   miss objects if __alignof__ were used.  */
#define GC_POINTER_ALIGNMENT alignof (void *)

/* Mark Lisp objects referenced from the address range START+OFFSET..END
   or END+OFFSET..START.  */

static void ATTRIBUTE_NO_SANITIZE_ADDRESS
mark_memory (void const *start, void const *end)
{
  char const *pp;

  /* Make START the pointer to the start of the memory region,
     if it isn't already.  */
  if (end < start)
    {
      void const *tem = start;
      start = end;
      end = tem;
    }

  eassert (((uintptr_t) start) % GC_POINTER_ALIGNMENT == 0);

  /* Mark Lisp data pointed to.  This is necessary because, in some
     situations, the C compiler optimizes Lisp objects away, so that
     only a pointer to them remains.  Example:

     DEFUN ("testme", Ftestme, Stestme, 0, 0, 0, "")
     ()
     {
       Lisp_Object obj = build_string ("test");
       struct Lisp_String *s = XSTRING (obj);
       garbage_collect ();
       fprintf (stderr, "test '%s'\n", s->u.s.data);
       return Qnil;
     }

     Here, `obj' isn't really used, and the compiler optimizes it
     away.  The only reference to the life string is through the
     pointer `s'.  */

  for (pp = start; (void const *) pp < end; pp += GC_POINTER_ALIGNMENT)
    {
      mark_maybe_pointer (*(void *const *) pp);

      verify (alignof (Lisp_Object) % GC_POINTER_ALIGNMENT == 0);
      if (alignof (Lisp_Object) == GC_POINTER_ALIGNMENT
	  || (uintptr_t) pp % alignof (Lisp_Object) == 0)
	mark_maybe_object (*(Lisp_Object const *) pp);
    }
}

#ifndef HAVE___BUILTIN_UNWIND_INIT

# ifdef GC_SETJMP_WORKS
static void
test_setjmp (void)
{
}
# else

static bool setjmp_tested_p;
static int longjmps_done;

#  define SETJMP_WILL_LIKELY_WORK "\
\n\
Emacs garbage collector has been changed to use conservative stack\n\
marking.  Emacs has determined that the method it uses to do the\n\
marking will likely work on your system, but this isn't sure.\n\
\n\
If you are a system-programmer, or can get the help of a local wizard\n\
who is, please take a look at the function mark_stack in alloc.c, and\n\
verify that the methods used are appropriate for your system.\n\
\n\
Please mail the result to <emacs-devel@gnu.org>.\n\
"

#  define SETJMP_WILL_NOT_WORK "\
\n\
Emacs garbage collector has been changed to use conservative stack\n\
marking.  Emacs has determined that the default method it uses to do the\n\
marking will not work on your system.  We will need a system-dependent\n\
solution for your system.\n\
\n\
Please take a look at the function mark_stack in alloc.c, and\n\
try to find a way to make it work on your system.\n\
\n\
Note that you may get false negatives, depending on the compiler.\n\
In particular, you need to use -O with GCC for this test.\n\
\n\
Please mail the result to <emacs-devel@gnu.org>.\n\
"


/* Perform a quick check if it looks like setjmp saves registers in a
   jmp_buf.  Print a message to stderr saying so.  When this test
   succeeds, this is _not_ a proof that setjmp is sufficient for
   conservative stack marking.  Only the sources or a disassembly
   can prove that.  */

static void
test_setjmp (void)
{
  if (setjmp_tested_p)
    return;
  setjmp_tested_p = true;
  char buf[10];
  register int x;
  sys_jmp_buf jbuf;

  /* Arrange for X to be put in a register.  */
  sprintf (buf, "1");
  x = strlen (buf);
  x = 2 * x - 1;

  sys_setjmp (jbuf);
  if (longjmps_done == 1)
    {
      /* Came here after the longjmp at the end of the function.

         If x == 1, the longjmp has restored the register to its
         value before the setjmp, and we can hope that setjmp
         saves all such registers in the jmp_buf, although that
	 isn't sure.

         For other values of X, either something really strange is
         taking place, or the setjmp just didn't save the register.  */

      if (x == 1)
	fputs (SETJMP_WILL_LIKELY_WORK, stderr);
      else
	{
	  fputs (SETJMP_WILL_NOT_WORK, stderr);
	  exit (1);
	}
    }

  ++longjmps_done;
  x = 2;
  if (longjmps_done == 1)
    sys_longjmp (jbuf, 1);
}
# endif /* ! GC_SETJMP_WORKS */
#endif /* ! HAVE___BUILTIN_UNWIND_INIT */

/* The type of an object near the stack top, whose address can be used
   as a stack scan limit.  */
typedef union
{
  /* Align the stack top properly.  Even if !HAVE___BUILTIN_UNWIND_INIT,
     jmp_buf may not be aligned enough on darwin-ppc64.  */
  max_align_t o;
#ifndef HAVE___BUILTIN_UNWIND_INIT
  sys_jmp_buf j;
  char c;
#endif
} stacktop_sentry;

/* Force callee-saved registers and register windows onto the stack.
   Use the platform-defined __builtin_unwind_init if available,
   obviating the need for machine dependent methods.  */
#ifndef HAVE___BUILTIN_UNWIND_INIT
# ifdef __sparc__
   /* This trick flushes the register windows so that all the state of
      the process is contained in the stack.
      FreeBSD does not have a ta 3 handler, so handle it specially.
      FIXME: Code in the Boehm GC suggests flushing (with 'flushrs') is
      needed on ia64 too.  See mach_dep.c, where it also says inline
      assembler doesn't work with relevant proprietary compilers.  */
#  if defined __sparc64__ && defined __FreeBSD__
#   define __builtin_unwind_init() asm ("flushw")
#  else
#   define __builtin_unwind_init() asm ("ta 3")
#  endif
# else
#  define __builtin_unwind_init() ((void) 0)
# endif
#endif

/* Yield an address close enough to the top of the stack that the
   garbage collector need not scan above it.  Callers should be
   declared NO_INLINE.  */
#ifdef HAVE___BUILTIN_FRAME_ADDRESS
# define NEAR_STACK_TOP(addr) ((void) (addr), __builtin_frame_address (0))
#else
# define NEAR_STACK_TOP(addr) (addr)
#endif

/* Set *P to the address of the top of the stack.  This must be a
   macro, not a function, so that it is executed in the caller's
   environment.  It is not inside a do-while so that its storage
   survives the macro.  Callers should be declared NO_INLINE.  */
#ifdef HAVE___BUILTIN_UNWIND_INIT
# define SET_STACK_TOP_ADDRESS(p)	\
   stacktop_sentry sentry;		\
   __builtin_unwind_init ();		\
   *(p) = NEAR_STACK_TOP (&sentry)
#else
# define SET_STACK_TOP_ADDRESS(p)		\
   stacktop_sentry sentry;			\
   __builtin_unwind_init ();			\
   test_setjmp ();				\
   sys_setjmp (sentry.j);			\
   *(p) = NEAR_STACK_TOP (&sentry + (stack_bottom < &sentry.c))
#endif

/* Mark live Lisp objects on the C stack.

   There are several system-dependent problems to consider when
   porting this to new architectures:

   Processor Registers

   We have to mark Lisp objects in CPU registers that can hold local
   variables or are used to pass parameters.

   This code assumes that calling setjmp saves registers we need
   to see in a jmp_buf which itself lies on the stack.  This doesn't
   have to be true!  It must be verified for each system, possibly
   by taking a look at the source code of setjmp.

   If __builtin_unwind_init is available (defined by GCC >= 2.8) we
   can use it as a machine independent method to store all registers
   to the stack.  In this case the macros described in the previous
   two paragraphs are not used.

   Stack Layout

   Architectures differ in the way their processor stack is organized.
   For example, the stack might look like this

     +----------------+
     |  Lisp_Object   |  size = 4
     +----------------+
     | something else |  size = 2
     +----------------+
     |  Lisp_Object   |  size = 4
     +----------------+
     |	...	      |

   In such a case, not every Lisp_Object will be aligned equally.  To
   find all Lisp_Object on the stack it won't be sufficient to walk
   the stack in steps of 4 bytes.  Instead, two passes will be
   necessary, one starting at the start of the stack, and a second
   pass starting at the start of the stack + 2.  Likewise, if the
   minimal alignment of Lisp_Objects on the stack is 1, four passes
   would be necessary, each one starting with one byte more offset
   from the stack start.  */

void
mark_stack (char const *bottom, char const *end)
{
  /* This assumes that the stack is a contiguous region in memory.  If
     that's not the case, something has to be done here to iterate
     over the stack segments.  */
  mark_memory (bottom, end);

  /* Allow for marking a secondary stack, like the register stack on the
     ia64.  */
#ifdef GC_MARK_SECONDARY_STACK
  GC_MARK_SECONDARY_STACK ();
#endif
}

/* This is a trampoline function that flushes registers to the stack,
   and then calls FUNC.  ARG is passed through to FUNC verbatim.

   This function must be called whenever Emacs is about to release the
   global interpreter lock.  This lets the garbage collector easily
   find roots in registers on threads that are not actively running
   Lisp.

   It is invalid to run any Lisp code or to allocate any GC memory
   from FUNC.  */

NO_INLINE void
flush_stack_call_func (void (*func) (void *arg), void *arg)
{
  void *end;
  struct thread_state *self = current_thread;
  SET_STACK_TOP_ADDRESS (&end);
  self->stack_top = end;
  func (arg);
  eassert (current_thread == self);
}

/* Determine whether it is safe to access memory at address P.  */
static int
valid_pointer_p (void *p)
{
#ifdef WINDOWSNT
  return w32_valid_pointer_p (p, 16);
#else

  if (ADDRESS_SANITIZER)
    return p ? -1 : 0;

  int fd[2];
  static int under_rr_state;

  if (!under_rr_state)
    under_rr_state = getenv ("RUNNING_UNDER_RR") ? -1 : 1;
  if (under_rr_state < 0)
    return under_rr_state;

  /* Obviously, we cannot just access it (we would SEGV trying), so we
     trick the o/s to tell us whether p is a valid pointer.
     Unfortunately, we cannot use NULL_DEVICE here, as emacs_write may
     not validate p in that case.  */

  if (emacs_pipe (fd) == 0)
    {
      bool valid = emacs_write (fd[1], p, 16) == 16;
      emacs_close (fd[1]);
      emacs_close (fd[0]);
      return valid;
    }

  return -1;
#endif
}

/* Return 2 if OBJ is a killed or special buffer object, 1 if OBJ is a
   valid lisp object, 0 if OBJ is NOT a valid lisp object, or -1 if we
   cannot validate OBJ.  This function can be quite slow, and is used
   only in debugging.  */

int
valid_lisp_object_p (Lisp_Object obj)
{
  if (FIXNUMP (obj))
    return 1;

  void *p = XPNTR (obj);
  if (PURE_P (p))
    return 1;

  if (SYMBOLP (obj) && c_symbol_p (p))
    return ((char *) p - (char *) lispsym) % sizeof lispsym[0] == 0;

  if (p == &buffer_defaults || p == &buffer_local_symbols)
    return 2;

  if (pdumper_object_p (p))
    return pdumper_object_p_precise (p) ? 1 : 0;

  struct mem_node *m = mem_find (p);

  if (m == MEM_NIL)
    {
      int valid = valid_pointer_p (p);
      if (valid <= 0)
	return valid;

      if (SUBRP (obj))
	return 1;

      return 0;
    }

  switch (m->type)
    {
    case MEM_TYPE_NON_LISP:
    case MEM_TYPE_SPARE:
      return 0;

    case MEM_TYPE_BUFFER:
      return live_buffer_p (m, p) ? 1 : 2;

    case MEM_TYPE_CONS:
      return live_cons_p (m, p);

    case MEM_TYPE_STRING:
      return live_string_p (m, p);

    case MEM_TYPE_SYMBOL:
      return live_symbol_p (m, p);

    case MEM_TYPE_FLOAT:
      return live_float_p (m, p);

    case MEM_TYPE_VECTORLIKE:
    case MEM_TYPE_VECTOR_BLOCK:
      return live_vector_p (m, p);

    default:
      break;
    }

  return 0;
}

/***********************************************************************
		       Pure Storage Management
 ***********************************************************************/

/* Allocate room for SIZE bytes from pure Lisp storage and return a
   pointer to it.  TYPE is the Lisp type for which the memory is
   allocated.  TYPE < 0 means it's not used for a Lisp object,
   and that the result should have an alignment of -TYPE.

   The bytes are initially zero.

   If pure space is exhausted, allocate space from the heap.  This is
   merely an expedient to let Emacs warn that pure space was exhausted
   and that Emacs should be rebuilt with a larger pure space.  */

static void *
pure_alloc (size_t size, int type)
{
  void *result;

 again:
  if (type >= 0)
    {
      /* Allocate space for a Lisp object from the beginning of the free
	 space with taking account of alignment.  */
      result = pointer_align (purebeg + pure_bytes_used_lisp, LISP_ALIGNMENT);
      pure_bytes_used_lisp = ((char *)result - (char *)purebeg) + size;
    }
  else
    {
      /* Allocate space for a non-Lisp object from the end of the free
	 space.  */
      ptrdiff_t unaligned_non_lisp = pure_bytes_used_non_lisp + size;
      char *unaligned = purebeg + pure_size - unaligned_non_lisp;
      int decr = (intptr_t) unaligned & (-1 - type);
      pure_bytes_used_non_lisp = unaligned_non_lisp + decr;
      result = unaligned - decr;
    }
  pure_bytes_used = pure_bytes_used_lisp + pure_bytes_used_non_lisp;

  if (pure_bytes_used <= pure_size)
    return ptr_bounds_clip (result, size);

  /* Don't allocate a large amount here,
     because it might get mmap'd and then its address
     might not be usable.  */
  int small_amount = 10000;
  eassert (size <= small_amount - LISP_ALIGNMENT);
  purebeg = xzalloc (small_amount);
  pure_size = small_amount;
  pure_bytes_used_before_overflow += pure_bytes_used - size;
  pure_bytes_used = 0;
  pure_bytes_used_lisp = pure_bytes_used_non_lisp = 0;

  /* Can't GC if pure storage overflowed because we can't determine
     if something is a pure object or not.  */
  garbage_collection_inhibited++;
  goto again;
}


#ifdef HAVE_UNEXEC

/* Print a warning if PURESIZE is too small.  */

void
check_pure_size (void)
{
  if (pure_bytes_used_before_overflow)
    message (("emacs:0:Pure Lisp storage overflow (approx. %"pI"d"
	      " bytes needed)"),
	     pure_bytes_used + pure_bytes_used_before_overflow);
}
#endif


/* Find the byte sequence {DATA[0], ..., DATA[NBYTES-1], '\0'} from
   the non-Lisp data pool of the pure storage, and return its start
   address.  Return NULL if not found.  */

static char *
find_string_data_in_pure (const char *data, ptrdiff_t nbytes)
{
  int i;
  ptrdiff_t skip, bm_skip[256], last_char_skip, infinity, start, start_max;
  const unsigned char *p;
  char *non_lisp_beg;

  if (pure_bytes_used_non_lisp <= nbytes)
    return NULL;

  /* Set up the Boyer-Moore table.  */
  skip = nbytes + 1;
  for (i = 0; i < 256; i++)
    bm_skip[i] = skip;

  p = (const unsigned char *) data;
  while (--skip > 0)
    bm_skip[*p++] = skip;

  last_char_skip = bm_skip['\0'];

  non_lisp_beg = purebeg + pure_size - pure_bytes_used_non_lisp;
  start_max = pure_bytes_used_non_lisp - (nbytes + 1);

  /* See the comments in the function `boyer_moore' (search.c) for the
     use of `infinity'.  */
  infinity = pure_bytes_used_non_lisp + 1;
  bm_skip['\0'] = infinity;

  p = (const unsigned char *) non_lisp_beg + nbytes;
  start = 0;
  do
    {
      /* Check the last character (== '\0').  */
      do
	{
	  start += bm_skip[*(p + start)];
	}
      while (start <= start_max);

      if (start < infinity)
	/* Couldn't find the last character.  */
	return NULL;

      /* No less than `infinity' means we could find the last
	 character at `p[start - infinity]'.  */
      start -= infinity;

      /* Check the remaining characters.  */
      if (memcmp (data, non_lisp_beg + start, nbytes) == 0)
	/* Found.  */
	return ptr_bounds_clip (non_lisp_beg + start, nbytes + 1);

      start += last_char_skip;
    }
  while (start <= start_max);

  return NULL;
}


/* Return a string allocated in pure space.  DATA is a buffer holding
   NCHARS characters, and NBYTES bytes of string data.  MULTIBYTE
   means make the result string multibyte.

   Must get an error if pure storage is full, since if it cannot hold
   a large string it may be able to hold conses that point to that
   string; then the string is not protected from gc.  */

Lisp_Object
make_pure_string (const char *data,
		  ptrdiff_t nchars, ptrdiff_t nbytes, bool multibyte)
{
  Lisp_Object string;
  struct Lisp_String *s = pure_alloc (sizeof *s, Lisp_String);
  s->u.s.data = (unsigned char *) find_string_data_in_pure (data, nbytes);
  if (s->u.s.data == NULL)
    {
      s->u.s.data = pure_alloc (nbytes + 1, -1);
      memcpy (s->u.s.data, data, nbytes);
      s->u.s.data[nbytes] = '\0';
    }
  s->u.s.size = nchars;
  s->u.s.size_byte = multibyte ? nbytes : -1;
  s->u.s.intervals = NULL;
  XSETSTRING (string, s);
  return string;
}

/* Return a string allocated in pure space.  Do not
   allocate the string data, just point to DATA.  */

Lisp_Object
make_pure_c_string (const char *data, ptrdiff_t nchars)
{
  Lisp_Object string;
  struct Lisp_String *s = pure_alloc (sizeof *s, Lisp_String);
  s->u.s.size = nchars;
  s->u.s.size_byte = -2;
  s->u.s.data = (unsigned char *) data;
  s->u.s.intervals = NULL;
  XSETSTRING (string, s);
  return string;
}

static Lisp_Object purecopy (Lisp_Object obj);

/* Return a cons allocated from pure space.  Give it pure copies
   of CAR as car and CDR as cdr.  */

Lisp_Object
pure_cons (Lisp_Object car, Lisp_Object cdr)
{
  Lisp_Object new;
  struct Lisp_Cons *p = pure_alloc (sizeof *p, Lisp_Cons);
  XSETCONS (new, p);
  XSETCAR (new, purecopy (car));
  XSETCDR (new, purecopy (cdr));
  return new;
}


/* Value is a float object with value NUM allocated from pure space.  */

static Lisp_Object
make_pure_float (double num)
{
  Lisp_Object new;
  struct Lisp_Float *p = pure_alloc (sizeof *p, Lisp_Float);
  XSETFLOAT (new, p);
  XFLOAT_INIT (new, num);
  return new;
}

/* Value is a bignum object with value VALUE allocated from pure
   space.  */

static Lisp_Object
make_pure_bignum (Lisp_Object value)
{
  mpz_t const *n = xbignum_val (value);
  size_t i, nlimbs = mpz_size (*n);
  size_t nbytes = nlimbs * sizeof (mp_limb_t);
  mp_limb_t *pure_limbs;
  mp_size_t new_size;

  struct Lisp_Bignum *b = pure_alloc (sizeof *b, Lisp_Vectorlike);
  XSETPVECTYPESIZE (b, PVEC_BIGNUM, 0, VECSIZE (struct Lisp_Bignum));

  int limb_alignment = alignof (mp_limb_t);
  pure_limbs = pure_alloc (nbytes, - limb_alignment);
  for (i = 0; i < nlimbs; ++i)
    pure_limbs[i] = mpz_getlimbn (*n, i);

  new_size = nlimbs;
  if (mpz_sgn (*n) < 0)
    new_size = -new_size;

  mpz_roinit_n (b->value, pure_limbs, new_size);

  return make_lisp_ptr (b, Lisp_Vectorlike);
}

/* Return a vector with room for LEN Lisp_Objects allocated from
   pure space.  */

static Lisp_Object
make_pure_vector (ptrdiff_t len)
{
  Lisp_Object new;
  size_t size = header_size + len * word_size;
  struct Lisp_Vector *p = pure_alloc (size, Lisp_Vectorlike);
  XSETVECTOR (new, p);
  XVECTOR (new)->header.size = len;
  return new;
}

/* Copy all contents and parameters of TABLE to a new table allocated
   from pure space, return the purified table.  */
static struct Lisp_Hash_Table *
purecopy_hash_table (struct Lisp_Hash_Table *table)
{
  eassert (NILP (table->weak));
  eassert (table->purecopy);

  struct Lisp_Hash_Table *pure = pure_alloc (sizeof *pure, Lisp_Vectorlike);
  struct hash_table_test pure_test = table->test;

  /* Purecopy the hash table test.  */
  pure_test.name = purecopy (table->test.name);
  pure_test.user_hash_function = purecopy (table->test.user_hash_function);
  pure_test.user_cmp_function = purecopy (table->test.user_cmp_function);

  pure->header = table->header;
  pure->weak = purecopy (Qnil);
  pure->hash = purecopy (table->hash);
  pure->next = purecopy (table->next);
  pure->index = purecopy (table->index);
  pure->count = table->count;
  pure->next_free = table->next_free;
  pure->purecopy = table->purecopy;
  eassert (!pure->mutable);
  pure->rehash_threshold = table->rehash_threshold;
  pure->rehash_size = table->rehash_size;
  pure->key_and_value = purecopy (table->key_and_value);
  pure->test = pure_test;

  return pure;
}

DEFUN ("purecopy", Fpurecopy, Spurecopy, 1, 1, 0,
       doc: /* Make a copy of object OBJ in pure storage.
Recursively copies contents of vectors and cons cells.
Does not copy symbols.  Copies strings without text properties.  */)
  (register Lisp_Object obj)
{
  if (NILP (Vpurify_flag))
    return obj;
  else if (MARKERP (obj) || OVERLAYP (obj) || SYMBOLP (obj))
    /* Can't purify those.  */
    return obj;
  else
    return purecopy (obj);
}

/* Pinned objects are marked before every GC cycle.  */
static struct pinned_object
{
  Lisp_Object object;
  struct pinned_object *next;
} *pinned_objects;

static Lisp_Object
purecopy (Lisp_Object obj)
{
  if (FIXNUMP (obj)
      || (! SYMBOLP (obj) && PURE_P (XPNTR (obj)))
      || SUBRP (obj))
    return obj;    /* Already pure.  */

  if (STRINGP (obj) && XSTRING (obj)->u.s.intervals)
    message_with_string ("Dropping text-properties while making string `%s' pure",
			 obj, true);

  if (HASH_TABLE_P (Vpurify_flag)) /* Hash consing.  */
    {
      Lisp_Object tmp = Fgethash (obj, Vpurify_flag, Qnil);
      if (!NILP (tmp))
	return tmp;
    }

  if (CONSP (obj))
    obj = pure_cons (XCAR (obj), XCDR (obj));
  else if (FLOATP (obj))
    obj = make_pure_float (XFLOAT_DATA (obj));
  else if (STRINGP (obj))
    obj = make_pure_string (SSDATA (obj), SCHARS (obj),
			    SBYTES (obj),
			    STRING_MULTIBYTE (obj));
  else if (HASH_TABLE_P (obj))
    {
      struct Lisp_Hash_Table *table = XHASH_TABLE (obj);
      /* Do not purify hash tables which haven't been defined with
         :purecopy as non-nil or are weak - they aren't guaranteed to
         not change.  */
      if (!NILP (table->weak) || !table->purecopy)
        {
          /* Instead, add the hash table to the list of pinned objects,
             so that it will be marked during GC.  */
          struct pinned_object *o = xmalloc (sizeof *o);
          o->object = obj;
          o->next = pinned_objects;
          pinned_objects = o;
          return obj; /* Don't hash cons it.  */
        }

      struct Lisp_Hash_Table *h = purecopy_hash_table (table);
      XSET_HASH_TABLE (obj, h);
    }
  else if (COMPILEDP (obj) || VECTORP (obj) || RECORDP (obj))
    {
      struct Lisp_Vector *objp = XVECTOR (obj);
      ptrdiff_t nbytes = vector_nbytes (objp);
      struct Lisp_Vector *vec = pure_alloc (nbytes, Lisp_Vectorlike);
      register ptrdiff_t i;
      ptrdiff_t size = ASIZE (obj);
      if (size & PSEUDOVECTOR_FLAG)
	size &= PSEUDOVECTOR_SIZE_MASK;
      memcpy (vec, objp, nbytes);
      for (i = 0; i < size; i++)
	vec->contents[i] = purecopy (vec->contents[i]);
      XSETVECTOR (obj, vec);
    }
  else if (SYMBOLP (obj))
    {
      if (!XSYMBOL (obj)->u.s.pinned && !c_symbol_p (XSYMBOL (obj)))
	{ /* We can't purify them, but they appear in many pure objects.
	     Mark them as `pinned' so we know to mark them at every GC cycle.  */
	  XSYMBOL (obj)->u.s.pinned = true;
	  symbol_block_pinned = symbol_block;
	}
      /* Don't hash-cons it.  */
      return obj;
    }
  else if (BIGNUMP (obj))
    obj = make_pure_bignum (obj);
  else
    {
      AUTO_STRING (fmt, "Don't know how to purify: %S");
      Fsignal (Qerror, list1 (CALLN (Fformat, fmt, obj)));
    }

  if (HASH_TABLE_P (Vpurify_flag)) /* Hash consing.  */
    Fputhash (obj, obj, Vpurify_flag);

  return obj;
}



/***********************************************************************
			  Protection from GC
 ***********************************************************************/

/* Put an entry in staticvec, pointing at the variable with address
   VARADDRESS.  */

void
staticpro (Lisp_Object const *varaddress)
{
  for (int i = 0; i < staticidx; i++)
    eassert (staticvec[i] != varaddress);
  if (staticidx >= NSTATICS)
    fatal ("NSTATICS too small; try increasing and recompiling Emacs.");
  staticvec[staticidx++] = varaddress;
}


/***********************************************************************
			  Protection from GC
 ***********************************************************************/

/* Temporarily prevent garbage collection.  Temporarily bump
   consing_until_gc to speed up maybe_gc when GC is inhibited.  */

static void
allow_garbage_collection (intmax_t consing)
{
  consing_until_gc = consing - (HI_THRESHOLD - consing_until_gc);
  garbage_collection_inhibited--;
}

ptrdiff_t
inhibit_garbage_collection (void)
{
  ptrdiff_t count = SPECPDL_INDEX ();
  record_unwind_protect_intmax (allow_garbage_collection, consing_until_gc);
  garbage_collection_inhibited++;
  consing_until_gc = HI_THRESHOLD;
  return count;
}

/* Return the number of bytes in N objects each of size S, guarding
   against overflow if size_t is narrower than byte_ct.  */

static byte_ct
object_bytes (object_ct n, size_t s)
{
  byte_ct b = s;
  return n * b;
}

/* Calculate total bytes of live objects.  */

static byte_ct
total_bytes_of_live_objects (void)
{
  byte_ct tot = 0;
  tot += object_bytes (gcstat.total_conses, sizeof (struct Lisp_Cons));
  tot += object_bytes (gcstat.total_symbols, sizeof (struct Lisp_Symbol));
  tot += gcstat.total_string_bytes;
  tot += object_bytes (gcstat.total_vector_slots, word_size);
  tot += object_bytes (gcstat.total_floats, sizeof (struct Lisp_Float));
  tot += object_bytes (gcstat.total_intervals, sizeof (struct interval));
  tot += object_bytes (gcstat.total_strings, sizeof (struct Lisp_String));
  return tot;
}

#ifdef HAVE_WINDOW_SYSTEM

/* Remove unmarked font-spec and font-entity objects from ENTRY, which is
   (DRIVER-TYPE NUM-FRAMES FONT-CACHE-DATA ...), and return changed entry.  */

static Lisp_Object
compact_font_cache_entry (Lisp_Object entry)
{
  Lisp_Object tail, *prev = &entry;

  for (tail = entry; CONSP (tail); tail = XCDR (tail))
    {
      bool drop = 0;
      Lisp_Object obj = XCAR (tail);

      /* Consider OBJ if it is (font-spec . [font-entity font-entity ...]).  */
      if (CONSP (obj) && GC_FONT_SPEC_P (XCAR (obj))
	  && !vectorlike_marked_p (&GC_XFONT_SPEC (XCAR (obj))->header)
	  /* Don't use VECTORP here, as that calls ASIZE, which could
	     hit assertion violation during GC.  */
	  && (VECTORLIKEP (XCDR (obj))
	      && ! (gc_asize (XCDR (obj)) & PSEUDOVECTOR_FLAG)))
	{
	  ptrdiff_t i, size = gc_asize (XCDR (obj));
	  Lisp_Object obj_cdr = XCDR (obj);

	  /* If font-spec is not marked, most likely all font-entities
	     are not marked too.  But we must be sure that nothing is
	     marked within OBJ before we really drop it.  */
	  for (i = 0; i < size; i++)
            {
              Lisp_Object objlist;

              if (vectorlike_marked_p (
                    &GC_XFONT_ENTITY (AREF (obj_cdr, i))->header))
                break;

              objlist = AREF (AREF (obj_cdr, i), FONT_OBJLIST_INDEX);
              for (; CONSP (objlist); objlist = XCDR (objlist))
                {
                  Lisp_Object val = XCAR (objlist);
                  struct font *font = GC_XFONT_OBJECT (val);

                  if (!NILP (AREF (val, FONT_TYPE_INDEX))
                      && vectorlike_marked_p(&font->header))
                    break;
                }
              if (CONSP (objlist))
		{
		  /* Found a marked font, bail out.  */
		  break;
		}
            }

	  if (i == size)
	    {
	      /* No marked fonts were found, so this entire font
		 entity can be dropped.  */
	      drop = 1;
	    }
	}
      if (drop)
	*prev = XCDR (tail);
      else
	prev = xcdr_addr (tail);
    }
  return entry;
}

/* Compact font caches on all terminals and mark
   everything which is still here after compaction.  */

static void
compact_font_caches (void)
{
  struct terminal *t;

  for (t = terminal_list; t; t = t->next_terminal)
    {
      Lisp_Object cache = TERMINAL_FONT_CACHE (t);
      /* Inhibit compacting the caches if the user so wishes.  Some of
	 the users don't mind a larger memory footprint, but do mind
	 slower redisplay.  */
      if (!inhibit_compacting_font_caches
	  && CONSP (cache))
	{
	  Lisp_Object entry;

	  for (entry = XCDR (cache); CONSP (entry); entry = XCDR (entry))
	    XSETCAR (entry, compact_font_cache_entry (XCAR (entry)));
	}
      mark_object (cache);
    }
}

#else /* not HAVE_WINDOW_SYSTEM */

#define compact_font_caches() (void)(0)

#endif /* HAVE_WINDOW_SYSTEM */

/* Remove (MARKER . DATA) entries with unmarked MARKER
   from buffer undo LIST and return changed list.  */

static Lisp_Object
compact_undo_list (Lisp_Object list)
{
  Lisp_Object tail, *prev = &list;

  for (tail = list; CONSP (tail); tail = XCDR (tail))
    {
      if (CONSP (XCAR (tail))
	  && MARKERP (XCAR (XCAR (tail)))
	  && !vectorlike_marked_p (&XMARKER (XCAR (XCAR (tail)))->header))
	*prev = XCDR (tail);
      else
	prev = xcdr_addr (tail);
    }
  return list;
}

static void
mark_pinned_objects (void)
{
  for (struct pinned_object *pobj = pinned_objects; pobj; pobj = pobj->next)
    mark_object (pobj->object);
}

static void
mark_pinned_symbols (void)
{
  struct symbol_block *sblk;
  int lim = (symbol_block_pinned == symbol_block
	     ? symbol_block_index : SYMBOL_BLOCK_SIZE);

  for (sblk = symbol_block_pinned; sblk; sblk = sblk->next)
    {
      struct Lisp_Symbol *sym = sblk->symbols, *end = sym + lim;
      for (; sym < end; ++sym)
	if (sym->u.s.pinned)
	  mark_object (make_lisp_symbol (sym));

      lim = SYMBOL_BLOCK_SIZE;
    }
}

static void
visit_vectorlike_root (struct gc_root_visitor visitor,
                       struct Lisp_Vector *ptr,
                       enum gc_root_type type)
{
  ptrdiff_t size = ptr->header.size;
  ptrdiff_t i;

  if (size & PSEUDOVECTOR_FLAG)
    size &= PSEUDOVECTOR_SIZE_MASK;
  for (i = 0; i < size; i++)
    visitor.visit (&ptr->contents[i], type, visitor.data);
}

static void
visit_buffer_root (struct gc_root_visitor visitor,
                   struct buffer *buffer,
                   enum gc_root_type type)
{
  /* Buffers that are roots don't have intervals, an undo list, or
     other constructs that real buffers have.  */
  eassert (buffer->base_buffer == NULL);
  eassert (buffer->overlays_before == NULL);
  eassert (buffer->overlays_after == NULL);

  /* Visit the buffer-locals.  */
  visit_vectorlike_root (visitor, (struct Lisp_Vector *) buffer, type);
}

/* Visit GC roots stored in the Emacs data section.  Used by both core
   GC and by the portable dumping code.

   There are other GC roots of course, but these roots are dynamic
   runtime data structures that pdump doesn't care about and so we can
   continue to mark those directly in garbage_collect.  */
void
visit_static_gc_roots (struct gc_root_visitor visitor)
{
  visit_buffer_root (visitor,
                     &buffer_defaults,
                     GC_ROOT_BUFFER_LOCAL_DEFAULT);
  visit_buffer_root (visitor,
                     &buffer_local_symbols,
                     GC_ROOT_BUFFER_LOCAL_NAME);

  for (int i = 0; i < ARRAYELTS (lispsym); i++)
    {
      Lisp_Object sptr = builtin_lisp_symbol (i);
      visitor.visit (&sptr, GC_ROOT_C_SYMBOL, visitor.data);
    }

  for (int i = 0; i < staticidx; i++)
    visitor.visit (staticvec[i], GC_ROOT_STATICPRO, visitor.data);
}

static void
mark_object_root_visitor (Lisp_Object const *root_ptr,
                          enum gc_root_type type,
                          void *data)
{
  mark_object (*root_ptr);
}

/* List of weak hash tables we found during marking the Lisp heap.
   NULL on entry to garbage_collect and after it returns.  */
static struct Lisp_Hash_Table *weak_hash_tables;

NO_INLINE /* For better stack traces */
static void
mark_and_sweep_weak_table_contents (void)
{
  struct Lisp_Hash_Table *h;
  bool marked;

  /* Mark all keys and values that are in use.  Keep on marking until
     there is no more change.  This is necessary for cases like
     value-weak table A containing an entry X -> Y, where Y is used in a
     key-weak table B, Z -> Y.  If B comes after A in the list of weak
     tables, X -> Y might be removed from A, although when looking at B
     one finds that it shouldn't.  */
  do
    {
      marked = false;
      for (h = weak_hash_tables; h; h = h->next_weak)
        marked |= sweep_weak_table (h, false);
    }
  while (marked);

  /* Remove hash table entries that aren't used.  */
  while (weak_hash_tables)
    {
      h = weak_hash_tables;
      weak_hash_tables = h->next_weak;
      h->next_weak = NULL;
      sweep_weak_table (h, true);
    }
}

/* Return the number of bytes to cons between GCs, given THRESHOLD and
   PERCENTAGE.  When calculating a threshold based on PERCENTAGE,
   assume SINCE_GC bytes have been allocated since the most recent GC.
   The returned value is positive and no greater than HI_THRESHOLD.  */
static EMACS_INT
consing_threshold (intmax_t threshold, Lisp_Object percentage,
		   intmax_t since_gc)
{
  if (!NILP (Vmemory_full))
    return memory_full_cons_threshold;
  else
    {
      threshold = max (threshold, GC_DEFAULT_THRESHOLD / 10);
      if (FLOATP (percentage))
	{
	  double tot = (XFLOAT_DATA (percentage)
			* (total_bytes_of_live_objects () + since_gc));
	  if (threshold < tot)
	    {
	      if (tot < HI_THRESHOLD)
		return tot;
	      else
		return HI_THRESHOLD;
	    }
	}
      return min (threshold, HI_THRESHOLD);
    }
}

/* Adjust consing_until_gc and gc_threshold, given THRESHOLD and PERCENTAGE.
   Return the updated consing_until_gc.  */

static EMACS_INT
bump_consing_until_gc (intmax_t threshold, Lisp_Object percentage)
{
  /* Guesstimate that half the bytes allocated since the most
     recent GC are still in use.  */
  EMACS_INT since_gc = (gc_threshold - consing_until_gc) >> 1;
  EMACS_INT new_gc_threshold = consing_threshold (threshold, percentage,
						  since_gc);
  consing_until_gc += new_gc_threshold - gc_threshold;
  gc_threshold = new_gc_threshold;
  return consing_until_gc;
}

/* Watch changes to gc-cons-threshold.  */
static Lisp_Object
watch_gc_cons_threshold (Lisp_Object symbol, Lisp_Object newval,
			 Lisp_Object operation, Lisp_Object where)
{
  intmax_t threshold;
  if (! (INTEGERP (newval) && integer_to_intmax (newval, &threshold)))
    return Qnil;
  bump_consing_until_gc (threshold, Vgc_cons_percentage);
  return Qnil;
}

/* Watch changes to gc-cons-percentage.  */
static Lisp_Object
watch_gc_cons_percentage (Lisp_Object symbol, Lisp_Object newval,
			  Lisp_Object operation, Lisp_Object where)
{
  bump_consing_until_gc (gc_cons_threshold, newval);
  return Qnil;
}

/* It may be time to collect garbage.  Recalculate consing_until_gc,
   since it might depend on current usage, and do the garbage
   collection if the recalculation says so.  */
void
maybe_garbage_collect (void)
{
  if (bump_consing_until_gc (gc_cons_threshold, Vgc_cons_percentage) < 0)
    garbage_collect ();
}

/* Subroutine of Fgarbage_collect that does most of the work.  */
void
garbage_collect (void)
{
  struct buffer *nextb;
  char stack_top_variable;
  bool message_p;
  ptrdiff_t count = SPECPDL_INDEX ();
  struct timespec start;

  eassert (weak_hash_tables == NULL);

  if (garbage_collection_inhibited)
    return;

  /* Record this function, so it appears on the profiler's backtraces.  */
  record_in_backtrace (QAutomatic_GC, 0, 0);

  /* Don't keep undo information around forever.
     Do this early on, so it is no problem if the user quits.  */
  FOR_EACH_BUFFER (nextb)
    compact_buffer (nextb);

  byte_ct tot_before = (profiler_memory_running
			? total_bytes_of_live_objects ()
			: (byte_ct) -1);

  start = current_timespec ();

  /* In case user calls debug_print during GC,
     don't let that cause a recursive GC.  */
  consing_until_gc = HI_THRESHOLD;

  /* Save what's currently displayed in the echo area.  Don't do that
     if we are GC'ing because we've run out of memory, since
     push_message will cons, and we might have no memory for that.  */
  if (NILP (Vmemory_full))
    {
      message_p = push_message ();
      record_unwind_protect_void (pop_message_unwind);
    }
  else
    message_p = false;

  /* Save a copy of the contents of the stack, for debugging.  */
#if MAX_SAVE_STACK > 0
  if (NILP (Vpurify_flag))
    {
      char const *stack;
      ptrdiff_t stack_size;
      if (&stack_top_variable < stack_bottom)
	{
	  stack = &stack_top_variable;
	  stack_size = stack_bottom - &stack_top_variable;
	}
      else
	{
	  stack = stack_bottom;
	  stack_size = &stack_top_variable - stack_bottom;
	}
      if (stack_size <= MAX_SAVE_STACK)
	{
	  if (stack_copy_size < stack_size)
	    {
	      stack_copy = xrealloc (stack_copy, stack_size);
	      stack_copy_size = stack_size;
	    }
	  stack = ptr_bounds_set (stack, stack_size);
	  no_sanitize_memcpy (stack_copy, stack, stack_size);
	}
    }
#endif /* MAX_SAVE_STACK > 0 */

  if (garbage_collection_messages)
    message1_nolog ("Garbage collecting...");

  block_input ();

  shrink_regexp_cache ();

  gc_in_progress = 1;

  /* Mark all the special slots that serve as the roots of accessibility.  */

  struct gc_root_visitor visitor = { .visit = mark_object_root_visitor };
  visit_static_gc_roots (visitor);

  mark_pinned_objects ();
  mark_pinned_symbols ();
  mark_terminals ();
  mark_kboards ();
  mark_threads ();

#ifdef USE_GTK
  xg_mark_data ();
#endif

#ifdef HAVE_WINDOW_SYSTEM
  mark_fringe_data ();
#endif

#ifdef HAVE_MODULES
  mark_modules ();
#endif

  /* Everything is now marked, except for the data in font caches,
     undo lists, and finalizers.  The first two are compacted by
     removing an items which aren't reachable otherwise.  */

  compact_font_caches ();

  FOR_EACH_BUFFER (nextb)
    {
      if (!EQ (BVAR (nextb, undo_list), Qt))
	bset_undo_list (nextb, compact_undo_list (BVAR (nextb, undo_list)));
      /* Now that we have stripped the elements that need not be
	 in the undo_list any more, we can finally mark the list.  */
      mark_object (BVAR (nextb, undo_list));
    }

  /* Now pre-sweep finalizers.  Here, we add any unmarked finalizers
     to doomed_finalizers so we can run their associated functions
     after GC.  It's important to scan finalizers at this stage so
     that we can be sure that unmarked finalizers are really
     unreachable except for references from their associated functions
     and from other finalizers.  */

  queue_doomed_finalizers (&doomed_finalizers, &finalizers);
  mark_finalizer_list (&doomed_finalizers);

  /* Must happen after all other marking and before gc_sweep.  */
  mark_and_sweep_weak_table_contents ();
  eassert (weak_hash_tables == NULL);

  gc_sweep ();

  unmark_main_thread ();

  gc_in_progress = 0;

  unblock_input ();

  consing_until_gc = gc_threshold
    = consing_threshold (gc_cons_threshold, Vgc_cons_percentage, 0);

  if (garbage_collection_messages && NILP (Vmemory_full))
    {
      if (message_p || minibuf_level > 0)
	restore_message ();
      else
	message1_nolog ("Garbage collecting...done");
    }

  unbind_to (count, Qnil);

  /* GC is complete: now we can run our finalizer callbacks.  */
  run_finalizers (&doomed_finalizers);

  if (!NILP (Vpost_gc_hook))
    {
      ptrdiff_t gc_count = inhibit_garbage_collection ();
      safe_run_hooks (Qpost_gc_hook);
      unbind_to (gc_count, Qnil);
    }

  /* Accumulate statistics.  */
  if (FLOATP (Vgc_elapsed))
    {
      static struct timespec gc_elapsed;
      gc_elapsed = timespec_add (gc_elapsed,
				 timespec_sub (current_timespec (), start));
      Vgc_elapsed = make_float (timespectod (gc_elapsed));
    }

  gcs_done++;

  /* Collect profiling data.  */
  if (tot_before != (byte_ct) -1)
    {
      byte_ct tot_after = total_bytes_of_live_objects ();
      if (tot_after < tot_before)
	malloc_probe (min (tot_before - tot_after, SIZE_MAX));
    }
}

DEFUN ("garbage-collect", Fgarbage_collect, Sgarbage_collect, 0, 0, "",
       doc: /* Reclaim storage for Lisp objects no longer needed.
Garbage collection happens automatically if you cons more than
`gc-cons-threshold' bytes of Lisp data since previous garbage collection.
`garbage-collect' normally returns a list with info on amount of space in use,
where each entry has the form (NAME SIZE USED FREE), where:
- NAME is a symbol describing the kind of objects this entry represents,
- SIZE is the number of bytes used by each one,
- USED is the number of those objects that were found live in the heap,
- FREE is the number of those objects that are not live but that Emacs
  keeps around for future allocations (maybe because it does not know how
  to return them to the OS).
However, if there was overflow in pure space, and Emacs was dumped
using the 'unexec' method, `garbage-collect' returns nil, because
real GC can't be done.
See Info node `(elisp)Garbage Collection'.  */)
  (void)
{
  if (garbage_collection_inhibited)
    return Qnil;

  garbage_collect ();
  struct gcstat gcst = gcstat;

  Lisp_Object total[] = {
    list4 (Qconses, make_fixnum (sizeof (struct Lisp_Cons)),
	   make_int (gcst.total_conses),
	   make_int (gcst.total_free_conses)),
    list4 (Qsymbols, make_fixnum (sizeof (struct Lisp_Symbol)),
	   make_int (gcst.total_symbols),
	   make_int (gcst.total_free_symbols)),
    list4 (Qstrings, make_fixnum (sizeof (struct Lisp_String)),
	   make_int (gcst.total_strings),
	   make_int (gcst.total_free_strings)),
    list3 (Qstring_bytes, make_fixnum (1),
	   make_int (gcst.total_string_bytes)),
    list3 (Qvectors,
	   make_fixnum (header_size + sizeof (Lisp_Object)),
	   make_int (gcst.total_vectors)),
    list4 (Qvector_slots, make_fixnum (word_size),
	   make_int (gcst.total_vector_slots),
	   make_int (gcst.total_free_vector_slots)),
    list4 (Qfloats, make_fixnum (sizeof (struct Lisp_Float)),
	   make_int (gcst.total_floats),
	   make_int (gcst.total_free_floats)),
    list4 (Qintervals, make_fixnum (sizeof (struct interval)),
	   make_int (gcst.total_intervals),
	   make_int (gcst.total_free_intervals)),
    list3 (Qbuffers, make_fixnum (sizeof (struct buffer)),
	   make_int (gcst.total_buffers)),

#ifdef DOUG_LEA_MALLOC
    list4 (Qheap, make_fixnum (1024),
	   make_int ((mallinfo ().uordblks + 1023) >> 10),
	   make_int ((mallinfo ().fordblks + 1023) >> 10)),
#endif
  };
  return CALLMANY (Flist, total);
}

/* Mark Lisp objects in glyph matrix MATRIX.  Currently the
   only interesting objects referenced from glyphs are strings.  */

static void
mark_glyph_matrix (struct glyph_matrix *matrix)
{
  struct glyph_row *row = matrix->rows;
  struct glyph_row *end = row + matrix->nrows;

  for (; row < end; ++row)
    if (row->enabled_p)
      {
	int area;
	for (area = LEFT_MARGIN_AREA; area < LAST_AREA; ++area)
	  {
	    struct glyph *glyph = row->glyphs[area];
	    struct glyph *end_glyph = glyph + row->used[area];

	    for (; glyph < end_glyph; ++glyph)
	      if (STRINGP (glyph->object)
		  && !string_marked_p (XSTRING (glyph->object)))
		mark_object (glyph->object);
	  }
      }
}

enum { LAST_MARKED_SIZE = 1 << 9 }; /* Must be a power of 2.  */
Lisp_Object last_marked[LAST_MARKED_SIZE] EXTERNALLY_VISIBLE;
static int last_marked_index;

/* For debugging--call abort when we cdr down this many
   links of a list, in mark_object.  In debugging,
   the call to abort will hit a breakpoint.
   Normally this is zero and the check never goes off.  */
ptrdiff_t mark_object_loop_halt EXTERNALLY_VISIBLE;

static void
mark_vectorlike (union vectorlike_header *header)
{
  struct Lisp_Vector *ptr = (struct Lisp_Vector *) header;
  ptrdiff_t size = ptr->header.size;
  ptrdiff_t i;

  eassert (!vector_marked_p (ptr));

  /* Bool vectors have a different case in mark_object.  */
  eassert (PSEUDOVECTOR_TYPE (ptr) != PVEC_BOOL_VECTOR);

  set_vector_marked (ptr); /* Else mark it.  */
  if (size & PSEUDOVECTOR_FLAG)
    size &= PSEUDOVECTOR_SIZE_MASK;

  /* Note that this size is not the memory-footprint size, but only
     the number of Lisp_Object fields that we should trace.
     The distinction is used e.g. by Lisp_Process which places extra
     non-Lisp_Object fields at the end of the structure...  */
  for (i = 0; i < size; i++) /* ...and then mark its elements.  */
    mark_object (ptr->contents[i]);
}

/* Like mark_vectorlike but optimized for char-tables (and
   sub-char-tables) assuming that the contents are mostly integers or
   symbols.  */

static void
mark_char_table (struct Lisp_Vector *ptr, enum pvec_type pvectype)
{
  int size = ptr->header.size & PSEUDOVECTOR_SIZE_MASK;
  /* Consult the Lisp_Sub_Char_Table layout before changing this.  */
  int i, idx = (pvectype == PVEC_SUB_CHAR_TABLE ? SUB_CHAR_TABLE_OFFSET : 0);

  eassert (!vector_marked_p (ptr));
  set_vector_marked (ptr);
  for (i = idx; i < size; i++)
    {
      Lisp_Object val = ptr->contents[i];

      if (FIXNUMP (val) ||
          (SYMBOLP (val) && symbol_marked_p (XSYMBOL (val))))
	continue;
      if (SUB_CHAR_TABLE_P (val))
	{
	  if (! vector_marked_p (XVECTOR (val)))
	    mark_char_table (XVECTOR (val), PVEC_SUB_CHAR_TABLE);
	}
      else
	mark_object (val);
    }
}

NO_INLINE /* To reduce stack depth in mark_object.  */
static Lisp_Object
mark_compiled (struct Lisp_Vector *ptr)
{
  int i, size = ptr->header.size & PSEUDOVECTOR_SIZE_MASK;

  set_vector_marked (ptr);
  for (i = 0; i < size; i++)
    if (i != COMPILED_CONSTANTS)
      mark_object (ptr->contents[i]);
  return size > COMPILED_CONSTANTS ? ptr->contents[COMPILED_CONSTANTS] : Qnil;
}

/* Mark the chain of overlays starting at PTR.  */

static void
mark_overlay (struct Lisp_Overlay *ptr)
{
  for (; ptr && !vectorlike_marked_p (&ptr->header); ptr = ptr->next)
    {
      set_vectorlike_marked (&ptr->header);
      /* These two are always markers and can be marked fast.  */
      set_vectorlike_marked (&XMARKER (ptr->start)->header);
      set_vectorlike_marked (&XMARKER (ptr->end)->header);
      mark_object (ptr->plist);
    }
}

/* Mark Lisp_Objects and special pointers in BUFFER.  */

static void
mark_buffer (struct buffer *buffer)
{
  /* This is handled much like other pseudovectors...  */
  mark_vectorlike (&buffer->header);

  /* ...but there are some buffer-specific things.  */

  mark_interval_tree (buffer_intervals (buffer));

  /* For now, we just don't mark the undo_list.  It's done later in
     a special way just before the sweep phase, and after stripping
     some of its elements that are not needed any more.  */

  mark_overlay (buffer->overlays_before);
  mark_overlay (buffer->overlays_after);

  /* If this is an indirect buffer, mark its base buffer.  */
  if (buffer->base_buffer &&
      !vectorlike_marked_p (&buffer->base_buffer->header))
    mark_buffer (buffer->base_buffer);
}

/* Mark Lisp faces in the face cache C.  */

NO_INLINE /* To reduce stack depth in mark_object.  */
static void
mark_face_cache (struct face_cache *c)
{
  if (c)
    {
      int i, j;
      for (i = 0; i < c->used; ++i)
	{
	  struct face *face = FACE_FROM_ID_OR_NULL (c->f, i);

	  if (face)
	    {
	      if (face->font && !vectorlike_marked_p (&face->font->header))
		mark_vectorlike (&face->font->header);

	      for (j = 0; j < LFACE_VECTOR_SIZE; ++j)
		mark_object (face->lface[j]);
	    }
	}
    }
}

NO_INLINE /* To reduce stack depth in mark_object.  */
static void
mark_localized_symbol (struct Lisp_Symbol *ptr)
{
  struct Lisp_Buffer_Local_Value *blv = SYMBOL_BLV (ptr);
  Lisp_Object where = blv->where;
  /* If the value is set up for a killed buffer restore its global binding.  */
  if ((BUFFERP (where) && !BUFFER_LIVE_P (XBUFFER (where))))
    swap_in_global_binding (ptr);
  mark_object (blv->where);
  mark_object (blv->valcell);
  mark_object (blv->defcell);
}

/* Remove killed buffers or items whose car is a killed buffer from
   LIST, and mark other items.  Return changed LIST, which is marked.  */

static Lisp_Object
mark_discard_killed_buffers (Lisp_Object list)
{
  Lisp_Object tail, *prev = &list;

  for (tail = list; CONSP (tail) && !cons_marked_p (XCONS (tail));
       tail = XCDR (tail))
    {
      Lisp_Object tem = XCAR (tail);
      if (CONSP (tem))
	tem = XCAR (tem);
      if (BUFFERP (tem) && !BUFFER_LIVE_P (XBUFFER (tem)))
	*prev = XCDR (tail);
      else
	{
	  set_cons_marked (XCONS (tail));
	  mark_object (XCAR (tail));
	  prev = xcdr_addr (tail);
	}
    }
  mark_object (tail);
  return list;
}

static void
mark_frame (struct Lisp_Vector *ptr)
{
  struct frame *f = (struct frame *) ptr;
  mark_vectorlike (&ptr->header);
  mark_face_cache (f->face_cache);
#ifdef HAVE_WINDOW_SYSTEM
  if (FRAME_WINDOW_P (f) && FRAME_OUTPUT_DATA (f))
    {
      struct font *font = FRAME_FONT (f);

      if (font && !vectorlike_marked_p (&font->header))
        mark_vectorlike (&font->header);
    }
#endif
}

static void
mark_window (struct Lisp_Vector *ptr)
{
  struct window *w = (struct window *) ptr;

  mark_vectorlike (&ptr->header);

  /* Mark glyph matrices, if any.  Marking window
     matrices is sufficient because frame matrices
     use the same glyph memory.  */
  if (w->current_matrix)
    {
      mark_glyph_matrix (w->current_matrix);
      mark_glyph_matrix (w->desired_matrix);
    }

  /* Filter out killed buffers from both buffer lists
     in attempt to help GC to reclaim killed buffers faster.
     We can do it elsewhere for live windows, but this is the
     best place to do it for dead windows.  */
  wset_prev_buffers
    (w, mark_discard_killed_buffers (w->prev_buffers));
  wset_next_buffers
    (w, mark_discard_killed_buffers (w->next_buffers));
}

static void
mark_hash_table (struct Lisp_Vector *ptr)
{
  struct Lisp_Hash_Table *h = (struct Lisp_Hash_Table *) ptr;

  mark_vectorlike (&h->header);
  mark_object (h->test.name);
  mark_object (h->test.user_hash_function);
  mark_object (h->test.user_cmp_function);
  /* If hash table is not weak, mark all keys and values.  For weak
     tables, mark only the vector and not its contents --- that's what
     makes it weak.  */
  if (NILP (h->weak))
    mark_object (h->key_and_value);
  else
    {
      eassert (h->next_weak == NULL);
      h->next_weak = weak_hash_tables;
      weak_hash_tables = h;
      set_vector_marked (XVECTOR (h->key_and_value));
    }
}

/* Determine type of generic Lisp_Object and mark it accordingly.

   This function implements a straightforward depth-first marking
   algorithm and so the recursion depth may be very high (a few
   tens of thousands is not uncommon).  To minimize stack usage,
   a few cold paths are moved out to NO_INLINE functions above.
   In general, inlining them doesn't help you to gain more speed.  */

void
mark_object (Lisp_Object arg)
{
  register Lisp_Object obj;
  void *po;
#if GC_CHECK_MARKED_OBJECTS
  struct mem_node *m = NULL;
#endif
  ptrdiff_t cdr_count = 0;

  obj = arg;
 loop:

  po = XPNTR (obj);
  if (PURE_P (po))
    return;

  last_marked[last_marked_index++] = obj;
  last_marked_index &= LAST_MARKED_SIZE - 1;

  /* Perform some sanity checks on the objects marked here.  Abort if
     we encounter an object we know is bogus.  This increases GC time
     by ~80%.  */
#if GC_CHECK_MARKED_OBJECTS

  /* Check that the object pointed to by PO is known to be a Lisp
     structure allocated from the heap.  */
#define CHECK_ALLOCATED()			\
  do {						\
    if (pdumper_object_p(po))                   \
      {                                         \
        if (!pdumper_object_p_precise (po))     \
          emacs_abort ();                       \
        break;                                  \
      }                                         \
    m = mem_find (po);				\
    if (m == MEM_NIL)				\
      emacs_abort ();				\
  } while (0)

  /* Check that the object pointed to by PO is live, using predicate
     function LIVEP.  */
#define CHECK_LIVE(LIVEP)			\
  do {						\
    if (pdumper_object_p(po))                   \
      break;                                    \
    if (!LIVEP (m, po))				\
      emacs_abort ();				\
  } while (0)

  /* Check both of the above conditions, for non-symbols.  */
#define CHECK_ALLOCATED_AND_LIVE(LIVEP)		\
  do {						\
    CHECK_ALLOCATED ();				\
    CHECK_LIVE (LIVEP);				\
  } while (false)

  /* Check both of the above conditions, for symbols.  */
#define CHECK_ALLOCATED_AND_LIVE_SYMBOL()	\
  do {						\
    if (!c_symbol_p (ptr))			\
      {						\
	CHECK_ALLOCATED ();			\
	CHECK_LIVE (live_symbol_p);		\
      }						\
  } while (false)

#else /* not GC_CHECK_MARKED_OBJECTS */

#define CHECK_LIVE(LIVEP)			((void) 0)
#define CHECK_ALLOCATED_AND_LIVE(LIVEP)		((void) 0)
#define CHECK_ALLOCATED_AND_LIVE_SYMBOL()	((void) 0)

#endif /* not GC_CHECK_MARKED_OBJECTS */

  switch (XTYPE (obj))
    {
    case Lisp_String:
      {
	register struct Lisp_String *ptr = XSTRING (obj);
        if (string_marked_p (ptr))
          break;
	CHECK_ALLOCATED_AND_LIVE (live_string_p);
        set_string_marked (ptr);
        mark_interval_tree (ptr->u.s.intervals);
#ifdef GC_CHECK_STRING_BYTES
	/* Check that the string size recorded in the string is the
	   same as the one recorded in the sdata structure.  */
	string_bytes (ptr);
#endif /* GC_CHECK_STRING_BYTES */
      }
      break;

    case Lisp_Vectorlike:
      {
	register struct Lisp_Vector *ptr = XVECTOR (obj);

	if (vector_marked_p (ptr))
	  break;

#ifdef GC_CHECK_MARKED_OBJECTS
        if (!pdumper_object_p(po))
          {
	    m = mem_find (po);
            if (m == MEM_NIL && !SUBRP (obj) && !main_thread_p (po))
	      emacs_abort ();
          }
#endif /* GC_CHECK_MARKED_OBJECTS */

        enum pvec_type pvectype
          = PSEUDOVECTOR_TYPE (ptr);

        if (pvectype != PVEC_SUBR &&
            pvectype != PVEC_BUFFER &&
            !main_thread_p (po))
          CHECK_LIVE (live_vector_p);

	switch (pvectype)
	  {
	  case PVEC_BUFFER:
#if GC_CHECK_MARKED_OBJECTS
	    {
	      struct buffer *b;
	      FOR_EACH_BUFFER (b)
		if (b == po)
		  break;
	      if (b == NULL)
		emacs_abort ();
	    }
#endif /* GC_CHECK_MARKED_OBJECTS */
	    mark_buffer ((struct buffer *) ptr);
            break;

          case PVEC_COMPILED:
            /* Although we could treat this just like a vector, mark_compiled
               returns the COMPILED_CONSTANTS element, which is marked at the
               next iteration of goto-loop here.  This is done to avoid a few
               recursive calls to mark_object.  */
            obj = mark_compiled (ptr);
            if (!NILP (obj))
              goto loop;
            break;

          case PVEC_FRAME:
            mark_frame (ptr);
            break;

          case PVEC_WINDOW:
            mark_window (ptr);
            break;

	  case PVEC_HASH_TABLE:
            mark_hash_table (ptr);
	    break;

	  case PVEC_CHAR_TABLE:
	  case PVEC_SUB_CHAR_TABLE:
	    mark_char_table (ptr, (enum pvec_type) pvectype);
	    break;

          case PVEC_BOOL_VECTOR:
            /* bool vectors in a dump are permanently "marked", since
               they're in the old section and don't have mark bits.
               If we're looking at a dumped bool vector, we should
               have aborted above when we called vector_marked_p(), so
               we should never get here.  */
            eassert (!pdumper_object_p (ptr));
            set_vector_marked (ptr);
            break;

          case PVEC_OVERLAY:
	    mark_overlay (XOVERLAY (obj));
	    break;

	  case PVEC_SUBR:
	    if (SUBR_NATIVE_COMPILEDP (obj))
	      {
		set_vector_marked (ptr);
		struct Lisp_Subr *subr = XSUBR (obj);
		mark_object (subr->native_comp_u[0]);
	      }
	    break;

	  case PVEC_FREE:
	    emacs_abort ();

	  default:
	    /* A regular vector, or a pseudovector needing no special
	       treatment.  */
	    mark_vectorlike (&ptr->header);
	  }
      }
      break;

    case Lisp_Symbol:
      {
	struct Lisp_Symbol *ptr = XSYMBOL (obj);
      nextsym:
        if (symbol_marked_p (ptr))
          break;
        CHECK_ALLOCATED_AND_LIVE_SYMBOL ();
        set_symbol_marked(ptr);
	/* Attempt to catch bogus objects.  */
	eassert (valid_lisp_object_p (ptr->u.s.function));
	mark_object (ptr->u.s.function);
	mark_object (ptr->u.s.plist);
	switch (ptr->u.s.redirect)
	  {
	  case SYMBOL_PLAINVAL: mark_object (SYMBOL_VAL (ptr)); break;
	  case SYMBOL_VARALIAS:
	    {
	      Lisp_Object tem;
	      XSETSYMBOL (tem, SYMBOL_ALIAS (ptr));
	      mark_object (tem);
	      break;
	    }
	  case SYMBOL_LOCALIZED:
	    mark_localized_symbol (ptr);
	    break;
	  case SYMBOL_FORWARDED:
	    /* If the value is forwarded to a buffer or keyboard field,
	       these are marked when we see the corresponding object.
	       And if it's forwarded to a C variable, either it's not
	       a Lisp_Object var, or it's staticpro'd already.  */
	    break;
	  default: emacs_abort ();
	  }
	if (!PURE_P (XSTRING (ptr->u.s.name)))
          set_string_marked (XSTRING (ptr->u.s.name));
        mark_interval_tree (string_intervals (ptr->u.s.name));
	/* Inner loop to mark next symbol in this bucket, if any.  */
	po = ptr = ptr->u.s.next;
	if (ptr)
	  goto nextsym;
      }
      break;

    case Lisp_Cons:
      {
	struct Lisp_Cons *ptr = XCONS (obj);
	if (cons_marked_p (ptr))
	  break;
	CHECK_ALLOCATED_AND_LIVE (live_cons_p);
        set_cons_marked (ptr);
	/* If the cdr is nil, avoid recursion for the car.  */
	if (NILP (ptr->u.s.u.cdr))
	  {
	    obj = ptr->u.s.car;
	    cdr_count = 0;
	    goto loop;
	  }
	mark_object (ptr->u.s.car);
	obj = ptr->u.s.u.cdr;
	cdr_count++;
	if (cdr_count == mark_object_loop_halt)
	  emacs_abort ();
	goto loop;
      }

    case Lisp_Float:
      CHECK_ALLOCATED_AND_LIVE (live_float_p);
      /* Do not mark floats stored in a dump image: these floats are
         "cold" and do not have mark bits.  */
      if (pdumper_object_p (XFLOAT (obj)))
        eassert (pdumper_cold_object_p (XFLOAT (obj)));
      else if (!XFLOAT_MARKED_P (XFLOAT (obj)))
        XFLOAT_MARK (XFLOAT (obj));
      break;

    case_Lisp_Int:
      break;

    default:
      emacs_abort ();
    }

#undef CHECK_LIVE
#undef CHECK_ALLOCATED
#undef CHECK_ALLOCATED_AND_LIVE
}

/* Mark the Lisp pointers in the terminal objects.
   Called by Fgarbage_collect.  */

static void
mark_terminals (void)
{
  struct terminal *t;
  for (t = terminal_list; t; t = t->next_terminal)
    {
      eassert (t->name != NULL);
#ifdef HAVE_WINDOW_SYSTEM
      /* If a terminal object is reachable from a stacpro'ed object,
	 it might have been marked already.  Make sure the image cache
	 gets marked.  */
      mark_image_cache (t->image_cache);
#endif /* HAVE_WINDOW_SYSTEM */
      if (!vectorlike_marked_p (&t->header))
	mark_vectorlike (&t->header);
    }
}

/* Value is non-zero if OBJ will survive the current GC because it's
   either marked or does not need to be marked to survive.  */

bool
survives_gc_p (Lisp_Object obj)
{
  bool survives_p;

  switch (XTYPE (obj))
    {
    case_Lisp_Int:
      survives_p = true;
      break;

    case Lisp_Symbol:
      survives_p = symbol_marked_p (XSYMBOL (obj));
      break;

    case Lisp_String:
      survives_p = string_marked_p (XSTRING (obj));
      break;

    case Lisp_Vectorlike:
      survives_p =
	(SUBRP (obj) && !SUBR_NATIVE_COMPILEDP (obj)) ||
	vector_marked_p (XVECTOR (obj));
      break;

    case Lisp_Cons:
      survives_p = cons_marked_p (XCONS (obj));
      break;

    case Lisp_Float:
      survives_p =
        XFLOAT_MARKED_P (XFLOAT (obj)) ||
        pdumper_object_p (XFLOAT (obj));
      break;

    default:
      emacs_abort ();
    }

  return survives_p || PURE_P (XPNTR (obj));
}




NO_INLINE /* For better stack traces */
static void
sweep_conses (void)
{
  struct cons_block **cprev = &cons_block;
  int lim = cons_block_index;
  object_ct num_free = 0, num_used = 0;

  cons_free_list = 0;

  for (struct cons_block *cblk; (cblk = *cprev); )
    {
      int i = 0;
      int this_free = 0;
      int ilim = (lim + BITS_PER_BITS_WORD - 1) / BITS_PER_BITS_WORD;

      /* Scan the mark bits an int at a time.  */
      for (i = 0; i < ilim; i++)
        {
          if (cblk->gcmarkbits[i] == BITS_WORD_MAX)
            {
              /* Fast path - all cons cells for this int are marked.  */
              cblk->gcmarkbits[i] = 0;
              num_used += BITS_PER_BITS_WORD;
            }
          else
            {
              /* Some cons cells for this int are not marked.
                 Find which ones, and free them.  */
              int start, pos, stop;

              start = i * BITS_PER_BITS_WORD;
              stop = lim - start;
              if (stop > BITS_PER_BITS_WORD)
                stop = BITS_PER_BITS_WORD;
              stop += start;

              for (pos = start; pos < stop; pos++)
                {
		  struct Lisp_Cons *acons
		    = ptr_bounds_copy (&cblk->conses[pos], cblk);
		  if (!XCONS_MARKED_P (acons))
                    {
                      this_free++;
                      cblk->conses[pos].u.s.u.chain = cons_free_list;
                      cons_free_list = &cblk->conses[pos];
                      cons_free_list->u.s.car = dead_object ();
                    }
                  else
                    {
                      num_used++;
		      XUNMARK_CONS (acons);
                    }
                }
            }
        }

      lim = CONS_BLOCK_SIZE;
      /* If this block contains only free conses and we have already
         seen more than two blocks worth of free conses then deallocate
         this block.  */
      if (this_free == CONS_BLOCK_SIZE && num_free > CONS_BLOCK_SIZE)
        {
          *cprev = cblk->next;
          /* Unhook from the free list.  */
          cons_free_list = cblk->conses[0].u.s.u.chain;
          lisp_align_free (cblk);
        }
      else
        {
          num_free += this_free;
          cprev = &cblk->next;
        }
    }
  gcstat.total_conses = num_used;
  gcstat.total_free_conses = num_free;
}

NO_INLINE /* For better stack traces */
static void
sweep_floats (void)
{
  struct float_block **fprev = &float_block;
  int lim = float_block_index;
  object_ct num_free = 0, num_used = 0;

  float_free_list = 0;

  for (struct float_block *fblk; (fblk = *fprev); )
    {
      int this_free = 0;
      for (int i = 0; i < lim; i++)
	{
	  struct Lisp_Float *afloat = ptr_bounds_copy (&fblk->floats[i], fblk);
	  if (!XFLOAT_MARKED_P (afloat))
	    {
	      this_free++;
	      fblk->floats[i].u.chain = float_free_list;
	      float_free_list = &fblk->floats[i];
	    }
	  else
	    {
	      num_used++;
	      XFLOAT_UNMARK (afloat);
	    }
	}
      lim = FLOAT_BLOCK_SIZE;
      /* If this block contains only free floats and we have already
         seen more than two blocks worth of free floats then deallocate
         this block.  */
      if (this_free == FLOAT_BLOCK_SIZE && num_free > FLOAT_BLOCK_SIZE)
        {
          *fprev = fblk->next;
          /* Unhook from the free list.  */
          float_free_list = fblk->floats[0].u.chain;
          lisp_align_free (fblk);
        }
      else
        {
          num_free += this_free;
          fprev = &fblk->next;
        }
    }
  gcstat.total_floats = num_used;
  gcstat.total_free_floats = num_free;
}

NO_INLINE /* For better stack traces */
static void
sweep_intervals (void)
{
  struct interval_block **iprev = &interval_block;
  int lim = interval_block_index;
  object_ct num_free = 0, num_used = 0;

  interval_free_list = 0;

  for (struct interval_block *iblk; (iblk = *iprev); )
    {
      int this_free = 0;

      for (int i = 0; i < lim; i++)
        {
          if (!iblk->intervals[i].gcmarkbit)
            {
              set_interval_parent (&iblk->intervals[i], interval_free_list);
              interval_free_list = &iblk->intervals[i];
              this_free++;
            }
          else
            {
              num_used++;
              iblk->intervals[i].gcmarkbit = 0;
            }
        }
      lim = INTERVAL_BLOCK_SIZE;
      /* If this block contains only free intervals and we have already
         seen more than two blocks worth of free intervals then
         deallocate this block.  */
      if (this_free == INTERVAL_BLOCK_SIZE && num_free > INTERVAL_BLOCK_SIZE)
        {
          *iprev = iblk->next;
          /* Unhook from the free list.  */
          interval_free_list = INTERVAL_PARENT (&iblk->intervals[0]);
          lisp_free (iblk);
        }
      else
        {
          num_free += this_free;
          iprev = &iblk->next;
        }
    }
  gcstat.total_intervals = num_used;
  gcstat.total_free_intervals = num_free;
}

NO_INLINE /* For better stack traces */
static void
sweep_symbols (void)
{
  struct symbol_block *sblk;
  struct symbol_block **sprev = &symbol_block;
  int lim = symbol_block_index;
  object_ct num_free = 0, num_used = ARRAYELTS (lispsym);

  symbol_free_list = NULL;

  for (int i = 0; i < ARRAYELTS (lispsym); i++)
    lispsym[i].u.s.gcmarkbit = 0;

  for (sblk = symbol_block; sblk; sblk = *sprev)
    {
      int this_free = 0;
      struct Lisp_Symbol *sym = sblk->symbols;
      struct Lisp_Symbol *end = sym + lim;

      for (; sym < end; ++sym)
        {
          if (!sym->u.s.gcmarkbit)
            {
              if (sym->u.s.redirect == SYMBOL_LOCALIZED)
		{
                  xfree (SYMBOL_BLV (sym));
                  /* At every GC we sweep all symbol_blocks and rebuild the
                     symbol_free_list, so those symbols which stayed unused
                     between the two will be re-swept.
                     So we have to make sure we don't re-free this blv next
                     time we sweep this symbol_block (bug#29066).  */
                  sym->u.s.redirect = SYMBOL_PLAINVAL;
                }
              sym->u.s.next = symbol_free_list;
              symbol_free_list = sym;
              symbol_free_list->u.s.function = dead_object ();
              ++this_free;
            }
          else
            {
              ++num_used;
              sym->u.s.gcmarkbit = 0;
              /* Attempt to catch bogus objects.  */
              eassert (valid_lisp_object_p (sym->u.s.function));
            }
        }

      lim = SYMBOL_BLOCK_SIZE;
      /* If this block contains only free symbols and we have already
         seen more than two blocks worth of free symbols then deallocate
         this block.  */
      if (this_free == SYMBOL_BLOCK_SIZE && num_free > SYMBOL_BLOCK_SIZE)
        {
          *sprev = sblk->next;
          /* Unhook from the free list.  */
          symbol_free_list = sblk->symbols[0].u.s.next;
          lisp_free (sblk);
        }
      else
        {
          num_free += this_free;
          sprev = &sblk->next;
        }
    }
  gcstat.total_symbols = num_used;
  gcstat.total_free_symbols = num_free;
}

/* Remove BUFFER's markers that are due to be swept.  This is needed since
   we treat BUF_MARKERS and markers's `next' field as weak pointers.  */
static void
unchain_dead_markers (struct buffer *buffer)
{
  struct Lisp_Marker *this, **prev = &BUF_MARKERS (buffer);

  while ((this = *prev))
    if (vectorlike_marked_p (&this->header))
      prev = &this->next;
    else
      {
        this->buffer = NULL;
        *prev = this->next;
      }
}

NO_INLINE /* For better stack traces */
static void
sweep_buffers (void)
{
  struct buffer *buffer, **bprev = &all_buffers;

  gcstat.total_buffers = 0;
  for (buffer = all_buffers; buffer; buffer = *bprev)
    if (!vectorlike_marked_p (&buffer->header))
      {
        *bprev = buffer->next;
        lisp_free (buffer);
      }
    else
      {
        if (!pdumper_object_p (buffer))
          XUNMARK_VECTOR (buffer);
        /* Do not use buffer_(set|get)_intervals here.  */
        buffer->text->intervals = balance_intervals (buffer->text->intervals);
        unchain_dead_markers (buffer);
	gcstat.total_buffers++;
        bprev = &buffer->next;
      }
}

/* Sweep: find all structures not marked, and free them.  */
static void
gc_sweep (void)
{
  sweep_strings ();
  check_string_bytes (!noninteractive);
  sweep_conses ();
  sweep_floats ();
  sweep_intervals ();
  sweep_symbols ();
  sweep_buffers ();
  sweep_vectors ();
  pdumper_clear_marks ();
  check_string_bytes (!noninteractive);
}

DEFUN ("memory-info", Fmemory_info, Smemory_info, 0, 0, 0,
       doc: /* Return a list of (TOTAL-RAM FREE-RAM TOTAL-SWAP FREE-SWAP).
All values are in Kbytes.  If there is no swap space,
last two values are zero.  If the system is not supported
or memory information can't be obtained, return nil.  */)
  (void)
{
#if defined HAVE_LINUX_SYSINFO
  struct sysinfo si;
  uintmax_t units;

  if (sysinfo (&si))
    return Qnil;
#ifdef LINUX_SYSINFO_UNIT
  units = si.mem_unit;
#else
  units = 1;
#endif
  return list4i ((uintmax_t) si.totalram * units / 1024,
		 (uintmax_t) si.freeram * units / 1024,
		 (uintmax_t) si.totalswap * units / 1024,
		 (uintmax_t) si.freeswap * units / 1024);
#elif defined WINDOWSNT
  unsigned long long totalram, freeram, totalswap, freeswap;

  if (w32_memory_info (&totalram, &freeram, &totalswap, &freeswap) == 0)
    return list4i ((uintmax_t) totalram / 1024,
		   (uintmax_t) freeram / 1024,
		   (uintmax_t) totalswap / 1024,
		   (uintmax_t) freeswap / 1024);
  else
    return Qnil;
#elif defined MSDOS
  unsigned long totalram, freeram, totalswap, freeswap;

  if (dos_memory_info (&totalram, &freeram, &totalswap, &freeswap) == 0)
    return list4i ((uintmax_t) totalram / 1024,
		   (uintmax_t) freeram / 1024,
		   (uintmax_t) totalswap / 1024,
		   (uintmax_t) freeswap / 1024);
  else
    return Qnil;
#else /* not HAVE_LINUX_SYSINFO, not WINDOWSNT, not MSDOS */
  /* FIXME: add more systems.  */
  return Qnil;
#endif /* HAVE_LINUX_SYSINFO, not WINDOWSNT, not MSDOS */
}

/* Debugging aids.  */

DEFUN ("memory-use-counts", Fmemory_use_counts, Smemory_use_counts, 0, 0, 0,
       doc: /* Return a list of counters that measure how much consing there has been.
Each of these counters increments for a certain kind of object.
The counters wrap around from the largest positive integer to zero.
Garbage collection does not decrease them.
The elements of the value are as follows:
  (CONSES FLOATS VECTOR-CELLS SYMBOLS STRING-CHARS INTERVALS STRINGS)
All are in units of 1 = one object consed
except for VECTOR-CELLS and STRING-CHARS, which count the total length of
objects consed.
Frames, windows, buffers, and subprocesses count as vectors
  (but the contents of a buffer's text do not count here).  */)
  (void)
{
  return  list (make_int (cons_cells_consed),
		make_int (floats_consed),
		make_int (vector_cells_consed),
		make_int (symbols_consed),
		make_int (string_chars_consed),
		make_int (intervals_consed),
		make_int (strings_consed));
}

static bool
symbol_uses_obj (Lisp_Object symbol, Lisp_Object obj)
{
  struct Lisp_Symbol *sym = XSYMBOL (symbol);
  Lisp_Object val = find_symbol_value (symbol);
  return (EQ (val, obj)
	  || EQ (sym->u.s.function, obj)
	  || (!NILP (sym->u.s.function)
	      && COMPILEDP (sym->u.s.function)
	      && EQ (AREF (sym->u.s.function, COMPILED_BYTECODE), obj))
	  || (!NILP (val)
	      && COMPILEDP (val)
	      && EQ (AREF (val, COMPILED_BYTECODE), obj)));
}

/* Find at most FIND_MAX symbols which have OBJ as their value or
   function.  This is used in gdbinit's `xwhichsymbols' command.  */

Lisp_Object
which_symbols (Lisp_Object obj, EMACS_INT find_max)
{
   struct symbol_block *sblk;
   ptrdiff_t gc_count = inhibit_garbage_collection ();
   Lisp_Object found = Qnil;

   if (! deadp (obj))
     {
       for (int i = 0; i < ARRAYELTS (lispsym); i++)
	 {
	   Lisp_Object sym = builtin_lisp_symbol (i);
	   if (symbol_uses_obj (sym, obj))
	     {
	       found = Fcons (sym, found);
	       if (--find_max == 0)
		 goto out;
	     }
	 }

       for (sblk = symbol_block; sblk; sblk = sblk->next)
	 {
	   struct Lisp_Symbol *asym = sblk->symbols;
	   int bn;

	   for (bn = 0; bn < SYMBOL_BLOCK_SIZE; bn++, asym++)
	     {
	       if (sblk == symbol_block && bn >= symbol_block_index)
		 break;

	       Lisp_Object sym = make_lisp_symbol (asym);
	       if (symbol_uses_obj (sym, obj))
		 {
		   found = Fcons (sym, found);
		   if (--find_max == 0)
		     goto out;
		 }
	     }
	 }
     }

  out:
   return unbind_to (gc_count, found);
}

#ifdef SUSPICIOUS_OBJECT_CHECKING

static void *
find_suspicious_object_in_range (void *begin, void *end)
{
  char *begin_a = begin;
  char *end_a = end;
  int i;

  for (i = 0; i < ARRAYELTS (suspicious_objects); ++i)
    {
      char *suspicious_object = suspicious_objects[i];
      if (begin_a <= suspicious_object && suspicious_object < end_a)
	return suspicious_object;
    }

  return NULL;
}

static void
note_suspicious_free (void *ptr)
{
  struct suspicious_free_record *rec;

  rec = &suspicious_free_history[suspicious_free_history_index++];
  if (suspicious_free_history_index ==
      ARRAYELTS (suspicious_free_history))
    {
      suspicious_free_history_index = 0;
    }

  memset (rec, 0, sizeof (*rec));
  rec->suspicious_object = ptr;
  backtrace (&rec->backtrace[0], ARRAYELTS (rec->backtrace));
}

static void
detect_suspicious_free (void *ptr)
{
  int i;

  eassert (ptr != NULL);

  for (i = 0; i < ARRAYELTS (suspicious_objects); ++i)
    if (suspicious_objects[i] == ptr)
      {
        note_suspicious_free (ptr);
        suspicious_objects[i] = NULL;
      }
}

#endif /* SUSPICIOUS_OBJECT_CHECKING */

DEFUN ("suspicious-object", Fsuspicious_object, Ssuspicious_object, 1, 1, 0,
       doc: /* Return OBJ, maybe marking it for extra scrutiny.
If Emacs is compiled with suspicious object checking, capture
a stack trace when OBJ is freed in order to help track down
garbage collection bugs.  Otherwise, do nothing and return OBJ.   */)
   (Lisp_Object obj)
{
#ifdef SUSPICIOUS_OBJECT_CHECKING
  /* Right now, we care only about vectors.  */
  if (VECTORLIKEP (obj))
    {
      suspicious_objects[suspicious_object_index++] = XVECTOR (obj);
      if (suspicious_object_index == ARRAYELTS (suspicious_objects))
	suspicious_object_index = 0;
    }
#endif
  return obj;
}

#ifdef ENABLE_CHECKING

bool suppress_checking;

void
die (const char *msg, const char *file, int line)
{
  fprintf (stderr, "\r\n%s:%d: Emacs fatal error: assertion failed: %s\r\n",
	   file, line, msg);
  terminate_due_to_signal (SIGABRT, INT_MAX);
}

#endif /* ENABLE_CHECKING */

#if defined (ENABLE_CHECKING) && USE_STACK_LISP_OBJECTS

/* Stress alloca with inconveniently sized requests and check
   whether all allocated areas may be used for Lisp_Object.  */

NO_INLINE static void
verify_alloca (void)
{
  int i;
  enum { ALLOCA_CHECK_MAX = 256 };
  /* Start from size of the smallest Lisp object.  */
  for (i = sizeof (struct Lisp_Cons); i <= ALLOCA_CHECK_MAX; i++)
    {
      void *ptr = alloca (i);
      make_lisp_ptr (ptr, Lisp_Cons);
    }
}

#else /* not ENABLE_CHECKING && USE_STACK_LISP_OBJECTS */

#define verify_alloca() ((void) 0)

#endif /* ENABLE_CHECKING && USE_STACK_LISP_OBJECTS */

/* Initialization.  */

static void init_alloc_once_for_pdumper (void);

void
init_alloc_once (void)
{
  gc_cons_threshold = GC_DEFAULT_THRESHOLD;
  /* Even though Qt's contents are not set up, its address is known.  */
  Vpurify_flag = Qt;

  PDUMPER_REMEMBER_SCALAR (buffer_defaults.header);
  PDUMPER_REMEMBER_SCALAR (buffer_local_symbols.header);

  /* Call init_alloc_once_for_pdumper now so we run mem_init early.
     Keep in mind that when we reload from a dump, we'll run _only_
     init_alloc_once_for_pdumper and not init_alloc_once at all.  */
  pdumper_do_now_and_after_load (init_alloc_once_for_pdumper);

  verify_alloca ();

  init_strings ();
  init_vectors ();
}

static void
init_alloc_once_for_pdumper (void)
{
  purebeg = PUREBEG;
  pure_size = PURESIZE;
  mem_init ();

#ifdef DOUG_LEA_MALLOC
  mallopt (M_TRIM_THRESHOLD, 128 * 1024); /* Trim threshold.  */
  mallopt (M_MMAP_THRESHOLD, 64 * 1024);  /* Mmap threshold.  */
  mallopt (M_MMAP_MAX, MMAP_MAX_AREAS);   /* Max. number of mmap'ed areas.  */
#endif


  init_finalizer_list (&finalizers);
  init_finalizer_list (&doomed_finalizers);
  refill_memory_reserve ();
}

void
init_alloc (void)
{
  Vgc_elapsed = make_float (0.0);
  gcs_done = 0;
}

void
syms_of_alloc (void)
{
  DEFVAR_INT ("gc-cons-threshold", gc_cons_threshold,
	      doc: /* Number of bytes of consing between garbage collections.
Garbage collection can happen automatically once this many bytes have been
allocated since the last garbage collection.  All data types count.

Garbage collection happens automatically only when `eval' is called.

By binding this temporarily to a large number, you can effectively
prevent garbage collection during a part of the program.
See also `gc-cons-percentage'.  */);

  DEFVAR_LISP ("gc-cons-percentage", Vgc_cons_percentage,
	       doc: /* Portion of the heap used for allocation.
Garbage collection can happen automatically once this portion of the heap
has been allocated since the last garbage collection.
If this portion is smaller than `gc-cons-threshold', this is ignored.  */);
  Vgc_cons_percentage = make_float (0.1);

  DEFVAR_INT ("pure-bytes-used", pure_bytes_used,
	      doc: /* Number of bytes of shareable Lisp data allocated so far.  */);

  DEFVAR_INT ("cons-cells-consed", cons_cells_consed,
	      doc: /* Number of cons cells that have been consed so far.  */);

  DEFVAR_INT ("floats-consed", floats_consed,
	      doc: /* Number of floats that have been consed so far.  */);

  DEFVAR_INT ("vector-cells-consed", vector_cells_consed,
	      doc: /* Number of vector cells that have been consed so far.  */);

  DEFVAR_INT ("symbols-consed", symbols_consed,
	      doc: /* Number of symbols that have been consed so far.  */);
  symbols_consed += ARRAYELTS (lispsym);

  DEFVAR_INT ("string-chars-consed", string_chars_consed,
	      doc: /* Number of string characters that have been consed so far.  */);

  DEFVAR_INT ("intervals-consed", intervals_consed,
	      doc: /* Number of intervals that have been consed so far.  */);

  DEFVAR_INT ("strings-consed", strings_consed,
	      doc: /* Number of strings that have been consed so far.  */);

  DEFVAR_LISP ("purify-flag", Vpurify_flag,
	       doc: /* Non-nil means loading Lisp code in order to dump an executable.
This means that certain objects should be allocated in shared (pure) space.
It can also be set to a hash-table, in which case this table is used to
do hash-consing of the objects allocated to pure space.  */);

  DEFVAR_BOOL ("garbage-collection-messages", garbage_collection_messages,
	       doc: /* Non-nil means display messages at start and end of garbage collection.  */);
  garbage_collection_messages = 0;

  DEFVAR_LISP ("post-gc-hook", Vpost_gc_hook,
	       doc: /* Hook run after garbage collection has finished.  */);
  Vpost_gc_hook = Qnil;
  DEFSYM (Qpost_gc_hook, "post-gc-hook");

  DEFVAR_LISP ("memory-signal-data", Vmemory_signal_data,
	       doc: /* Precomputed `signal' argument for memory-full error.  */);
  /* We build this in advance because if we wait until we need it, we might
     not be able to allocate the memory to hold it.  */
  Vmemory_signal_data
    = pure_list (Qerror,
		 build_pure_c_string ("Memory exhausted--use"
				      " M-x save-some-buffers then"
				      " exit and restart Emacs"));

  DEFVAR_LISP ("memory-full", Vmemory_full,
	       doc: /* Non-nil means Emacs cannot get much more Lisp memory.  */);
  Vmemory_full = Qnil;

  DEFSYM (Qconses, "conses");
  DEFSYM (Qsymbols, "symbols");
  DEFSYM (Qstrings, "strings");
  DEFSYM (Qvectors, "vectors");
  DEFSYM (Qfloats, "floats");
  DEFSYM (Qintervals, "intervals");
  DEFSYM (Qbuffers, "buffers");
  DEFSYM (Qstring_bytes, "string-bytes");
  DEFSYM (Qvector_slots, "vector-slots");
  DEFSYM (Qheap, "heap");
  DEFSYM (QAutomatic_GC, "Automatic GC");

  DEFSYM (Qgc_cons_percentage, "gc-cons-percentage");
  DEFSYM (Qgc_cons_threshold, "gc-cons-threshold");
  DEFSYM (Qchar_table_extra_slots, "char-table-extra-slots");

  DEFVAR_LISP ("gc-elapsed", Vgc_elapsed,
	       doc: /* Accumulated time elapsed in garbage collections.
The time is in seconds as a floating point value.  */);
  DEFVAR_INT ("gcs-done", gcs_done,
              doc: /* Accumulated number of garbage collections done.  */);

  DEFVAR_INT ("integer-width", integer_width,
	      doc: /* Maximum number N of bits in safely-calculated integers.
Integers with absolute values less than 2**N do not signal a range error.
N should be nonnegative.  */);

  defsubr (&Scons);
  defsubr (&Slist);
  defsubr (&Svector);
  defsubr (&Srecord);
  defsubr (&Sbool_vector);
  defsubr (&Smake_byte_code);
  defsubr (&Smake_list);
  defsubr (&Smake_vector);
  defsubr (&Smake_record);
  defsubr (&Smake_string);
  defsubr (&Smake_bool_vector);
  defsubr (&Smake_symbol);
  defsubr (&Smake_marker);
  defsubr (&Smake_finalizer);
  defsubr (&Spurecopy);
  defsubr (&Sgarbage_collect);
  defsubr (&Smemory_info);
  defsubr (&Smemory_use_counts);
  defsubr (&Ssuspicious_object);

  Lisp_Object watcher;

  static union Aligned_Lisp_Subr Swatch_gc_cons_threshold =
     {{{ PSEUDOVECTOR_FLAG | (PVEC_SUBR << PSEUDOVECTOR_AREA_BITS) },
       { .a4 = watch_gc_cons_threshold },
       4, 4, "watch_gc_cons_threshold", {0}, {0}}};
  XSETSUBR (watcher, &Swatch_gc_cons_threshold.s);
  Fadd_variable_watcher (Qgc_cons_threshold, watcher);

  static union Aligned_Lisp_Subr Swatch_gc_cons_percentage =
     {{{ PSEUDOVECTOR_FLAG | (PVEC_SUBR << PSEUDOVECTOR_AREA_BITS) },
       { .a4 = watch_gc_cons_percentage },
       4, 4, "watch_gc_cons_percentage", {0}, {0}}};
  XSETSUBR (watcher, &Swatch_gc_cons_percentage.s);
  Fadd_variable_watcher (Qgc_cons_percentage, watcher);
}

#ifdef HAVE_X_WINDOWS
enum defined_HAVE_X_WINDOWS { defined_HAVE_X_WINDOWS = true };
#else
enum defined_HAVE_X_WINDOWS { defined_HAVE_X_WINDOWS = false };
#endif

/* When compiled with GCC, GDB might say "No enum type named
   pvec_type" if we don't have at least one symbol with that type, and
   then xbacktrace could fail.  Similarly for the other enums and
   their values.  Some non-GCC compilers don't like these constructs.  */
#ifdef __GNUC__
union
{
  enum CHARTAB_SIZE_BITS CHARTAB_SIZE_BITS;
  enum char_table_specials char_table_specials;
  enum char_bits char_bits;
  enum CHECK_LISP_OBJECT_TYPE CHECK_LISP_OBJECT_TYPE;
  enum DEFAULT_HASH_SIZE DEFAULT_HASH_SIZE;
  enum Lisp_Bits Lisp_Bits;
  enum Lisp_Compiled Lisp_Compiled;
  enum maxargs maxargs;
  enum MAX_ALLOCA MAX_ALLOCA;
  enum More_Lisp_Bits More_Lisp_Bits;
  enum pvec_type pvec_type;
  enum defined_HAVE_X_WINDOWS defined_HAVE_X_WINDOWS;
} const EXTERNALLY_VISIBLE gdb_make_enums_visible = {0};
#endif	/* __GNUC__ */<|MERGE_RESOLUTION|>--- conflicted
+++ resolved
@@ -3113,7 +3113,14 @@
       if (uptr->finalizer)
 	uptr->finalizer (uptr->p);
     }
-<<<<<<< HEAD
+#ifdef HAVE_MODULES
+  else if (PSEUDOVECTOR_TYPEP (&vector->header, PVEC_MODULE_FUNCTION))
+    {
+      ATTRIBUTE_MAY_ALIAS struct Lisp_Module_Function *function
+        = (struct Lisp_Module_Function *) vector;
+      module_finalize_function (function);
+    }
+#endif
   else if (NATIVE_COMP_FLAG
 	   && PSEUDOVECTOR_TYPEP (&vector->header, PVEC_NATIVE_COMP_UNIT))
     {
@@ -3122,16 +3129,6 @@
       eassert (cu->handle);
       dynlib_close (cu->handle);
     }
-=======
-#ifdef HAVE_MODULES
-  else if (PSEUDOVECTOR_TYPEP (&vector->header, PVEC_MODULE_FUNCTION))
-    {
-      ATTRIBUTE_MAY_ALIAS struct Lisp_Module_Function *function
-        = (struct Lisp_Module_Function *) vector;
-      module_finalize_function (function);
-    }
-#endif
->>>>>>> b641c178
 }
 
 /* Reclaim space used by unmarked vectors.  */
